--- conflicted
+++ resolved
@@ -306,14 +306,10 @@
             raise BedrockError(
                 message=raw_response.text, status_code=raw_response.status_code
             )
-<<<<<<< HEAD
-
-=======
         verbose_logger.debug(
             "bedrock invoke response % s",
             json.dumps(completion_response, indent=4, default=str),
         )
->>>>>>> 64ccf4cd
         provider = self.get_bedrock_invoke_provider(model)
         outputText: Optional[str] = None
         try:
