--- conflicted
+++ resolved
@@ -187,23 +187,15 @@
     def transform_response(
         self,
         model: str,
-<<<<<<< HEAD
-        raw_response: dict,
-=======
         raw_response: httpx.Response,
->>>>>>> 5bbf906c
         model_response: ModelResponse,
-        logging_obj: LoggingClass,
-        api_key: str,
+        logging_obj: LiteLLMLoggingObj,
         request_data: dict,
         messages: List[AllMessageValues],
         optional_params: dict,
-<<<<<<< HEAD
         encoding: str,
-=======
-        encoding: Any,
+        api_key: Optional[str] = None,
         json_mode: Optional[bool] = None,
->>>>>>> 5bbf906c
     ) -> ModelResponse:
         """
         Transform the response from the API.
@@ -224,13 +216,10 @@
 
     def validate_environment(
         self,
-        api_key: str,
         headers: dict,
         model: str,
         messages: List[AllMessageValues],
-<<<<<<< HEAD
-=======
-        optional_params: dict,
->>>>>>> 5bbf906c
+        optional_params: dict,
+        api_key: Optional[str] = None,
     ) -> dict:
         raise NotImplementedError