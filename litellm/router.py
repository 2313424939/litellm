# +-----------------------------------------------+
# |                                               |
# |           Give Feedback / Get Help            |
# | https://github.com/BerriAI/litellm/issues/new |
# |                                               |
# +-----------------------------------------------+
#
#  Thank you ! We ❤️ you! - Krrish & Ishaan

import asyncio
import concurrent
import copy
import datetime as datetime_og
import enum
import hashlib
import inspect
import json
import logging
import random
import re
import threading
import time
import traceback
import uuid
from collections import defaultdict
from datetime import datetime
from typing import (
    TYPE_CHECKING,
    Any,
    Callable,
    Dict,
    Iterable,
    List,
    Literal,
    Optional,
    Tuple,
    TypedDict,
    Union,
)

import httpx
import openai
from openai import AsyncOpenAI
from typing_extensions import overload

import litellm
import litellm.litellm_core_utils
import litellm.litellm_core_utils.exception_mapping_utils
from litellm import get_secret_str
from litellm._logging import verbose_router_logger
from litellm.assistants.main import AssistantDeleted
from litellm.caching.caching import DualCache, InMemoryCache, RedisCache
from litellm.integrations.custom_logger import CustomLogger
from litellm.litellm_core_utils.core_helpers import _get_parent_otel_span_from_kwargs
from litellm.litellm_core_utils.litellm_logging import Logging as LiteLLMLogging
from litellm.llms.AzureOpenAI.azure import get_azure_ad_token_from_oidc
from litellm.router_strategy.least_busy import LeastBusyLoggingHandler
from litellm.router_strategy.lowest_cost import LowestCostLoggingHandler
from litellm.router_strategy.lowest_latency import LowestLatencyLoggingHandler
from litellm.router_strategy.lowest_tpm_rpm import LowestTPMLoggingHandler
from litellm.router_strategy.lowest_tpm_rpm_v2 import LowestTPMLoggingHandler_v2
from litellm.router_strategy.simple_shuffle import simple_shuffle
from litellm.router_strategy.tag_based_routing import get_deployments_for_tag
from litellm.router_utils.batch_utils import (
    _get_router_metadata_variable_name,
    replace_model_in_jsonl,
)
from litellm.router_utils.client_initalization_utils import InitalizeOpenAISDKClient
from litellm.router_utils.cooldown_cache import CooldownCache
from litellm.router_utils.cooldown_callbacks import router_cooldown_event_callback
from litellm.router_utils.cooldown_handlers import (
    DEFAULT_COOLDOWN_TIME_SECONDS,
    _async_get_cooldown_deployments,
    _async_get_cooldown_deployments_with_debug_info,
    _get_cooldown_deployments,
    _set_cooldown_deployments,
)
from litellm.router_utils.fallback_event_handlers import (
    log_failure_fallback_event,
    log_success_fallback_event,
    run_async_fallback,
    run_sync_fallback,
)
from litellm.router_utils.handle_error import send_llm_exception_alert
from litellm.router_utils.router_callbacks.track_deployment_metrics import (
    increment_deployment_failures_for_current_minute,
    increment_deployment_successes_for_current_minute,
)
from litellm.scheduler import FlowItem, Scheduler
from litellm.types.llms.openai import (
    Assistant,
    AssistantToolParam,
    AsyncCursorPage,
    Attachment,
    Batch,
    CreateFileRequest,
    FileContentRequest,
    FileObject,
    FileTypes,
    HttpxBinaryResponseContent,
    OpenAIMessage,
    Run,
    Thread,
)
from litellm.types.router import (
    CONFIGURABLE_CLIENTSIDE_AUTH_PARAMS,
    SPECIAL_MODEL_INFO_PARAMS,
    VALID_LITELLM_ENVIRONMENTS,
    AlertingConfig,
    AllowedFailsPolicy,
    AssistantsTypedDict,
    CustomRoutingStrategyBase,
    Deployment,
    DeploymentTypedDict,
    LiteLLM_Params,
    LiteLLMParamsTypedDict,
    ModelGroupInfo,
    ModelInfo,
    RetryPolicy,
    RouterErrors,
    RouterGeneralSettings,
    RouterModelGroupAliasItem,
    RouterRateLimitError,
    RouterRateLimitErrorBasic,
    RoutingStrategy,
    updateDeployment,
    updateLiteLLMParams,
)
from litellm.types.services import ServiceLoggerPayload, ServiceTypes
from litellm.types.utils import OPENAI_RESPONSE_HEADERS
from litellm.types.utils import ModelInfo as ModelMapInfo
from litellm.utils import (
    CustomStreamWrapper,
    ModelResponse,
    _is_region_eu,
    calculate_max_parallel_requests,
    create_proxy_transport_and_mounts,
    get_llm_provider,
    get_secret,
    get_utc_datetime,
    is_region_allowed,
)

from .router_utils.pattern_match_deployments import PatternMatchRouter

if TYPE_CHECKING:
    from opentelemetry.trace import Span as _Span

    Span = _Span
else:
    Span = Any


class RoutingArgs(enum.Enum):
    ttl = 60  # 1min (RPM/TPM expire key)


class Router:
    model_names: List = []
    cache_responses: Optional[bool] = False
    default_cache_time_seconds: int = 1 * 60 * 60  # 1 hour
    tenacity = None
    leastbusy_logger: Optional[LeastBusyLoggingHandler] = None
    lowesttpm_logger: Optional[LowestTPMLoggingHandler] = None

    def __init__(  # noqa: PLR0915
        self,
        model_list: Optional[
            Union[List[DeploymentTypedDict], List[Dict[str, Any]]]
        ] = None,
        ## ASSISTANTS API ##
        assistants_config: Optional[AssistantsTypedDict] = None,
        ## CACHING ##
        redis_url: Optional[str] = None,
        redis_host: Optional[str] = None,
        redis_port: Optional[int] = None,
        redis_password: Optional[str] = None,
        cache_responses: Optional[bool] = False,
        cache_kwargs: dict = {},  # additional kwargs to pass to RedisCache (see caching.py)
        caching_groups: Optional[
            List[tuple]
        ] = None,  # if you want to cache across model groups
        client_ttl: int = 3600,  # ttl for cached clients - will re-initialize after this time in seconds
        ## SCHEDULER ##
        polling_interval: Optional[float] = None,
        default_priority: Optional[int] = None,
        ## RELIABILITY ##
        num_retries: Optional[int] = None,
        timeout: Optional[float] = None,
        default_litellm_params: Optional[
            dict
        ] = None,  # default params for Router.chat.completion.create
        default_max_parallel_requests: Optional[int] = None,
        set_verbose: bool = False,
        debug_level: Literal["DEBUG", "INFO"] = "INFO",
        default_fallbacks: Optional[
            List[str]
        ] = None,  # generic fallbacks, works across all deployments
        fallbacks: List = [],
        context_window_fallbacks: List = [],
        content_policy_fallbacks: List = [],
        model_group_alias: Optional[
            Dict[str, Union[str, RouterModelGroupAliasItem]]
        ] = {},
        enable_pre_call_checks: bool = False,
        enable_tag_filtering: bool = False,
        retry_after: int = 0,  # min time to wait before retrying a failed request
        retry_policy: Optional[
            Union[RetryPolicy, dict]
        ] = None,  # set custom retries for different exceptions
        model_group_retry_policy: Dict[
            str, RetryPolicy
        ] = {},  # set custom retry policies based on model group
        allowed_fails: Optional[
            int
        ] = None,  # Number of times a deployment can failbefore being added to cooldown
        allowed_fails_policy: Optional[
            AllowedFailsPolicy
        ] = None,  # set custom allowed fails policy
        cooldown_time: Optional[
            float
        ] = None,  # (seconds) time to cooldown a deployment after failure
        disable_cooldowns: Optional[bool] = None,
        routing_strategy: Literal[
            "simple-shuffle",
            "least-busy",
            "usage-based-routing",
            "latency-based-routing",
            "cost-based-routing",
            "usage-based-routing-v2",
        ] = "simple-shuffle",
        routing_strategy_args: dict = {},  # just for latency-based routing
        semaphore: Optional[asyncio.Semaphore] = None,
        alerting_config: Optional[AlertingConfig] = None,
        router_general_settings: Optional[
            RouterGeneralSettings
        ] = RouterGeneralSettings(),
    ) -> None:
        """
        Initialize the Router class with the given parameters for caching, reliability, and routing strategy.

        Args:
            model_list (Optional[list]): List of models to be used. Defaults to None.
            redis_url (Optional[str]): URL of the Redis server. Defaults to None.
            redis_host (Optional[str]): Hostname of the Redis server. Defaults to None.
            redis_port (Optional[int]): Port of the Redis server. Defaults to None.
            redis_password (Optional[str]): Password of the Redis server. Defaults to None.
            cache_responses (Optional[bool]): Flag to enable caching of responses. Defaults to False.
            cache_kwargs (dict): Additional kwargs to pass to RedisCache. Defaults to {}.
            caching_groups (Optional[List[tuple]]): List of model groups for caching across model groups. Defaults to None.
            client_ttl (int): Time-to-live for cached clients in seconds. Defaults to 3600.
            polling_interval: (Optional[float]): frequency of polling queue. Only for '.scheduler_acompletion()'. Default is 3ms.
            default_priority: (Optional[int]): the default priority for a request. Only for '.scheduler_acompletion()'. Default is None.
            num_retries (Optional[int]): Number of retries for failed requests. Defaults to 2.
            timeout (Optional[float]): Timeout for requests. Defaults to None.
            default_litellm_params (dict): Default parameters for Router.chat.completion.create. Defaults to {}.
            set_verbose (bool): Flag to set verbose mode. Defaults to False.
            debug_level (Literal["DEBUG", "INFO"]): Debug level for logging. Defaults to "INFO".
            fallbacks (List): List of fallback options. Defaults to [].
            context_window_fallbacks (List): List of context window fallback options. Defaults to [].
            enable_pre_call_checks (boolean): Filter out deployments which are outside context window limits for a given prompt
            model_group_alias (Optional[dict]): Alias for model groups. Defaults to {}.
            retry_after (int): Minimum time to wait before retrying a failed request. Defaults to 0.
            allowed_fails (Optional[int]): Number of allowed fails before adding to cooldown. Defaults to None.
            cooldown_time (float): Time to cooldown a deployment after failure in seconds. Defaults to 1.
            routing_strategy (Literal["simple-shuffle", "least-busy", "usage-based-routing", "latency-based-routing", "cost-based-routing"]): Routing strategy. Defaults to "simple-shuffle".
            routing_strategy_args (dict): Additional args for latency-based routing. Defaults to {}.
            alerting_config (AlertingConfig): Slack alerting configuration. Defaults to None.
        Returns:
            Router: An instance of the litellm.Router class.

        Example Usage:
        ```python
        from litellm import Router
        model_list = [
        {
            "model_name": "azure-gpt-3.5-turbo", # model alias
            "litellm_params": { # params for litellm completion/embedding call
                "model": "azure/<your-deployment-name-1>",
                "api_key": <your-api-key>,
                "api_version": <your-api-version>,
                "api_base": <your-api-base>
            },
        },
        {
            "model_name": "azure-gpt-3.5-turbo", # model alias
            "litellm_params": { # params for litellm completion/embedding call
                "model": "azure/<your-deployment-name-2>",
                "api_key": <your-api-key>,
                "api_version": <your-api-version>,
                "api_base": <your-api-base>
            },
        },
        {
            "model_name": "openai-gpt-3.5-turbo", # model alias
            "litellm_params": { # params for litellm completion/embedding call
                "model": "gpt-3.5-turbo",
                "api_key": <your-api-key>,
            },
        ]

        router = Router(model_list=model_list, fallbacks=[{"azure-gpt-3.5-turbo": "openai-gpt-3.5-turbo"}])
        ```
        """

        from litellm._service_logger import ServiceLogging

        if semaphore:
            self.semaphore = semaphore
        self.set_verbose = set_verbose
        self.debug_level = debug_level
        self.enable_pre_call_checks = enable_pre_call_checks
        self.enable_tag_filtering = enable_tag_filtering
        if self.set_verbose is True:
            if debug_level == "INFO":
                verbose_router_logger.setLevel(logging.INFO)
            elif debug_level == "DEBUG":
                verbose_router_logger.setLevel(logging.DEBUG)
        self.router_general_settings: RouterGeneralSettings = (
            router_general_settings or RouterGeneralSettings()
        )

        self.assistants_config = assistants_config
        self.deployment_names: List = (
            []
        )  # names of models under litellm_params. ex. azure/chatgpt-v-2
        self.deployment_latency_map = {}
        ### CACHING ###
        cache_type: Literal["local", "redis", "redis-semantic", "s3", "disk"] = (
            "local"  # default to an in-memory cache
        )
        redis_cache = None
        cache_config: Dict[str, Any] = {}

        self.client_ttl = client_ttl
        if redis_url is not None or (
            redis_host is not None
            and redis_port is not None
            and redis_password is not None
        ):
            cache_type = "redis"

            if redis_url is not None:
                cache_config["url"] = redis_url

            if redis_host is not None:
                cache_config["host"] = redis_host

            if redis_port is not None:
                cache_config["port"] = str(redis_port)  # type: ignore

            if redis_password is not None:
                cache_config["password"] = redis_password

            # Add additional key-value pairs from cache_kwargs
            cache_config.update(cache_kwargs)
            redis_cache = RedisCache(**cache_config)

        if cache_responses:
            if litellm.cache is None:
                # the cache can be initialized on the proxy server. We should not overwrite it
                litellm.cache = litellm.Cache(type=cache_type, **cache_config)  # type: ignore
            self.cache_responses = cache_responses
        self.cache = DualCache(
            redis_cache=redis_cache, in_memory_cache=InMemoryCache()
        )  # use a dual cache (Redis+In-Memory) for tracking cooldowns, usage, etc.

        ### SCHEDULER ###
        self.scheduler = Scheduler(
            polling_interval=polling_interval, redis_cache=redis_cache
        )
        self.default_priority = default_priority
        self.default_deployment = None  # use this to track the users default deployment, when they want to use model = *
        self.default_max_parallel_requests = default_max_parallel_requests
        self.provider_default_deployment_ids: List[str] = []
        self.pattern_router = PatternMatchRouter()

        if model_list is not None:
            model_list = copy.deepcopy(model_list)
            self.set_model_list(model_list)
            self.healthy_deployments: List = self.model_list  # type: ignore
            for m in model_list:
                if "model" in m["litellm_params"]:
                    self.deployment_latency_map[m["litellm_params"]["model"]] = 0
        else:
            self.model_list: List = (
                []
            )  # initialize an empty list - to allow _add_deployment and delete_deployment to work

        if allowed_fails is not None:
            self.allowed_fails = allowed_fails
        else:
            self.allowed_fails = litellm.allowed_fails
        self.cooldown_time = cooldown_time or DEFAULT_COOLDOWN_TIME_SECONDS
        self.cooldown_cache = CooldownCache(
            cache=self.cache, default_cooldown_time=self.cooldown_time
        )
        self.disable_cooldowns = disable_cooldowns
        self.failed_calls = (
            InMemoryCache()
        )  # cache to track failed call per deployment, if num failed calls within 1 minute > allowed fails, then add it to cooldown

        if num_retries is not None:
            self.num_retries = num_retries
        elif litellm.num_retries is not None:
            self.num_retries = litellm.num_retries
        else:
            self.num_retries = openai.DEFAULT_MAX_RETRIES

        self.timeout = timeout or litellm.request_timeout

        self.retry_after = retry_after
        self.routing_strategy = routing_strategy

        ## SETTING FALLBACKS ##
        ### validate if it's set + in correct format
        _fallbacks = fallbacks or litellm.fallbacks

        self.validate_fallbacks(fallback_param=_fallbacks)
        ### set fallbacks
        self.fallbacks = _fallbacks

        if default_fallbacks is not None or litellm.default_fallbacks is not None:
            _fallbacks = default_fallbacks or litellm.default_fallbacks
            if self.fallbacks is not None:
                self.fallbacks.append({"*": _fallbacks})
            else:
                self.fallbacks = [{"*": _fallbacks}]

        self.context_window_fallbacks = (
            context_window_fallbacks or litellm.context_window_fallbacks
        )

        _content_policy_fallbacks = (
            content_policy_fallbacks or litellm.content_policy_fallbacks
        )
        self.validate_fallbacks(fallback_param=_content_policy_fallbacks)
        self.content_policy_fallbacks = _content_policy_fallbacks
        self.total_calls: defaultdict = defaultdict(
            int
        )  # dict to store total calls made to each model
        self.fail_calls: defaultdict = defaultdict(
            int
        )  # dict to store fail_calls made to each model
        self.success_calls: defaultdict = defaultdict(
            int
        )  # dict to store success_calls  made to each model
        self.previous_models: List = (
            []
        )  # list to store failed calls (passed in as metadata to next call)
        self.model_group_alias: Dict[str, Union[str, RouterModelGroupAliasItem]] = (
            model_group_alias or {}
        )  # dict to store aliases for router, ex. {"gpt-4": "gpt-3.5-turbo"}, all requests with gpt-4 -> get routed to gpt-3.5-turbo group

        # make Router.chat.completions.create compatible for openai.chat.completions.create
        default_litellm_params = default_litellm_params or {}
        self.chat = litellm.Chat(params=default_litellm_params, router_obj=self)

        # default litellm args
        self.default_litellm_params = default_litellm_params
        self.default_litellm_params.setdefault("timeout", timeout)
        self.default_litellm_params.setdefault("max_retries", 0)
        self.default_litellm_params.setdefault("metadata", {}).update(
            {"caching_groups": caching_groups}
        )

        self.deployment_stats: dict = {}  # used for debugging load balancing
        """
        deployment_stats = {
            "122999-2828282-277:
            {
                "model": "gpt-3",
                "api_base": "http://localhost:4000",
                "num_requests": 20,
                "avg_latency": 0.001,
                "num_failures": 0,
                "num_successes": 20
            }
        }
        """
        ### ROUTING SETUP ###
        self.routing_strategy_init(
            routing_strategy=routing_strategy,
            routing_strategy_args=routing_strategy_args,
        )
        self.access_groups = None
        ## USAGE TRACKING ##
        if isinstance(litellm._async_success_callback, list):
            litellm._async_success_callback.append(self.deployment_callback_on_success)
        else:
            litellm._async_success_callback.append(self.deployment_callback_on_success)
        if isinstance(litellm.success_callback, list):
            litellm.success_callback.append(self.sync_deployment_callback_on_success)
        else:
            litellm.success_callback = [self.sync_deployment_callback_on_success]
        ## COOLDOWNS ##
        if isinstance(litellm.failure_callback, list):
            litellm.failure_callback.append(self.deployment_callback_on_failure)
        else:
            litellm.failure_callback = [self.deployment_callback_on_failure]
        verbose_router_logger.debug(
            f"Intialized router with Routing strategy: {self.routing_strategy}\n\n"
            f"Routing enable_pre_call_checks: {self.enable_pre_call_checks}\n\n"
            f"Routing fallbacks: {self.fallbacks}\n\n"
            f"Routing content fallbacks: {self.content_policy_fallbacks}\n\n"
            f"Routing context window fallbacks: {self.context_window_fallbacks}\n\n"
            f"Router Redis Caching={self.cache.redis_cache}\n"
        )
        self.service_logger_obj = ServiceLogging()
        self.routing_strategy_args = routing_strategy_args
        self.retry_policy: Optional[RetryPolicy] = None
        if retry_policy is not None:
            if isinstance(retry_policy, dict):
                self.retry_policy = RetryPolicy(**retry_policy)
            elif isinstance(retry_policy, RetryPolicy):
                self.retry_policy = retry_policy
            verbose_router_logger.info(
                "\033[32mRouter Custom Retry Policy Set:\n{}\033[0m".format(
                    self.retry_policy.model_dump(exclude_none=True)
                )
            )

        self.model_group_retry_policy: Optional[Dict[str, RetryPolicy]] = (
            model_group_retry_policy
        )

        self.allowed_fails_policy: Optional[AllowedFailsPolicy] = None
        if allowed_fails_policy is not None:
            if isinstance(allowed_fails_policy, dict):
                self.allowed_fails_policy = AllowedFailsPolicy(**allowed_fails_policy)
            elif isinstance(allowed_fails_policy, AllowedFailsPolicy):
                self.allowed_fails_policy = allowed_fails_policy

            verbose_router_logger.info(
                "\033[32mRouter Custom Allowed Fails Policy Set:\n{}\033[0m".format(
                    self.allowed_fails_policy.model_dump(exclude_none=True)
                )
            )

        self.alerting_config: Optional[AlertingConfig] = alerting_config
        if self.alerting_config is not None:
            self._initialize_alerting()

        self.initialize_assistants_endpoint()

    def initialize_assistants_endpoint(self):
        ## INITIALIZE PASS THROUGH ASSISTANTS ENDPOINT ##
        self.acreate_assistants = self.factory_function(litellm.acreate_assistants)
        self.adelete_assistant = self.factory_function(litellm.adelete_assistant)
        self.aget_assistants = self.factory_function(litellm.aget_assistants)
        self.acreate_thread = self.factory_function(litellm.acreate_thread)
        self.aget_thread = self.factory_function(litellm.aget_thread)
        self.a_add_message = self.factory_function(litellm.a_add_message)
        self.aget_messages = self.factory_function(litellm.aget_messages)
        self.arun_thread = self.factory_function(litellm.arun_thread)

    def validate_fallbacks(self, fallback_param: Optional[List]):
        """
        Validate the fallbacks parameter.
        """
        if fallback_param is None:
            return

        for fallback_dict in fallback_param:
            if not isinstance(fallback_dict, dict):
                raise ValueError(f"Item '{fallback_dict}' is not a dictionary.")
            if len(fallback_dict) != 1:
                raise ValueError(
                    f"Dictionary '{fallback_dict}' must have exactly one key, but has {len(fallback_dict)} keys."
                )

    def routing_strategy_init(
        self, routing_strategy: Union[RoutingStrategy, str], routing_strategy_args: dict
    ):
        if (
            routing_strategy == RoutingStrategy.LEAST_BUSY.value
            or routing_strategy == RoutingStrategy.LEAST_BUSY
        ):
            self.leastbusy_logger = LeastBusyLoggingHandler(
                router_cache=self.cache, model_list=self.model_list
            )
            ## add callback
            if isinstance(litellm.input_callback, list):
                litellm.input_callback.append(self.leastbusy_logger)  # type: ignore
            else:
                litellm.input_callback = [self.leastbusy_logger]  # type: ignore
            if isinstance(litellm.callbacks, list):
                litellm.callbacks.append(self.leastbusy_logger)  # type: ignore
        elif (
            routing_strategy == RoutingStrategy.USAGE_BASED_ROUTING.value
            or routing_strategy == RoutingStrategy.USAGE_BASED_ROUTING
        ):
            self.lowesttpm_logger = LowestTPMLoggingHandler(
                router_cache=self.cache,
                model_list=self.model_list,
                routing_args=routing_strategy_args,
            )
            if isinstance(litellm.callbacks, list):
                litellm.callbacks.append(self.lowesttpm_logger)  # type: ignore
        elif (
            routing_strategy == RoutingStrategy.USAGE_BASED_ROUTING_V2.value
            or routing_strategy == RoutingStrategy.USAGE_BASED_ROUTING_V2
        ):
            self.lowesttpm_logger_v2 = LowestTPMLoggingHandler_v2(
                router_cache=self.cache,
                model_list=self.model_list,
                routing_args=routing_strategy_args,
            )
            if isinstance(litellm.callbacks, list):
                litellm.callbacks.append(self.lowesttpm_logger_v2)  # type: ignore
        elif (
            routing_strategy == RoutingStrategy.LATENCY_BASED.value
            or routing_strategy == RoutingStrategy.LATENCY_BASED
        ):
            self.lowestlatency_logger = LowestLatencyLoggingHandler(
                router_cache=self.cache,
                model_list=self.model_list,
                routing_args=routing_strategy_args,
            )
            if isinstance(litellm.callbacks, list):
                litellm.callbacks.append(self.lowestlatency_logger)  # type: ignore
        elif (
            routing_strategy == RoutingStrategy.COST_BASED.value
            or routing_strategy == RoutingStrategy.COST_BASED
        ):
            self.lowestcost_logger = LowestCostLoggingHandler(
                router_cache=self.cache,
                model_list=self.model_list,
                routing_args={},
            )
            if isinstance(litellm.callbacks, list):
                litellm.callbacks.append(self.lowestcost_logger)  # type: ignore
        else:
            pass

    def print_deployment(self, deployment: dict):
        """
        returns a copy of the deployment with the api key masked

        Only returns 2 characters of the api key and masks the rest with * (10 *).
        """
        try:
            _deployment_copy = copy.deepcopy(deployment)
            litellm_params: dict = _deployment_copy["litellm_params"]
            if "api_key" in litellm_params:
                litellm_params["api_key"] = litellm_params["api_key"][:2] + "*" * 10
            return _deployment_copy
        except Exception as e:
            verbose_router_logger.debug(
                f"Error occurred while printing deployment - {str(e)}"
            )
            raise e

    ### COMPLETION, EMBEDDING, IMG GENERATION FUNCTIONS

    def completion(
        self, model: str, messages: List[Dict[str, str]], **kwargs
    ) -> Union[ModelResponse, CustomStreamWrapper]:
        """
        Example usage:
        response = router.completion(model="gpt-3.5-turbo", messages=[{"role": "user", "content": "Hey, how's it going?"}]
        """
        try:
            verbose_router_logger.debug(f"router.completion(model={model},..)")
            kwargs["model"] = model
            kwargs["messages"] = messages
            kwargs["original_function"] = self._completion
            kwargs.get("request_timeout", self.timeout)
            kwargs["num_retries"] = kwargs.get("num_retries", self.num_retries)
            kwargs.setdefault("metadata", {}).update({"model_group": model})
            response = self.function_with_fallbacks(**kwargs)
            return response
        except Exception as e:
            raise e

    def _completion(
        self, model: str, messages: List[Dict[str, str]], **kwargs
    ) -> Union[ModelResponse, CustomStreamWrapper]:
        model_name = None
        try:
            # pick the one that is available (lowest TPM/RPM)
            deployment = self.get_available_deployment(
                model=model,
                messages=messages,
                specific_deployment=kwargs.pop("specific_deployment", None),
            )
            self._update_kwargs_with_deployment(deployment=deployment, kwargs=kwargs)

            data = deployment["litellm_params"].copy()
            model_name = data["model"]
            potential_model_client = self._get_client(
                deployment=deployment, kwargs=kwargs
            )
            # check if provided keys == client keys #
            dynamic_api_key = kwargs.get("api_key", None)
            if (
                dynamic_api_key is not None
                and potential_model_client is not None
                and dynamic_api_key != potential_model_client.api_key
            ):
                model_client = None
            else:
                model_client = potential_model_client

            ### DEPLOYMENT-SPECIFIC PRE-CALL CHECKS ### (e.g. update rpm pre-call. Raise error, if deployment over limit)
            self.routing_strategy_pre_call_checks(deployment=deployment)

            response = litellm.completion(
                **{
                    **data,
                    "messages": messages,
                    "caching": self.cache_responses,
                    "client": model_client,
                    **kwargs,
                }
            )
            verbose_router_logger.info(
                f"litellm.completion(model={model_name})\033[32m 200 OK\033[0m"
            )

            ## CHECK CONTENT FILTER ERROR ##
            if isinstance(response, ModelResponse):
                _should_raise = self._should_raise_content_policy_error(
                    model=model, response=response, kwargs=kwargs
                )
                if _should_raise:
                    raise litellm.ContentPolicyViolationError(
                        message="Response output was blocked.",
                        model=model,
                        llm_provider="",
                    )

            return response
        except Exception as e:
            verbose_router_logger.info(
                f"litellm.completion(model={model_name})\033[31m Exception {str(e)}\033[0m"
            )
            raise e

    # fmt: off

    @overload
    async def acompletion(
        self, model: str, messages: List[Dict[str, str]], stream: Literal[True], **kwargs
    ) -> CustomStreamWrapper: 
        ...

    @overload
    async def acompletion(
        self, model: str, messages: List[Dict[str, str]], stream: Literal[False] = False, **kwargs
    ) -> ModelResponse: 
        ...

    @overload
    async def acompletion(
        self, model: str, messages: List[Dict[str, str]], stream: Union[Literal[True], Literal[False]] = False, **kwargs
    ) -> Union[CustomStreamWrapper, ModelResponse]: 
        ...

    # fmt: on

    # The actual implementation of the function
    async def acompletion(
        self, model: str, messages: List[Dict[str, str]], stream: bool = False, **kwargs
    ):
        try:
            kwargs["model"] = model
            kwargs["messages"] = messages
            kwargs["stream"] = stream
            kwargs["original_function"] = self._acompletion
            kwargs["num_retries"] = kwargs.get("num_retries", self.num_retries)

            kwargs.setdefault("metadata", {}).update({"model_group": model})

            request_priority = kwargs.get("priority") or self.default_priority

            start_time = time.time()
            if request_priority is not None and isinstance(request_priority, int):
                response = await self.schedule_acompletion(**kwargs)
            else:
                response = await self.async_function_with_fallbacks(**kwargs)
            end_time = time.time()
            _duration = end_time - start_time
            asyncio.create_task(
                self.service_logger_obj.async_service_success_hook(
                    service=ServiceTypes.ROUTER,
                    duration=_duration,
                    call_type="acompletion",
                    start_time=start_time,
                    end_time=end_time,
                    parent_otel_span=_get_parent_otel_span_from_kwargs(kwargs),
                )
            )

            return response
        except Exception as e:
            asyncio.create_task(
                send_llm_exception_alert(
                    litellm_router_instance=self,
                    request_kwargs=kwargs,
                    error_traceback_str=traceback.format_exc(),
                    original_exception=e,
                )
            )
            raise e

    async def _acompletion(
        self, model: str, messages: List[Dict[str, str]], **kwargs
    ) -> Union[ModelResponse, CustomStreamWrapper]:
        """
        - Get an available deployment
        - call it with a semaphore over the call
        - semaphore specific to it's rpm
        - in the semaphore,  make a check against it's local rpm before running
        """
        model_name = None
        try:
            verbose_router_logger.debug(
                f"Inside _acompletion()- model: {model}; kwargs: {kwargs}"
            )
            parent_otel_span = _get_parent_otel_span_from_kwargs(kwargs)
            start_time = time.time()
            deployment = await self.async_get_available_deployment(
                model=model,
                messages=messages,
                specific_deployment=kwargs.pop("specific_deployment", None),
                request_kwargs=kwargs,
            )
            end_time = time.time()
            _duration = end_time - start_time
            asyncio.create_task(
                self.service_logger_obj.async_service_success_hook(
                    service=ServiceTypes.ROUTER,
                    duration=_duration,
                    call_type="async_get_available_deployment",
                    start_time=start_time,
                    end_time=end_time,
                    parent_otel_span=_get_parent_otel_span_from_kwargs(kwargs),
                )
            )

            # debug how often this deployment picked

            self._track_deployment_metrics(
                deployment=deployment, parent_otel_span=parent_otel_span
            )
            self._update_kwargs_with_deployment(deployment=deployment, kwargs=kwargs)

            data = deployment["litellm_params"].copy()
            model_name = data["model"]

            model_client = self._get_async_openai_model_client(
                deployment=deployment,
                kwargs=kwargs,
            )
            self.total_calls[model_name] += 1

            timeout: Optional[Union[float, int]] = self._get_timeout(
                kwargs=kwargs, data=data
            )

            _response = litellm.acompletion(
                **{
                    **data,
                    "messages": messages,
                    "caching": self.cache_responses,
                    "client": model_client,
                    "timeout": timeout,
                    **kwargs,
                }
            )

            logging_obj: Optional[LiteLLMLogging] = kwargs.get(
                "litellm_logging_obj", None
            )

            rpm_semaphore = self._get_client(
                deployment=deployment,
                kwargs=kwargs,
                client_type="max_parallel_requests",
            )
            if rpm_semaphore is not None and isinstance(
                rpm_semaphore, asyncio.Semaphore
            ):
                async with rpm_semaphore:
                    """
                    - Check rpm limits before making the call
                    - If allowed, increment the rpm limit (allows global value to be updated, concurrency-safe)
                    """
                    await self.async_routing_strategy_pre_call_checks(
                        deployment=deployment,
                        logging_obj=logging_obj,
                        parent_otel_span=parent_otel_span,
                    )
                    response = await _response
            else:
                await self.async_routing_strategy_pre_call_checks(
                    deployment=deployment,
                    logging_obj=logging_obj,
                    parent_otel_span=parent_otel_span,
                )
                response = await _response

            ## CHECK CONTENT FILTER ERROR ##
            if isinstance(response, ModelResponse):
                _should_raise = self._should_raise_content_policy_error(
                    model=model, response=response, kwargs=kwargs
                )
                if _should_raise:
                    raise litellm.ContentPolicyViolationError(
                        message="Response output was blocked.",
                        model=model,
                        llm_provider="",
                    )

            self.success_calls[model_name] += 1
            verbose_router_logger.info(
                f"litellm.acompletion(model={model_name})\033[32m 200 OK\033[0m"
            )
            # debug how often this deployment picked
            self._track_deployment_metrics(
                deployment=deployment,
                response=response,
                parent_otel_span=parent_otel_span,
            )

            return response
        except Exception as e:
            verbose_router_logger.info(
                f"litellm.acompletion(model={model_name})\033[31m Exception {str(e)}\033[0m"
            )
            if model_name is not None:
                self.fail_calls[model_name] += 1
            raise e

    def _update_kwargs_with_default_litellm_params(self, kwargs: dict) -> None:
        """
        Adds default litellm params to kwargs, if set.
        """
        for k, v in self.default_litellm_params.items():
            if (
                k not in kwargs and v is not None
            ):  # prioritize model-specific params > default router params
                kwargs[k] = v
            elif k == "metadata":
                kwargs[k].update(v)

    def _update_kwargs_with_deployment(self, deployment: dict, kwargs: dict) -> None:
        """
        2 jobs:
        - Adds selected deployment, model_info and api_base to kwargs["metadata"] (used for logging)
        - Adds default litellm params to kwargs, if set.
        """
        kwargs.setdefault("metadata", {}).update(
            {
                "deployment": deployment["litellm_params"]["model"],
                "model_info": deployment.get("model_info", {}),
                "api_base": deployment.get("litellm_params", {}).get("api_base"),
            }
        )
        kwargs["model_info"] = deployment.get("model_info", {})
        self._update_kwargs_with_default_litellm_params(kwargs=kwargs)

    def _get_async_openai_model_client(self, deployment: dict, kwargs: dict):
        """
        Helper to get AsyncOpenAI or AsyncAzureOpenAI client that was created for the deployment

        The same OpenAI client is re-used to optimize latency / performance in production

        If dynamic api key is provided:
            Do not re-use the client. Pass model_client=None. The OpenAI/ AzureOpenAI client will be recreated in the handler for the llm provider
        """
        potential_model_client = self._get_client(
            deployment=deployment, kwargs=kwargs, client_type="async"
        )

        # check if provided keys == client keys #
        dynamic_api_key = kwargs.get("api_key", None)
        if (
            dynamic_api_key is not None
            and potential_model_client is not None
            and dynamic_api_key != potential_model_client.api_key
        ):
            model_client = None
        else:
            model_client = potential_model_client

        return model_client

    def _get_timeout(self, kwargs: dict, data: dict) -> Optional[Union[float, int]]:
        """Helper to get timeout from kwargs or deployment params"""
        timeout = (
            data.get(
                "timeout", None
            )  # timeout set on litellm_params for this deployment
            or data.get(
                "request_timeout", None
            )  # timeout set on litellm_params for this deployment
            or self.timeout  # timeout set on router
            or kwargs.get(
                "timeout", None
            )  # this uses default_litellm_params when nothing is set
        )

        return timeout

    async def abatch_completion(
        self,
        models: List[str],
        messages: Union[List[Dict[str, str]], List[List[Dict[str, str]]]],
        **kwargs,
    ):
        """
        Async Batch Completion. Used for 2 scenarios:
        1. Batch Process 1 request to N models on litellm.Router. Pass messages as List[Dict[str, str]] to use this
        2. Batch Process N requests to M models on litellm.Router. Pass messages as List[List[Dict[str, str]]] to use this

        Example Request for 1 request to N models:
        ```
            response = await router.abatch_completion(
                models=["gpt-3.5-turbo", "groq-llama"],
                messages=[
                    {"role": "user", "content": "is litellm becoming a better product ?"}
                ],
                max_tokens=15,
            )
        ```


        Example Request for N requests to M models:
        ```
            response = await router.abatch_completion(
                models=["gpt-3.5-turbo", "groq-llama"],
                messages=[
                    [{"role": "user", "content": "is litellm becoming a better product ?"}],
                    [{"role": "user", "content": "who is this"}],
                ],
            )
        ```
        """
        ############## Helpers for async completion ##################

        async def _async_completion_no_exceptions(
            model: str, messages: List[Dict[str, str]], **kwargs
        ):
            """
            Wrapper around self.async_completion that catches exceptions and returns them as a result
            """
            try:
                return await self.acompletion(model=model, messages=messages, **kwargs)
            except Exception as e:
                return e

        async def _async_completion_no_exceptions_return_idx(
            model: str,
            messages: List[Dict[str, str]],
            idx: int,  # index of message this response corresponds to
            **kwargs,
        ):
            """
            Wrapper around self.async_completion that catches exceptions and returns them as a result
            """
            try:
                return (
                    await self.acompletion(model=model, messages=messages, **kwargs),
                    idx,
                )
            except Exception as e:
                return e, idx

        ############## Helpers for async completion ##################

        if isinstance(messages, list) and all(isinstance(m, dict) for m in messages):
            _tasks = []
            for model in models:
                # add each task but if the task fails
                _tasks.append(_async_completion_no_exceptions(model=model, messages=messages, **kwargs))  # type: ignore
            response = await asyncio.gather(*_tasks)
            return response
        elif isinstance(messages, list) and all(isinstance(m, list) for m in messages):
            _tasks = []
            for idx, message in enumerate(messages):
                for model in models:
                    # Request Number X, Model Number Y
                    _tasks.append(
                        _async_completion_no_exceptions_return_idx(
                            model=model, idx=idx, messages=message, **kwargs  # type: ignore
                        )
                    )
            responses = await asyncio.gather(*_tasks)
            final_responses: List[List[Any]] = [[] for _ in range(len(messages))]
            for response in responses:
                if isinstance(response, tuple):
                    final_responses[response[1]].append(response[0])
                else:
                    final_responses[0].append(response)
            return final_responses

    async def abatch_completion_one_model_multiple_requests(
        self, model: str, messages: List[List[Dict[str, str]]], **kwargs
    ):
        """
        Async Batch Completion - Batch Process multiple Messages to one model_group on litellm.Router

        Use this for sending multiple requests to 1 model

        Args:
            model (List[str]): model group
            messages (List[List[Dict[str, str]]]): list of messages. Each element in the list is one request
            **kwargs: additional kwargs
        Usage:
            response = await self.abatch_completion_one_model_multiple_requests(
                model="gpt-3.5-turbo",
                messages=[
                    [{"role": "user", "content": "hello"}, {"role": "user", "content": "tell me something funny"}],
                    [{"role": "user", "content": "hello good mornign"}],
                ]
            )
        """

        async def _async_completion_no_exceptions(
            model: str, messages: List[Dict[str, str]], **kwargs
        ):
            """
            Wrapper around self.async_completion that catches exceptions and returns them as a result
            """
            try:
                return await self.acompletion(model=model, messages=messages, **kwargs)
            except Exception as e:
                return e

        _tasks = []
        for message_request in messages:
            # add each task but if the task fails
            _tasks.append(
                _async_completion_no_exceptions(
                    model=model, messages=message_request, **kwargs
                )
            )

        response = await asyncio.gather(*_tasks)
        return response

    # fmt: off

    @overload
    async def abatch_completion_fastest_response(
        self, model: str, messages: List[Dict[str, str]], stream: Literal[True], **kwargs
    ) -> CustomStreamWrapper:
        ...



    @overload
    async def abatch_completion_fastest_response(
        self, model: str, messages: List[Dict[str, str]], stream: Literal[False] = False, **kwargs
    ) -> ModelResponse:
        ...

    # fmt: on

    async def abatch_completion_fastest_response(
        self,
        model: str,
        messages: List[Dict[str, str]],
        stream: bool = False,
        **kwargs,
    ):
        """
        model - List of comma-separated model names. E.g. model="gpt-4, gpt-3.5-turbo"

        Returns fastest response from list of model names. OpenAI-compatible endpoint.
        """
        models = [m.strip() for m in model.split(",")]

        async def _async_completion_no_exceptions(
            model: str, messages: List[Dict[str, str]], stream: bool, **kwargs: Any
        ) -> Union[ModelResponse, CustomStreamWrapper, Exception]:
            """
            Wrapper around self.acompletion that catches exceptions and returns them as a result
            """
            try:
                return await self.acompletion(model=model, messages=messages, stream=stream, **kwargs)  # type: ignore
            except asyncio.CancelledError:
                verbose_router_logger.debug(
                    "Received 'task.cancel'. Cancelling call w/ model={}.".format(model)
                )
                raise
            except Exception as e:
                return e

        pending_tasks = []  # type: ignore

        async def check_response(task: asyncio.Task):
            nonlocal pending_tasks
            try:
                result = await task
                if isinstance(result, (ModelResponse, CustomStreamWrapper)):
                    verbose_router_logger.debug(
                        "Received successful response. Cancelling other LLM API calls."
                    )
                    # If a desired response is received, cancel all other pending tasks
                    for t in pending_tasks:
                        t.cancel()
                    return result
            except Exception:
                # Ignore exceptions, let the loop handle them
                pass
            finally:
                # Remove the task from pending tasks if it finishes
                try:
                    pending_tasks.remove(task)
                except KeyError:
                    pass

        for model in models:
            task = asyncio.create_task(
                _async_completion_no_exceptions(
                    model=model, messages=messages, stream=stream, **kwargs
                )
            )
            pending_tasks.append(task)

        # Await the first task to complete successfully
        while pending_tasks:
            done, pending_tasks = await asyncio.wait(  # type: ignore
                pending_tasks, return_when=asyncio.FIRST_COMPLETED
            )
            for completed_task in done:
                result = await check_response(completed_task)
                if result is not None:
                    # Return the first successful result
                    result._hidden_params["fastest_response_batch_completion"] = True
                    return result

        # If we exit the loop without returning, all tasks failed
        raise Exception("All tasks failed")

    ### SCHEDULER ###

    # fmt: off

    @overload
    async def schedule_acompletion(
        self, model: str, messages: List[Dict[str, str]], priority: int, stream: Literal[False] = False, **kwargs
    ) -> ModelResponse: 
        ...
    
    @overload
    async def schedule_acompletion(
        self, model: str, messages: List[Dict[str, str]], priority: int, stream: Literal[True], **kwargs
    ) -> CustomStreamWrapper: 
        ...

    # fmt: on

    async def schedule_acompletion(
        self,
        model: str,
        messages: List[Dict[str, str]],
        priority: int,
        stream=False,
        **kwargs,
    ):
        parent_otel_span = _get_parent_otel_span_from_kwargs(kwargs)
        ### FLOW ITEM ###
        _request_id = str(uuid.uuid4())
        item = FlowItem(
            priority=priority,  # 👈 SET PRIORITY FOR REQUEST
            request_id=_request_id,  # 👈 SET REQUEST ID
            model_name="gpt-3.5-turbo",  # 👈 SAME as 'Router'
        )
        ### [fin] ###

        ## ADDS REQUEST TO QUEUE ##
        await self.scheduler.add_request(request=item)

        ## POLL QUEUE
        end_time = time.time() + self.timeout
        curr_time = time.time()
        poll_interval = self.scheduler.polling_interval  # poll every 3ms
        make_request = False

        while curr_time < end_time:
            _healthy_deployments, _ = await self._async_get_healthy_deployments(
                model=model, parent_otel_span=parent_otel_span
            )
            make_request = await self.scheduler.poll(  ## POLL QUEUE ## - returns 'True' if there's healthy deployments OR if request is at top of queue
                id=item.request_id,
                model_name=item.model_name,
                health_deployments=_healthy_deployments,
            )
            if make_request:  ## IF TRUE -> MAKE REQUEST
                break
            else:  ## ELSE -> loop till default_timeout
                await asyncio.sleep(poll_interval)
                curr_time = time.time()

        if make_request:
            try:
                _response = await self.acompletion(
                    model=model, messages=messages, stream=stream, **kwargs
                )
                _response._hidden_params.setdefault("additional_headers", {})
                _response._hidden_params["additional_headers"].update(
                    {"x-litellm-request-prioritization-used": True}
                )
                return _response
            except Exception as e:
                setattr(e, "priority", priority)
                raise e
        else:
            raise litellm.Timeout(
                message="Request timed out while polling queue",
                model=model,
                llm_provider="openai",
            )

    def image_generation(self, prompt: str, model: str, **kwargs):
        try:
            kwargs["model"] = model
            kwargs["prompt"] = prompt
            kwargs["original_function"] = self._image_generation
            kwargs["num_retries"] = kwargs.get("num_retries", self.num_retries)
            kwargs.get("request_timeout", self.timeout)
            kwargs.setdefault("metadata", {}).update({"model_group": model})
            response = self.function_with_fallbacks(**kwargs)

            return response
        except Exception as e:
            raise e

    def _image_generation(self, prompt: str, model: str, **kwargs):
        model_name = ""
        try:
            verbose_router_logger.debug(
                f"Inside _image_generation()- model: {model}; kwargs: {kwargs}"
            )
            deployment = self.get_available_deployment(
                model=model,
                messages=[{"role": "user", "content": "prompt"}],
                specific_deployment=kwargs.pop("specific_deployment", None),
            )
            self._update_kwargs_with_deployment(deployment=deployment, kwargs=kwargs)
            data = deployment["litellm_params"].copy()

            model_client = self._get_async_openai_model_client(
                deployment=deployment,
                kwargs=kwargs,
            )

            self.total_calls[model_name] += 1

            ### DEPLOYMENT-SPECIFIC PRE-CALL CHECKS ### (e.g. update rpm pre-call. Raise error, if deployment over limit)
            self.routing_strategy_pre_call_checks(deployment=deployment)

            response = litellm.image_generation(
                **{
                    **data,
                    "prompt": prompt,
                    "caching": self.cache_responses,
                    "client": model_client,
                    **kwargs,
                }
            )
            self.success_calls[model_name] += 1
            verbose_router_logger.info(
                f"litellm.image_generation(model={model_name})\033[32m 200 OK\033[0m"
            )
            return response
        except Exception as e:
            verbose_router_logger.info(
                f"litellm.image_generation(model={model_name})\033[31m Exception {str(e)}\033[0m"
            )
            if model_name is not None:
                self.fail_calls[model_name] += 1
            raise e

    async def aimage_generation(self, prompt: str, model: str, **kwargs):
        try:
            kwargs["model"] = model
            kwargs["prompt"] = prompt
            kwargs["original_function"] = self._aimage_generation
            kwargs["num_retries"] = kwargs.get("num_retries", self.num_retries)
            kwargs.get("request_timeout", self.timeout)
            kwargs.setdefault("metadata", {}).update({"model_group": model})
            response = await self.async_function_with_fallbacks(**kwargs)

            return response
        except Exception as e:
            asyncio.create_task(
                send_llm_exception_alert(
                    litellm_router_instance=self,
                    request_kwargs=kwargs,
                    error_traceback_str=traceback.format_exc(),
                    original_exception=e,
                )
            )
            raise e

    async def _aimage_generation(self, prompt: str, model: str, **kwargs):
        model_name = model
        try:
            verbose_router_logger.debug(
                f"Inside _image_generation()- model: {model}; kwargs: {kwargs}"
            )
            parent_otel_span = _get_parent_otel_span_from_kwargs(kwargs)
            deployment = await self.async_get_available_deployment(
                model=model,
                messages=[{"role": "user", "content": "prompt"}],
                specific_deployment=kwargs.pop("specific_deployment", None),
            )
            self._update_kwargs_with_deployment(deployment=deployment, kwargs=kwargs)

            data = deployment["litellm_params"].copy()
            model_name = data["model"]

            model_client = self._get_async_openai_model_client(
                deployment=deployment,
                kwargs=kwargs,
            )

            self.total_calls[model_name] += 1
            response = litellm.aimage_generation(
                **{
                    **data,
                    "prompt": prompt,
                    "caching": self.cache_responses,
                    "client": model_client,
                    **kwargs,
                }
            )

            ### CONCURRENCY-SAFE RPM CHECKS ###
            rpm_semaphore = self._get_client(
                deployment=deployment,
                kwargs=kwargs,
                client_type="max_parallel_requests",
            )

            if rpm_semaphore is not None and isinstance(
                rpm_semaphore, asyncio.Semaphore
            ):
                async with rpm_semaphore:
                    """
                    - Check rpm limits before making the call
                    - If allowed, increment the rpm limit (allows global value to be updated, concurrency-safe)
                    """
                    await self.async_routing_strategy_pre_call_checks(
                        deployment=deployment, parent_otel_span=parent_otel_span
                    )
                    response = await response
            else:
                await self.async_routing_strategy_pre_call_checks(
                    deployment=deployment, parent_otel_span=parent_otel_span
                )
                response = await response

            self.success_calls[model_name] += 1
            verbose_router_logger.info(
                f"litellm.aimage_generation(model={model_name})\033[32m 200 OK\033[0m"
            )
            return response
        except Exception as e:
            verbose_router_logger.info(
                f"litellm.aimage_generation(model={model_name})\033[31m Exception {str(e)}\033[0m"
            )
            if model_name is not None:
                self.fail_calls[model_name] += 1
            raise e

    async def atranscription(self, file: FileTypes, model: str, **kwargs):
        """
        Example Usage:

        ```
        from litellm import Router
        client = Router(model_list = [
            {
                "model_name": "whisper",
                "litellm_params": {
                    "model": "whisper-1",
                },
            },
        ])

        audio_file = open("speech.mp3", "rb")
        transcript = await client.atranscription(
        model="whisper",
        file=audio_file
        )

        ```
        """
        try:
            kwargs["model"] = model
            kwargs["file"] = file
            kwargs["original_function"] = self._atranscription
            kwargs["num_retries"] = kwargs.get("num_retries", self.num_retries)
            kwargs.get("request_timeout", self.timeout)
            kwargs.setdefault("metadata", {}).update({"model_group": model})
            response = await self.async_function_with_fallbacks(**kwargs)

            return response
        except Exception as e:
            asyncio.create_task(
                send_llm_exception_alert(
                    litellm_router_instance=self,
                    request_kwargs=kwargs,
                    error_traceback_str=traceback.format_exc(),
                    original_exception=e,
                )
            )
            raise e

    async def _atranscription(self, file: FileTypes, model: str, **kwargs):
        model_name = model
        try:
            verbose_router_logger.debug(
                f"Inside _atranscription()- model: {model}; kwargs: {kwargs}"
            )
            parent_otel_span = _get_parent_otel_span_from_kwargs(kwargs)
            deployment = await self.async_get_available_deployment(
                model=model,
                messages=[{"role": "user", "content": "prompt"}],
                specific_deployment=kwargs.pop("specific_deployment", None),
            )

            self._update_kwargs_with_deployment(deployment=deployment, kwargs=kwargs)
            data = deployment["litellm_params"].copy()
            model_client = self._get_async_openai_model_client(
                deployment=deployment,
                kwargs=kwargs,
            )

            self.total_calls[model_name] += 1
            response = litellm.atranscription(
                **{
                    **data,
                    "file": file,
                    "caching": self.cache_responses,
                    "client": model_client,
                    **kwargs,
                }
            )

            ### CONCURRENCY-SAFE RPM CHECKS ###
            rpm_semaphore = self._get_client(
                deployment=deployment,
                kwargs=kwargs,
                client_type="max_parallel_requests",
            )

            if rpm_semaphore is not None and isinstance(
                rpm_semaphore, asyncio.Semaphore
            ):
                async with rpm_semaphore:
                    """
                    - Check rpm limits before making the call
                    - If allowed, increment the rpm limit (allows global value to be updated, concurrency-safe)
                    """
                    await self.async_routing_strategy_pre_call_checks(
                        deployment=deployment, parent_otel_span=parent_otel_span
                    )
                    response = await response
            else:
                await self.async_routing_strategy_pre_call_checks(
                    deployment=deployment, parent_otel_span=parent_otel_span
                )
                response = await response

            self.success_calls[model_name] += 1
            verbose_router_logger.info(
                f"litellm.atranscription(model={model_name})\033[32m 200 OK\033[0m"
            )
            return response
        except Exception as e:
            verbose_router_logger.info(
                f"litellm.atranscription(model={model_name})\033[31m Exception {str(e)}\033[0m"
            )
            if model_name is not None:
                self.fail_calls[model_name] += 1
            raise e

    async def aspeech(self, model: str, input: str, voice: str, **kwargs):
        """
        Example Usage:

        ```
        from litellm import Router
        client = Router(model_list = [
            {
                "model_name": "tts",
                "litellm_params": {
                    "model": "tts-1",
                },
            },
        ])

        async with client.aspeech(
            model="tts",
            voice="alloy",
            input="the quick brown fox jumped over the lazy dogs",
            api_base=None,
            api_key=None,
            organization=None,
            project=None,
            max_retries=1,
            timeout=600,
            client=None,
            optional_params={},
        ) as response:
            response.stream_to_file(speech_file_path)

        ```
        """
        try:
            kwargs["input"] = input
            kwargs["voice"] = voice

            deployment = await self.async_get_available_deployment(
                model=model,
                messages=[{"role": "user", "content": "prompt"}],
                specific_deployment=kwargs.pop("specific_deployment", None),
            )
            kwargs.setdefault("metadata", {}).update(
                {
                    "deployment": deployment["litellm_params"]["model"],
                    "model_info": deployment.get("model_info", {}),
                }
            )
            kwargs["model_info"] = deployment.get("model_info", {})
            data = deployment["litellm_params"].copy()
            data["model"]
            for k, v in self.default_litellm_params.items():
                if (
                    k not in kwargs
                ):  # prioritize model-specific params > default router params
                    kwargs[k] = v
                elif k == "metadata":
                    kwargs[k].update(v)

            potential_model_client = self._get_client(
                deployment=deployment, kwargs=kwargs, client_type="async"
            )
            # check if provided keys == client keys #
            dynamic_api_key = kwargs.get("api_key", None)
            if (
                dynamic_api_key is not None
                and potential_model_client is not None
                and dynamic_api_key != potential_model_client.api_key
            ):
                pass
            else:
                pass

            response = await litellm.aspeech(**data, **kwargs)

            return response
        except Exception as e:
            asyncio.create_task(
                send_llm_exception_alert(
                    litellm_router_instance=self,
                    request_kwargs=kwargs,
                    error_traceback_str=traceback.format_exc(),
                    original_exception=e,
                )
            )
            raise e

    async def amoderation(self, model: str, input: str, **kwargs):
        try:
            kwargs["model"] = model
            kwargs["input"] = input
            kwargs["original_function"] = self._amoderation
            kwargs["num_retries"] = kwargs.get("num_retries", self.num_retries)
            kwargs.get("request_timeout", self.timeout)
            kwargs.setdefault("metadata", {}).update({"model_group": model})

            response = await self.async_function_with_fallbacks(**kwargs)

            return response
        except Exception as e:
            asyncio.create_task(
                send_llm_exception_alert(
                    litellm_router_instance=self,
                    request_kwargs=kwargs,
                    error_traceback_str=traceback.format_exc(),
                    original_exception=e,
                )
            )
            raise e

    async def _amoderation(self, model: str, input: str, **kwargs):
        model_name = None
        try:
            verbose_router_logger.debug(
                f"Inside _moderation()- model: {model}; kwargs: {kwargs}"
            )
            deployment = await self.async_get_available_deployment(
                model=model,
                input=input,
                specific_deployment=kwargs.pop("specific_deployment", None),
            )
            self._update_kwargs_with_deployment(deployment=deployment, kwargs=kwargs)
            data = deployment["litellm_params"].copy()
            model_name = data["model"]
            model_client = self._get_async_openai_model_client(
                deployment=deployment,
                kwargs=kwargs,
            )
            self.total_calls[model_name] += 1

            timeout: Optional[Union[float, int]] = self._get_timeout(
                kwargs=kwargs,
                data=data,
            )

            response = await litellm.amoderation(
                **{
                    **data,
                    "input": input,
                    "caching": self.cache_responses,
                    "client": model_client,
                    "timeout": timeout,
                    **kwargs,
                }
            )

            self.success_calls[model_name] += 1
            verbose_router_logger.info(
                f"litellm.amoderation(model={model_name})\033[32m 200 OK\033[0m"
            )
            return response
        except Exception as e:
            verbose_router_logger.info(
                f"litellm.amoderation(model={model_name})\033[31m Exception {str(e)}\033[0m"
            )
            if model_name is not None:
                self.fail_calls[model_name] += 1
            raise e

    async def arerank(self, model: str, **kwargs):
        try:
            kwargs["model"] = model
            kwargs["input"] = input
            kwargs["original_function"] = self._arerank
            kwargs["num_retries"] = kwargs.get("num_retries", self.num_retries)
            kwargs.get("request_timeout", self.timeout)
            kwargs.setdefault("metadata", {}).update({"model_group": model})

            response = await self.async_function_with_fallbacks(**kwargs)

            return response
        except Exception as e:
            asyncio.create_task(
                send_llm_exception_alert(
                    litellm_router_instance=self,
                    request_kwargs=kwargs,
                    error_traceback_str=traceback.format_exc(),
                    original_exception=e,
                )
            )
            raise e

    async def _arerank(self, model: str, **kwargs):
        model_name = None
        try:
            verbose_router_logger.debug(
                f"Inside _rerank()- model: {model}; kwargs: {kwargs}"
            )
            deployment = await self.async_get_available_deployment(
                model=model,
                specific_deployment=kwargs.pop("specific_deployment", None),
            )
            self._update_kwargs_with_deployment(deployment=deployment, kwargs=kwargs)
            data = deployment["litellm_params"].copy()
            model_name = data["model"]

            model_client = self._get_async_openai_model_client(
                deployment=deployment,
                kwargs=kwargs,
            )
            self.total_calls[model_name] += 1

            timeout: Optional[Union[float, int]] = self._get_timeout(
                kwargs=kwargs,
                data=data,
            )

            response = await litellm.arerank(
                **{
                    **data,
                    "caching": self.cache_responses,
                    "client": model_client,
                    "timeout": timeout,
                    **kwargs,
                }
            )

            self.success_calls[model_name] += 1
            verbose_router_logger.info(
                f"litellm.arerank(model={model_name})\033[32m 200 OK\033[0m"
            )
            return response
        except Exception as e:
            verbose_router_logger.info(
                f"litellm.arerank(model={model_name})\033[31m Exception {str(e)}\033[0m"
            )
            if model_name is not None:
                self.fail_calls[model_name] += 1
            raise e

    async def _arealtime(self, model: str, **kwargs):
        messages = [{"role": "user", "content": "dummy-text"}]
        try:
            kwargs["num_retries"] = kwargs.get("num_retries", self.num_retries)
            kwargs.get("request_timeout", self.timeout)
            kwargs.setdefault("metadata", {}).update({"model_group": model})

            # pick the one that is available (lowest TPM/RPM)
            deployment = await self.async_get_available_deployment(
                model=model,
                messages=messages,
                specific_deployment=kwargs.pop("specific_deployment", None),
            )

            data = deployment["litellm_params"].copy()
            for k, v in self.default_litellm_params.items():
                if (
                    k not in kwargs
                ):  # prioritize model-specific params > default router params
                    kwargs[k] = v
                elif k == "metadata":
                    kwargs[k].update(v)

            return await litellm._arealtime(**{**data, "caching": self.cache_responses, **kwargs})  # type: ignore
        except Exception as e:
            traceback.print_exc()
            if self.num_retries > 0:
                kwargs["model"] = model
                kwargs["messages"] = messages
                kwargs["original_function"] = self._arealtime
                return self.function_with_retries(**kwargs)
            else:
                raise e

    def text_completion(
        self,
        model: str,
        prompt: str,
        is_retry: Optional[bool] = False,
        is_fallback: Optional[bool] = False,
        is_async: Optional[bool] = False,
        **kwargs,
    ):
        messages = [{"role": "user", "content": prompt}]
        try:
            kwargs["model"] = model
            kwargs["prompt"] = prompt
            kwargs["num_retries"] = kwargs.get("num_retries", self.num_retries)
            kwargs.get("request_timeout", self.timeout)
            kwargs.setdefault("metadata", {}).update({"model_group": model})

            # pick the one that is available (lowest TPM/RPM)
            deployment = self.get_available_deployment(
                model=model,
                messages=messages,
                specific_deployment=kwargs.pop("specific_deployment", None),
            )

            data = deployment["litellm_params"].copy()
            for k, v in self.default_litellm_params.items():
                if (
                    k not in kwargs
                ):  # prioritize model-specific params > default router params
                    kwargs[k] = v
                elif k == "metadata":
                    kwargs[k].update(v)

            # call via litellm.completion()
            return litellm.text_completion(**{**data, "prompt": prompt, "caching": self.cache_responses, **kwargs})  # type: ignore
        except Exception as e:
            raise e

    async def atext_completion(
        self,
        model: str,
        prompt: str,
        is_retry: Optional[bool] = False,
        is_fallback: Optional[bool] = False,
        is_async: Optional[bool] = False,
        **kwargs,
    ):
        try:
            kwargs["model"] = model
            kwargs["prompt"] = prompt
            kwargs["original_function"] = self._atext_completion
            kwargs["num_retries"] = kwargs.get("num_retries", self.num_retries)
            kwargs.get("request_timeout", self.timeout)
            kwargs.setdefault("metadata", {}).update({"model_group": model})
            response = await self.async_function_with_fallbacks(**kwargs)

            return response
        except Exception as e:
            asyncio.create_task(
                send_llm_exception_alert(
                    litellm_router_instance=self,
                    request_kwargs=kwargs,
                    error_traceback_str=traceback.format_exc(),
                    original_exception=e,
                )
            )
            raise e

    async def _atext_completion(self, model: str, prompt: str, **kwargs):
        try:
            verbose_router_logger.debug(
                f"Inside _atext_completion()- model: {model}; kwargs: {kwargs}"
            )
            parent_otel_span = _get_parent_otel_span_from_kwargs(kwargs)
            deployment = await self.async_get_available_deployment(
                model=model,
                messages=[{"role": "user", "content": prompt}],
                specific_deployment=kwargs.pop("specific_deployment", None),
            )
            self._update_kwargs_with_deployment(deployment=deployment, kwargs=kwargs)

            data = deployment["litellm_params"].copy()
            model_name = data["model"]

            model_client = self._get_async_openai_model_client(
                deployment=deployment,
                kwargs=kwargs,
            )
            self.total_calls[model_name] += 1

            response = litellm.atext_completion(
                **{
                    **data,
                    "prompt": prompt,
                    "caching": self.cache_responses,
                    "client": model_client,
                    "timeout": self.timeout,
                    **kwargs,
                }
            )

            rpm_semaphore = self._get_client(
                deployment=deployment,
                kwargs=kwargs,
                client_type="max_parallel_requests",
            )

            if rpm_semaphore is not None and isinstance(
                rpm_semaphore, asyncio.Semaphore
            ):
                async with rpm_semaphore:
                    """
                    - Check rpm limits before making the call
                    - If allowed, increment the rpm limit (allows global value to be updated, concurrency-safe)
                    """
                    await self.async_routing_strategy_pre_call_checks(
                        deployment=deployment, parent_otel_span=parent_otel_span
                    )
                    response = await response
            else:
                await self.async_routing_strategy_pre_call_checks(
                    deployment=deployment, parent_otel_span=parent_otel_span
                )
                response = await response

            self.success_calls[model_name] += 1
            verbose_router_logger.info(
                f"litellm.atext_completion(model={model_name})\033[32m 200 OK\033[0m"
            )
            return response
        except Exception as e:
            verbose_router_logger.info(
                f"litellm.atext_completion(model={model})\033[31m Exception {str(e)}\033[0m"
            )
            if model is not None:
                self.fail_calls[model] += 1
            raise e

    async def aadapter_completion(
        self,
        adapter_id: str,
        model: str,
        is_retry: Optional[bool] = False,
        is_fallback: Optional[bool] = False,
        is_async: Optional[bool] = False,
        **kwargs,
    ):
        try:
            kwargs["model"] = model
            kwargs["adapter_id"] = adapter_id
            kwargs["original_function"] = self._aadapter_completion
            kwargs["num_retries"] = kwargs.get("num_retries", self.num_retries)
            kwargs.get("request_timeout", self.timeout)
            kwargs.setdefault("metadata", {}).update({"model_group": model})
            response = await self.async_function_with_fallbacks(**kwargs)

            return response
        except Exception as e:
            asyncio.create_task(
                send_llm_exception_alert(
                    litellm_router_instance=self,
                    request_kwargs=kwargs,
                    error_traceback_str=traceback.format_exc(),
                    original_exception=e,
                )
            )
            raise e

    async def _aadapter_completion(self, adapter_id: str, model: str, **kwargs):
        try:
            verbose_router_logger.debug(
                f"Inside _aadapter_completion()- model: {model}; kwargs: {kwargs}"
            )
            parent_otel_span = _get_parent_otel_span_from_kwargs(kwargs)
            deployment = await self.async_get_available_deployment(
                model=model,
                messages=[{"role": "user", "content": "default text"}],
                specific_deployment=kwargs.pop("specific_deployment", None),
            )
            self._update_kwargs_with_deployment(deployment=deployment, kwargs=kwargs)

            data = deployment["litellm_params"].copy()
            model_name = data["model"]

            model_client = self._get_async_openai_model_client(
                deployment=deployment,
                kwargs=kwargs,
            )
            self.total_calls[model_name] += 1

            response = litellm.aadapter_completion(
                **{
                    **data,
                    "adapter_id": adapter_id,
                    "caching": self.cache_responses,
                    "client": model_client,
                    "timeout": self.timeout,
                    **kwargs,
                }
            )

            rpm_semaphore = self._get_client(
                deployment=deployment,
                kwargs=kwargs,
                client_type="max_parallel_requests",
            )

            if rpm_semaphore is not None and isinstance(
                rpm_semaphore, asyncio.Semaphore
            ):
                async with rpm_semaphore:
                    """
                    - Check rpm limits before making the call
                    - If allowed, increment the rpm limit (allows global value to be updated, concurrency-safe)
                    """
                    await self.async_routing_strategy_pre_call_checks(
                        deployment=deployment, parent_otel_span=parent_otel_span
                    )
                    response = await response  # type: ignore
            else:
                await self.async_routing_strategy_pre_call_checks(
                    deployment=deployment, parent_otel_span=parent_otel_span
                )
                response = await response  # type: ignore

            self.success_calls[model_name] += 1
            verbose_router_logger.info(
                f"litellm.aadapter_completion(model={model_name})\033[32m 200 OK\033[0m"
            )
            return response
        except Exception as e:
            verbose_router_logger.info(
                f"litellm.aadapter_completion(model={model})\033[31m Exception {str(e)}\033[0m"
            )
            if model is not None:
                self.fail_calls[model] += 1
            raise e

    def embedding(
        self,
        model: str,
        input: Union[str, List],
        is_async: Optional[bool] = False,
        **kwargs,
    ) -> litellm.EmbeddingResponse:
        try:
            kwargs["model"] = model
            kwargs["input"] = input
            kwargs["original_function"] = self._embedding
            kwargs["num_retries"] = kwargs.get("num_retries", self.num_retries)
            kwargs.get("request_timeout", self.timeout)
            kwargs.setdefault("metadata", {}).update({"model_group": model})
            response = self.function_with_fallbacks(**kwargs)
            return response
        except Exception as e:
            raise e

    def _embedding(self, input: Union[str, List], model: str, **kwargs):
        model_name = None
        try:
            verbose_router_logger.debug(
                f"Inside embedding()- model: {model}; kwargs: {kwargs}"
            )
            deployment = self.get_available_deployment(
                model=model,
                input=input,
                specific_deployment=kwargs.pop("specific_deployment", None),
            )
            self._update_kwargs_with_deployment(deployment=deployment, kwargs=kwargs)
            data = deployment["litellm_params"].copy()
            model_name = data["model"]

            potential_model_client = self._get_client(
                deployment=deployment, kwargs=kwargs, client_type="sync"
            )
            # check if provided keys == client keys #
            dynamic_api_key = kwargs.get("api_key", None)
            if (
                dynamic_api_key is not None
                and potential_model_client is not None
                and dynamic_api_key != potential_model_client.api_key
            ):
                model_client = None
            else:
                model_client = potential_model_client

            self.total_calls[model_name] += 1

            ### DEPLOYMENT-SPECIFIC PRE-CALL CHECKS ### (e.g. update rpm pre-call. Raise error, if deployment over limit)
            self.routing_strategy_pre_call_checks(deployment=deployment)

            response = litellm.embedding(
                **{
                    **data,
                    "input": input,
                    "caching": self.cache_responses,
                    "client": model_client,
                    **kwargs,
                }
            )
            self.success_calls[model_name] += 1
            verbose_router_logger.info(
                f"litellm.embedding(model={model_name})\033[32m 200 OK\033[0m"
            )
            return response
        except Exception as e:
            verbose_router_logger.info(
                f"litellm.embedding(model={model_name})\033[31m Exception {str(e)}\033[0m"
            )
            if model_name is not None:
                self.fail_calls[model_name] += 1
            raise e

    async def aembedding(
        self,
        model: str,
        input: Union[str, List],
        is_async: Optional[bool] = True,
        **kwargs,
    ) -> litellm.EmbeddingResponse:
        try:
            kwargs["model"] = model
            kwargs["input"] = input
            kwargs["original_function"] = self._aembedding
            kwargs["num_retries"] = kwargs.get("num_retries", self.num_retries)
            kwargs.get("request_timeout", self.timeout)
            kwargs.setdefault("metadata", {}).update({"model_group": model})
            response = await self.async_function_with_fallbacks(**kwargs)
            return response
        except Exception as e:
            asyncio.create_task(
                send_llm_exception_alert(
                    litellm_router_instance=self,
                    request_kwargs=kwargs,
                    error_traceback_str=traceback.format_exc(),
                    original_exception=e,
                )
            )
            raise e

    async def _aembedding(self, input: Union[str, List], model: str, **kwargs):
        model_name = None
        try:
            verbose_router_logger.debug(
                f"Inside _aembedding()- model: {model}; kwargs: {kwargs}"
            )
            parent_otel_span = _get_parent_otel_span_from_kwargs(kwargs)
            deployment = await self.async_get_available_deployment(
                model=model,
                input=input,
                specific_deployment=kwargs.pop("specific_deployment", None),
            )
            self._update_kwargs_with_deployment(deployment=deployment, kwargs=kwargs)
            data = deployment["litellm_params"].copy()
            model_name = data["model"]
            model_client = self._get_async_openai_model_client(
                deployment=deployment,
                kwargs=kwargs,
            )

            self.total_calls[model_name] += 1
            response = litellm.aembedding(
                **{
                    **data,
                    "input": input,
                    "caching": self.cache_responses,
                    "client": model_client,
                    **kwargs,
                }
            )

            ### CONCURRENCY-SAFE RPM CHECKS ###
            rpm_semaphore = self._get_client(
                deployment=deployment,
                kwargs=kwargs,
                client_type="max_parallel_requests",
            )

            if rpm_semaphore is not None and isinstance(
                rpm_semaphore, asyncio.Semaphore
            ):
                async with rpm_semaphore:
                    """
                    - Check rpm limits before making the call
                    - If allowed, increment the rpm limit (allows global value to be updated, concurrency-safe)
                    """
                    await self.async_routing_strategy_pre_call_checks(
                        deployment=deployment, parent_otel_span=parent_otel_span
                    )
                    response = await response
            else:
                await self.async_routing_strategy_pre_call_checks(
                    deployment=deployment, parent_otel_span=parent_otel_span
                )
                response = await response

            self.success_calls[model_name] += 1
            verbose_router_logger.info(
                f"litellm.aembedding(model={model_name})\033[32m 200 OK\033[0m"
            )
            return response
        except Exception as e:
            verbose_router_logger.info(
                f"litellm.aembedding(model={model_name})\033[31m Exception {str(e)}\033[0m"
            )
            if model_name is not None:
                self.fail_calls[model_name] += 1
            raise e

    #### FILES API ####
    async def acreate_file(
        self,
        model: str,
        **kwargs,
    ) -> FileObject:
        try:
            kwargs["model"] = model
            kwargs["original_function"] = self._acreate_file
            kwargs["num_retries"] = kwargs.get("num_retries", self.num_retries)
            kwargs.get("request_timeout", self.timeout)
            kwargs.setdefault("metadata", {}).update({"model_group": model})
            response = await self.async_function_with_fallbacks(**kwargs)

            return response
        except Exception as e:
            asyncio.create_task(
                send_llm_exception_alert(
                    litellm_router_instance=self,
                    request_kwargs=kwargs,
                    error_traceback_str=traceback.format_exc(),
                    original_exception=e,
                )
            )
            raise e

    async def _acreate_file(
        self,
        model: str,
        **kwargs,
    ) -> FileObject:
        try:
            verbose_router_logger.debug(
                f"Inside _atext_completion()- model: {model}; kwargs: {kwargs}"
            )
            parent_otel_span = _get_parent_otel_span_from_kwargs(kwargs)
            deployment = await self.async_get_available_deployment(
                model=model,
                messages=[{"role": "user", "content": "files-api-fake-text"}],
                specific_deployment=kwargs.pop("specific_deployment", None),
            )
            self._update_kwargs_with_deployment(deployment=deployment, kwargs=kwargs)

            data = deployment["litellm_params"].copy()
            model_name = data["model"]

            model_client = self._get_async_openai_model_client(
                deployment=deployment,
                kwargs=kwargs,
            )
            self.total_calls[model_name] += 1

            ## REPLACE MODEL IN FILE WITH SELECTED DEPLOYMENT ##
            stripped_model, custom_llm_provider, _, _ = get_llm_provider(
                model=data["model"]
            )
            kwargs["file"] = replace_model_in_jsonl(
                file_content=kwargs["file"], new_model_name=stripped_model
            )

            response = litellm.acreate_file(
                **{
                    **data,
                    "custom_llm_provider": custom_llm_provider,
                    "caching": self.cache_responses,
                    "client": model_client,
                    "timeout": self.timeout,
                    **kwargs,
                }
            )

            rpm_semaphore = self._get_client(
                deployment=deployment,
                kwargs=kwargs,
                client_type="max_parallel_requests",
            )

            if rpm_semaphore is not None and isinstance(
                rpm_semaphore, asyncio.Semaphore
            ):
                async with rpm_semaphore:
                    """
                    - Check rpm limits before making the call
                    - If allowed, increment the rpm limit (allows global value to be updated, concurrency-safe)
                    """
                    await self.async_routing_strategy_pre_call_checks(
                        deployment=deployment, parent_otel_span=parent_otel_span
                    )
                    response = await response  # type: ignore
            else:
                await self.async_routing_strategy_pre_call_checks(
                    deployment=deployment, parent_otel_span=parent_otel_span
                )
                response = await response  # type: ignore

            self.success_calls[model_name] += 1
            verbose_router_logger.info(
                f"litellm.acreate_file(model={model_name})\033[32m 200 OK\033[0m"
            )
            return response  # type: ignore
        except Exception as e:
            verbose_router_logger.exception(
                f"litellm.acreate_file(model={model}, {kwargs})\033[31m Exception {str(e)}\033[0m"
            )
            if model is not None:
                self.fail_calls[model] += 1
            raise e

    async def acreate_batch(
        self,
        model: str,
        **kwargs,
    ) -> Batch:
        try:
            kwargs["model"] = model
            kwargs["original_function"] = self._acreate_batch
            kwargs["num_retries"] = kwargs.get("num_retries", self.num_retries)
            kwargs.get("request_timeout", self.timeout)
            kwargs.setdefault("metadata", {}).update({"model_group": model})
            response = await self.async_function_with_fallbacks(**kwargs)

            return response
        except Exception as e:
            asyncio.create_task(
                send_llm_exception_alert(
                    litellm_router_instance=self,
                    request_kwargs=kwargs,
                    error_traceback_str=traceback.format_exc(),
                    original_exception=e,
                )
            )
            raise e

    async def _acreate_batch(
        self,
        model: str,
        **kwargs,
    ) -> Batch:
        try:
            verbose_router_logger.debug(
                f"Inside _acreate_batch()- model: {model}; kwargs: {kwargs}"
            )
            parent_otel_span = _get_parent_otel_span_from_kwargs(kwargs)
            deployment = await self.async_get_available_deployment(
                model=model,
                messages=[{"role": "user", "content": "files-api-fake-text"}],
                specific_deployment=kwargs.pop("specific_deployment", None),
            )
            metadata_variable_name = _get_router_metadata_variable_name(
                function_name="_acreate_batch"
            )

            kwargs.setdefault(metadata_variable_name, {}).update(
                {
                    "deployment": deployment["litellm_params"]["model"],
                    "model_info": deployment.get("model_info", {}),
                    "api_base": deployment.get("litellm_params", {}).get("api_base"),
                }
            )
            kwargs["model_info"] = deployment.get("model_info", {})
            data = deployment["litellm_params"].copy()
            model_name = data["model"]
            for k, v in self.default_litellm_params.items():
                if (
                    k not in kwargs
                ):  # prioritize model-specific params > default router params
                    kwargs[k] = v
                elif k == metadata_variable_name:
                    kwargs[k].update(v)

            model_client = self._get_async_openai_model_client(
                deployment=deployment,
                kwargs=kwargs,
            )
            self.total_calls[model_name] += 1

            ## SET CUSTOM PROVIDER TO SELECTED DEPLOYMENT ##
            _, custom_llm_provider, _, _ = get_llm_provider(model=data["model"])

            response = litellm.acreate_batch(
                **{
                    **data,
                    "custom_llm_provider": custom_llm_provider,
                    "caching": self.cache_responses,
                    "client": model_client,
                    "timeout": self.timeout,
                    **kwargs,
                }
            )

            rpm_semaphore = self._get_client(
                deployment=deployment,
                kwargs=kwargs,
                client_type="max_parallel_requests",
            )

            if rpm_semaphore is not None and isinstance(
                rpm_semaphore, asyncio.Semaphore
            ):
                async with rpm_semaphore:
                    """
                    - Check rpm limits before making the call
                    - If allowed, increment the rpm limit (allows global value to be updated, concurrency-safe)
                    """
                    await self.async_routing_strategy_pre_call_checks(
                        deployment=deployment, parent_otel_span=parent_otel_span
                    )
                    response = await response  # type: ignore
            else:
                await self.async_routing_strategy_pre_call_checks(
                    deployment=deployment, parent_otel_span=parent_otel_span
                )
                response = await response  # type: ignore

            self.success_calls[model_name] += 1
            verbose_router_logger.info(
                f"litellm.acreate_file(model={model_name})\033[32m 200 OK\033[0m"
            )
            return response  # type: ignore
        except Exception as e:
            verbose_router_logger.exception(
                f"litellm._acreate_batch(model={model}, {kwargs})\033[31m Exception {str(e)}\033[0m"
            )
            if model is not None:
                self.fail_calls[model] += 1
            raise e

    async def aretrieve_batch(
        self,
        **kwargs,
    ) -> Batch:
        """
        Iterate through all models in a model group to check for batch

        Future Improvement - cache the result.
        """
        try:

            filtered_model_list = self.get_model_list()
            if filtered_model_list is None:
                raise Exception("Router not yet initialized.")

            receieved_exceptions = []

            async def try_retrieve_batch(model_name):
                try:
                    # Update kwargs with the current model name or any other model-specific adjustments
                    ## SET CUSTOM PROVIDER TO SELECTED DEPLOYMENT ##
                    _, custom_llm_provider, _, _ = get_llm_provider(  # type: ignore
                        model=model_name["litellm_params"]["model"]
                    )
                    new_kwargs = copy.deepcopy(kwargs)
                    new_kwargs.pop("custom_llm_provider", None)
                    return await litellm.aretrieve_batch(
                        custom_llm_provider=custom_llm_provider, **new_kwargs  # type: ignore
                    )
                except Exception as e:
                    receieved_exceptions.append(e)
                    return None

            # Check all models in parallel
            results = await asyncio.gather(
                *[try_retrieve_batch(model) for model in filtered_model_list],
                return_exceptions=True,
            )

            # Check for successful responses and handle exceptions
            for result in results:
                if isinstance(result, Batch):
                    return result

            # If no valid Batch response was found, raise the first encountered exception
            if receieved_exceptions:
                raise receieved_exceptions[0]  # Raising the first exception encountered

            # If no exceptions were encountered, raise a generic exception
            raise Exception(
                "Unable to find batch in any model. Received errors - {}".format(
                    receieved_exceptions
                )
            )
        except Exception as e:
            asyncio.create_task(
                send_llm_exception_alert(
                    litellm_router_instance=self,
                    request_kwargs=kwargs,
                    error_traceback_str=traceback.format_exc(),
                    original_exception=e,
                )
            )
            raise e

    async def alist_batches(
        self,
        model: str,
        **kwargs,
    ):
        """
        Return all the batches across all deployments of a model group.
        """

        filtered_model_list = self.get_model_list(model_name=model)
        if filtered_model_list is None:
            raise Exception("Router not yet initialized.")

        async def try_retrieve_batch(model: DeploymentTypedDict):
            try:
                # Update kwargs with the current model name or any other model-specific adjustments
                return await litellm.alist_batches(
                    **{**model["litellm_params"], **kwargs}
                )
            except Exception:
                return None

        # Check all models in parallel
        results = await asyncio.gather(
            *[try_retrieve_batch(model) for model in filtered_model_list]
        )

        final_results = {
            "object": "list",
            "data": [],
            "first_id": None,
            "last_id": None,
            "has_more": False,
        }

        for result in results:
            if result is not None:
                ## check batch id
                if final_results["first_id"] is None and hasattr(result, "first_id"):
                    final_results["first_id"] = getattr(result, "first_id")
                final_results["last_id"] = getattr(result, "last_id")
                final_results["data"].extend(result.data)  # type: ignore

                ## check 'has_more'
                if getattr(result, "has_more", False) is True:
                    final_results["has_more"] = True

        return final_results

    #### ASSISTANTS API ####

    def factory_function(self, original_function: Callable):
        async def new_function(
            custom_llm_provider: Optional[Literal["openai", "azure"]] = None,
            client: Optional["AsyncOpenAI"] = None,
            **kwargs,
        ):
            return await self._pass_through_assistants_endpoint_factory(
                original_function=original_function,
                custom_llm_provider=custom_llm_provider,
                client=client,
                **kwargs,
            )

        return new_function

    async def _pass_through_assistants_endpoint_factory(
        self,
        original_function: Callable,
        custom_llm_provider: Optional[Literal["openai", "azure"]] = None,
        client: Optional[AsyncOpenAI] = None,
        **kwargs,
    ):
        """Internal helper function to pass through the assistants endpoint"""
        if custom_llm_provider is None:
            if self.assistants_config is not None:
                custom_llm_provider = self.assistants_config["custom_llm_provider"]
                kwargs.update(self.assistants_config["litellm_params"])
            else:
                raise Exception(
                    "'custom_llm_provider' must be set. Either via:\n `Router(assistants_config={'custom_llm_provider': ..})` \nor\n `router.arun_thread(custom_llm_provider=..)`"
                )
        return await original_function(  # type: ignore
            custom_llm_provider=custom_llm_provider, client=client, **kwargs
        )

    #### [END] ASSISTANTS API ####

    async def async_function_with_fallbacks(self, *args, **kwargs):  # noqa: PLR0915
        """
        Try calling the function_with_retries
        If it fails after num_retries, fall back to another model group
        """
        model_group: Optional[str] = kwargs.get("model")
        fallbacks: Optional[List] = kwargs.get("fallbacks", self.fallbacks)
        context_window_fallbacks: Optional[List] = kwargs.get(
            "context_window_fallbacks", self.context_window_fallbacks
        )
        content_policy_fallbacks: Optional[List] = kwargs.get(
            "content_policy_fallbacks", self.content_policy_fallbacks
        )
        try:
            self._handle_mock_testing_fallbacks(
                kwargs=kwargs,
                model_group=model_group,
                fallbacks=fallbacks,
                context_window_fallbacks=context_window_fallbacks,
                content_policy_fallbacks=content_policy_fallbacks,
            )

            response = await self.async_function_with_retries(*args, **kwargs)
            verbose_router_logger.debug(f"Async Response: {response}")
            return response
        except Exception as e:
            verbose_router_logger.debug(f"Traceback{traceback.format_exc()}")
            original_exception = e
            fallback_model_group = None
            original_model_group: Optional[str] = kwargs.get("model")  # type: ignore
            fallback_failure_exception_str = ""

            if original_model_group is None:
                raise e

            try:
                verbose_router_logger.debug("Trying to fallback b/w models")
                if isinstance(e, litellm.ContextWindowExceededError):
                    if context_window_fallbacks is not None:
                        fallback_model_group: Optional[List[str]] = (
                            self._get_fallback_model_group_from_fallbacks(
                                fallbacks=context_window_fallbacks,
                                model_group=model_group,
                            )
                        )
                        if fallback_model_group is None:
                            raise original_exception

                        response = await run_async_fallback(
                            *args,
                            litellm_router=self,
                            fallback_model_group=fallback_model_group,
                            original_model_group=original_model_group,
                            original_exception=original_exception,
                            **kwargs,
                        )
                        return response

                    else:
                        error_message = "model={}. context_window_fallbacks={}. fallbacks={}.\n\nSet 'context_window_fallback' - https://docs.litellm.ai/docs/routing#fallbacks".format(
                            model_group, context_window_fallbacks, fallbacks
                        )
                        verbose_router_logger.info(
                            msg="Got 'ContextWindowExceededError'. No context_window_fallback set. Defaulting \
                            to fallbacks, if available.{}".format(
                                error_message
                            )
                        )

                        e.message += "\n{}".format(error_message)
                elif isinstance(e, litellm.ContentPolicyViolationError):
                    if content_policy_fallbacks is not None:
                        fallback_model_group: Optional[List[str]] = (
                            self._get_fallback_model_group_from_fallbacks(
                                fallbacks=content_policy_fallbacks,
                                model_group=model_group,
                            )
                        )
                        if fallback_model_group is None:
                            raise original_exception

                        response = await run_async_fallback(
                            *args,
                            litellm_router=self,
                            fallback_model_group=fallback_model_group,
                            original_model_group=original_model_group,
                            original_exception=original_exception,
                            **kwargs,
                        )
                        return response
                    else:
                        error_message = "model={}. content_policy_fallback={}. fallbacks={}.\n\nSet 'content_policy_fallback' - https://docs.litellm.ai/docs/routing#fallbacks".format(
                            model_group, content_policy_fallbacks, fallbacks
                        )
                        verbose_router_logger.info(
                            msg="Got 'ContentPolicyViolationError'. No content_policy_fallback set. Defaulting \
                            to fallbacks, if available.{}".format(
                                error_message
                            )
                        )

                        e.message += "\n{}".format(error_message)
                if fallbacks is not None:
                    verbose_router_logger.debug(f"inside model fallbacks: {fallbacks}")
                    generic_fallback_idx: Optional[int] = None
                    ## check for specific model group-specific fallbacks
                    for idx, item in enumerate(fallbacks):
                        if isinstance(item, dict):
                            if list(item.keys())[0] == model_group:
                                fallback_model_group = item[model_group]
                                break
                            elif list(item.keys())[0] == "*":
                                generic_fallback_idx = idx
                        elif isinstance(item, str):
                            fallback_model_group = [fallbacks.pop(idx)]
                    ## if none, check for generic fallback
                    if (
                        fallback_model_group is None
                        and generic_fallback_idx is not None
                    ):
                        fallback_model_group = fallbacks[generic_fallback_idx]["*"]

                    if fallback_model_group is None:
                        verbose_router_logger.info(
                            f"No fallback model group found for original model_group={model_group}. Fallbacks={fallbacks}"
                        )
                        if hasattr(original_exception, "message"):
                            original_exception.message += f"No fallback model group found for original model_group={model_group}. Fallbacks={fallbacks}"  # type: ignore
                        raise original_exception

                    response = await run_async_fallback(
                        *args,
                        litellm_router=self,
                        fallback_model_group=fallback_model_group,
                        original_model_group=original_model_group,
                        original_exception=original_exception,
                        **kwargs,
                    )
                    return response
            except Exception as new_exception:
                parent_otel_span = _get_parent_otel_span_from_kwargs(kwargs)
                verbose_router_logger.error(
                    "litellm.router.py::async_function_with_fallbacks() - Error occurred while trying to do fallbacks - {}\n{}\n\nDebug Information:\nCooldown Deployments={}".format(
                        str(new_exception),
                        traceback.format_exc(),
                        await _async_get_cooldown_deployments_with_debug_info(
                            litellm_router_instance=self,
                            parent_otel_span=parent_otel_span,
                        ),
                    )
                )
                fallback_failure_exception_str = str(new_exception)

            if hasattr(original_exception, "message"):
                # add the available fallbacks to the exception
                original_exception.message += "\nReceived Model Group={}\nAvailable Model Group Fallbacks={}".format(  # type: ignore
                    model_group,
                    fallback_model_group,
                )
                if len(fallback_failure_exception_str) > 0:
                    original_exception.message += (  # type: ignore
                        "\nError doing the fallback: {}".format(
                            fallback_failure_exception_str
                        )
                    )

            raise original_exception

    def _handle_mock_testing_fallbacks(
        self,
        kwargs: dict,
        model_group: Optional[str] = None,
        fallbacks: Optional[List] = None,
        context_window_fallbacks: Optional[List] = None,
        content_policy_fallbacks: Optional[List] = None,
    ):
        """
        Helper function to raise a litellm Error for mock testing purposes.

        Raises:
            litellm.InternalServerError: when `mock_testing_fallbacks=True` passed in request params
            litellm.ContextWindowExceededError: when `mock_testing_context_fallbacks=True` passed in request params
            litellm.ContentPolicyViolationError: when `mock_testing_content_policy_fallbacks=True` passed in request params
        """
        mock_testing_fallbacks = kwargs.pop("mock_testing_fallbacks", None)
        mock_testing_context_fallbacks = kwargs.pop(
            "mock_testing_context_fallbacks", None
        )
        mock_testing_content_policy_fallbacks = kwargs.pop(
            "mock_testing_content_policy_fallbacks", None
        )

        if mock_testing_fallbacks is not None and mock_testing_fallbacks is True:
            raise litellm.InternalServerError(
                model=model_group,
                llm_provider="",
                message=f"This is a mock exception for model={model_group}, to trigger a fallback. Fallbacks={fallbacks}",
            )
        elif (
            mock_testing_context_fallbacks is not None
            and mock_testing_context_fallbacks is True
        ):
            raise litellm.ContextWindowExceededError(
                model=model_group,
                llm_provider="",
                message=f"This is a mock exception for model={model_group}, to trigger a fallback. \
                    Context_Window_Fallbacks={context_window_fallbacks}",
            )
        elif (
            mock_testing_content_policy_fallbacks is not None
            and mock_testing_content_policy_fallbacks is True
        ):
            raise litellm.ContentPolicyViolationError(
                model=model_group,
                llm_provider="",
                message=f"This is a mock exception for model={model_group}, to trigger a fallback. \
                    Context_Policy_Fallbacks={content_policy_fallbacks}",
            )

    async def async_function_with_retries(self, *args, **kwargs):  # noqa: PLR0915
        verbose_router_logger.debug(
            f"Inside async function with retries: args - {args}; kwargs - {kwargs}"
        )
        original_function = kwargs.pop("original_function")
        fallbacks = kwargs.pop("fallbacks", self.fallbacks)
        parent_otel_span = _get_parent_otel_span_from_kwargs(kwargs)
        context_window_fallbacks = kwargs.pop(
            "context_window_fallbacks", self.context_window_fallbacks
        )
        content_policy_fallbacks = kwargs.pop(
            "content_policy_fallbacks", self.content_policy_fallbacks
        )
        model_group: Optional[str] = kwargs.get("model")
        num_retries = kwargs.pop("num_retries")

        ## ADD MODEL GROUP SIZE TO METADATA - used for model_group_rate_limit_error tracking
        _metadata: dict = kwargs.get("metadata") or {}
        if "model_group" in _metadata and isinstance(_metadata["model_group"], str):
            model_list = self.get_model_list(model_name=_metadata["model_group"])
            if model_list is not None:
                _metadata.update({"model_group_size": len(model_list)})

        verbose_router_logger.debug(
            f"async function w/ retries: original_function - {original_function}, num_retries - {num_retries}"
        )
        try:
            self._handle_mock_testing_rate_limit_error(
                model_group=model_group, kwargs=kwargs
            )
            # if the function call is successful, no exception will be raised and we'll break out of the loop
            response = await self.make_call(original_function, *args, **kwargs)

            return response
        except Exception as e:
            current_attempt = None
            original_exception = e

            """
            Retry Logic
            """
            _healthy_deployments, _all_deployments = (
                await self._async_get_healthy_deployments(
                    model=kwargs.get("model") or "",
                    parent_otel_span=parent_otel_span,
                )
            )

            # raises an exception if this error should not be retries
            self.should_retry_this_error(
                error=e,
                healthy_deployments=_healthy_deployments,
                all_deployments=_all_deployments,
                context_window_fallbacks=context_window_fallbacks,
                regular_fallbacks=fallbacks,
                content_policy_fallbacks=content_policy_fallbacks,
            )

            if (
                self.retry_policy is not None
                or self.model_group_retry_policy is not None
            ):
                # get num_retries from retry policy
                _retry_policy_retries = self.get_num_retries_from_retry_policy(
                    exception=original_exception, model_group=kwargs.get("model")
                )
                if _retry_policy_retries is not None:
                    num_retries = _retry_policy_retries
            ## LOGGING
            if num_retries > 0:
                kwargs = self.log_retry(kwargs=kwargs, e=original_exception)
            else:
                raise

            # decides how long to sleep before retry
            _timeout = self._time_to_sleep_before_retry(
                e=original_exception,
                remaining_retries=num_retries,
                num_retries=num_retries,
                healthy_deployments=_healthy_deployments,
            )
            # sleeps for the length of the timeout
            await asyncio.sleep(_timeout)
            for current_attempt in range(num_retries):
                try:
                    # if the function call is successful, no exception will be raised and we'll break out of the loop
                    response = await self.make_call(original_function, *args, **kwargs)
                    if inspect.iscoroutinefunction(
                        response
                    ):  # async errors are often returned as coroutines
                        response = await response
                    return response

                except Exception as e:
                    ## LOGGING
                    kwargs = self.log_retry(kwargs=kwargs, e=e)
                    remaining_retries = num_retries - current_attempt
                    _model: Optional[str] = kwargs.get("model")  # type: ignore
                    if _model is not None:
                        _healthy_deployments, _ = (
                            await self._async_get_healthy_deployments(
                                model=_model,
                                parent_otel_span=parent_otel_span,
                            )
                        )
                    else:
                        _healthy_deployments = []
                    _timeout = self._time_to_sleep_before_retry(
                        e=original_exception,
                        remaining_retries=remaining_retries,
                        num_retries=num_retries,
                        healthy_deployments=_healthy_deployments,
                    )
                    await asyncio.sleep(_timeout)

            if type(original_exception) in litellm.LITELLM_EXCEPTION_TYPES:
                setattr(original_exception, "max_retries", num_retries)
                setattr(original_exception, "num_retries", current_attempt)

            raise original_exception

    async def make_call(self, original_function: Any, *args, **kwargs):
        """
        Handler for making a call to the .completion()/.embeddings()/etc. functions.
        """
        model_group = kwargs.get("model")
        response = await original_function(*args, **kwargs)
        ## PROCESS RESPONSE HEADERS
        await self.set_response_headers(response=response, model_group=model_group)

        return response

    def _handle_mock_testing_rate_limit_error(
        self, kwargs: dict, model_group: Optional[str] = None
    ):
        """
        Helper function to raise a mock litellm.RateLimitError error for testing purposes.

        Raises:
            litellm.RateLimitError error when `mock_testing_rate_limit_error=True` passed in request params
        """
        mock_testing_rate_limit_error: Optional[bool] = kwargs.pop(
            "mock_testing_rate_limit_error", None
        )
        if (
            mock_testing_rate_limit_error is not None
            and mock_testing_rate_limit_error is True
        ):
            verbose_router_logger.info(
                f"litellm.router.py::_mock_rate_limit_error() - Raising mock RateLimitError for model={model_group}"
            )
            raise litellm.RateLimitError(
                model=model_group,
                llm_provider="",
                message=f"This is a mock exception for model={model_group}, to trigger a rate limit error.",
            )

    def should_retry_this_error(
        self,
        error: Exception,
        healthy_deployments: Optional[List] = None,
        all_deployments: Optional[List] = None,
        context_window_fallbacks: Optional[List] = None,
        content_policy_fallbacks: Optional[List] = None,
        regular_fallbacks: Optional[List] = None,
    ):
        """
        1. raise an exception for ContextWindowExceededError if context_window_fallbacks is not None
        2. raise an exception for ContentPolicyViolationError if content_policy_fallbacks is not None

        2. raise an exception for RateLimitError if
            - there are no fallbacks
            - there are no healthy deployments in the same model group
        """
        _num_healthy_deployments = 0
        if healthy_deployments is not None and isinstance(healthy_deployments, list):
            _num_healthy_deployments = len(healthy_deployments)
        _num_all_deployments = 0
        if all_deployments is not None and isinstance(all_deployments, list):
            _num_all_deployments = len(all_deployments)

        ### CHECK IF RATE LIMIT / CONTEXT WINDOW ERROR / CONTENT POLICY VIOLATION ERROR w/ fallbacks available / Bad Request Error
        if (
            isinstance(error, litellm.ContextWindowExceededError)
            and context_window_fallbacks is not None
        ):
            raise error

        if (
            isinstance(error, litellm.ContentPolicyViolationError)
            and content_policy_fallbacks is not None
        ):
            raise error

        if isinstance(error, litellm.NotFoundError):
            raise error
        # Error we should only retry if there are other deployments
        if isinstance(error, openai.RateLimitError):
            if (
                _num_healthy_deployments <= 0  # if no healthy deployments
                and regular_fallbacks is not None  # and fallbacks available
                and len(regular_fallbacks) > 0
            ):
                raise error  # then raise the error

        if isinstance(error, openai.AuthenticationError):
            """
            - if other deployments available -> retry
            - else -> raise error
            """
            if (
                _num_all_deployments <= 1
            ):  # if there is only 1 deployment for this model group then don't retry
                raise error  # then raise error

        # Do not retry if there are no healthy deployments
        # just raise the error
        if _num_healthy_deployments <= 0:  # if no healthy deployments
            raise error

        return True

    def function_with_fallbacks(self, *args, **kwargs):
        """
        Try calling the function_with_retries
        If it fails after num_retries, fall back to another model group
        """
        model_group: Optional[str] = kwargs.get("model")
        fallbacks = kwargs.get("fallbacks", self.fallbacks)
        context_window_fallbacks = kwargs.get(
            "context_window_fallbacks", self.context_window_fallbacks
        )
        content_policy_fallbacks = kwargs.get(
            "content_policy_fallbacks", self.content_policy_fallbacks
        )

        try:
            self._handle_mock_testing_fallbacks(
                kwargs=kwargs,
                model_group=model_group,
                fallbacks=fallbacks,
                context_window_fallbacks=context_window_fallbacks,
                content_policy_fallbacks=content_policy_fallbacks,
            )
            response = self.function_with_retries(*args, **kwargs)
            return response
        except Exception as e:
            original_exception = e
            original_model_group: Optional[str] = kwargs.get("model")
            verbose_router_logger.debug(f"An exception occurs {original_exception}")

            if original_model_group is None:
                raise e

            try:
                verbose_router_logger.debug(
                    f"Trying to fallback b/w models. Initial model group: {model_group}"
                )
                if (
                    isinstance(e, litellm.ContextWindowExceededError)
                    and context_window_fallbacks is not None
                ):
                    fallback_model_group = None

                    fallback_model_group: Optional[List[str]] = (
                        self._get_fallback_model_group_from_fallbacks(
                            fallbacks=context_window_fallbacks,
                            model_group=model_group,
                        )
                    )

                    if fallback_model_group is None:
                        raise original_exception

                    return run_sync_fallback(
                        *args,
                        litellm_router=self,
                        fallback_model_group=fallback_model_group,
                        original_model_group=original_model_group,
                        original_exception=original_exception,
                        **kwargs,
                    )
                elif (
                    isinstance(e, litellm.ContentPolicyViolationError)
                    and content_policy_fallbacks is not None
                ):
                    fallback_model_group: Optional[List[str]] = (
                        self._get_fallback_model_group_from_fallbacks(
                            fallbacks=content_policy_fallbacks,
                            model_group=model_group,
                        )
                    )

                    if fallback_model_group is None:
                        raise original_exception

                    return run_sync_fallback(
                        *args,
                        litellm_router=self,
                        fallback_model_group=fallback_model_group,
                        original_model_group=original_model_group,
                        original_exception=original_exception,
                        **kwargs,
                    )
                elif fallbacks is not None:
                    verbose_router_logger.debug(f"inside model fallbacks: {fallbacks}")
                    fallback_model_group = None
                    generic_fallback_idx: Optional[int] = None
                    for idx, item in enumerate(fallbacks):
                        if isinstance(item, dict):
                            if list(item.keys())[0] == model_group:
                                fallback_model_group = item[model_group]
                                break
                            elif list(item.keys())[0] == "*":
                                generic_fallback_idx = idx
                        elif isinstance(item, str):
                            fallback_model_group = [fallbacks.pop(idx)]
                    ## if none, check for generic fallback
                    if (
                        fallback_model_group is None
                        and generic_fallback_idx is not None
                    ):
                        fallback_model_group = fallbacks[generic_fallback_idx]["*"]

                    if fallback_model_group is None:
                        raise original_exception

                    return run_sync_fallback(
                        *args,
                        litellm_router=self,
                        fallback_model_group=fallback_model_group,
                        original_model_group=original_model_group,
                        original_exception=original_exception,
                        **kwargs,
                    )
            except Exception as e:
                raise e
            raise original_exception

    def _get_fallback_model_group_from_fallbacks(
        self,
        fallbacks: List[Dict[str, List[str]]],
        model_group: Optional[str] = None,
    ) -> Optional[List[str]]:
        """
        Returns the list of fallback models to use for a given model group

        If no fallback model group is found, returns None

        Example:
            fallbacks = [{"gpt-3.5-turbo": ["gpt-4"]}, {"gpt-4o": ["gpt-3.5-turbo"]}]
            model_group = "gpt-3.5-turbo"
            returns: ["gpt-4"]
        """
        if model_group is None:
            return None

        fallback_model_group: Optional[List[str]] = None
        for item in fallbacks:  # [{"gpt-3.5-turbo": ["gpt-4"]}]
            if list(item.keys())[0] == model_group:
                fallback_model_group = item[model_group]
                break
        return fallback_model_group

    def _time_to_sleep_before_retry(
        self,
        e: Exception,
        remaining_retries: int,
        num_retries: int,
        healthy_deployments: Optional[List] = None,
    ) -> Union[int, float]:
        """
        Calculate back-off, then retry

        It should instantly retry only when:
            1. there are healthy deployments in the same model group
            2. there are fallbacks for the completion call
        """
        if (
            healthy_deployments is not None
            and isinstance(healthy_deployments, list)
            and len(healthy_deployments) > 1
        ):
            return 0

        response_headers: Optional[httpx.Headers] = None
        if hasattr(e, "response") and hasattr(e.response, "headers"):  # type: ignore
            response_headers = e.response.headers  # type: ignore
        if hasattr(e, "litellm_response_headers"):
            response_headers = e.litellm_response_headers  # type: ignore

        if response_headers is not None:
            timeout = litellm._calculate_retry_after(
                remaining_retries=remaining_retries,
                max_retries=num_retries,
                response_headers=response_headers,
                min_timeout=self.retry_after,
            )

        else:
            timeout = litellm._calculate_retry_after(
                remaining_retries=remaining_retries,
                max_retries=num_retries,
                min_timeout=self.retry_after,
            )

        return timeout

    def function_with_retries(self, *args, **kwargs):
        """
        Try calling the model 3 times. Shuffle-between available deployments.
        """
        verbose_router_logger.debug(
            f"Inside function with retries: args - {args}; kwargs - {kwargs}"
        )
        original_function = kwargs.pop("original_function")
        num_retries = kwargs.pop("num_retries")
        fallbacks = kwargs.pop("fallbacks", self.fallbacks)
        context_window_fallbacks = kwargs.pop(
            "context_window_fallbacks", self.context_window_fallbacks
        )
        content_policy_fallbacks = kwargs.pop(
            "content_policy_fallbacks", self.content_policy_fallbacks
        )
        model_group = kwargs.get("model")

        try:
            # if the function call is successful, no exception will be raised and we'll break out of the loop
            self._handle_mock_testing_rate_limit_error(
                kwargs=kwargs, model_group=model_group
            )
            response = original_function(*args, **kwargs)
            return response
        except Exception as e:
            current_attempt = None
            original_exception = e
            _model: Optional[str] = kwargs.get("model")  # type: ignore

            if _model is None:
                raise e  # re-raise error, if model can't be determined for loadbalancing
            ### CHECK IF RATE LIMIT / CONTEXT WINDOW ERROR
            parent_otel_span = _get_parent_otel_span_from_kwargs(kwargs)
            _healthy_deployments, _all_deployments = self._get_healthy_deployments(
                model=_model,
                parent_otel_span=parent_otel_span,
            )

            # raises an exception if this error should not be retries
            self.should_retry_this_error(
                error=e,
                healthy_deployments=_healthy_deployments,
                all_deployments=_all_deployments,
                context_window_fallbacks=context_window_fallbacks,
                regular_fallbacks=fallbacks,
                content_policy_fallbacks=content_policy_fallbacks,
            )

            # decides how long to sleep before retry
            _timeout = self._time_to_sleep_before_retry(
                e=original_exception,
                remaining_retries=num_retries,
                num_retries=num_retries,
                healthy_deployments=_healthy_deployments,
            )

            ## LOGGING
            if num_retries > 0:
                kwargs = self.log_retry(kwargs=kwargs, e=original_exception)

            time.sleep(_timeout)
            for current_attempt in range(num_retries):
                verbose_router_logger.debug(
                    f"retrying request. Current attempt - {current_attempt}; retries left: {num_retries}"
                )
                try:
                    # if the function call is successful, no exception will be raised and we'll break out of the loop
                    response = original_function(*args, **kwargs)
                    return response

                except Exception as e:
                    ## LOGGING
                    kwargs = self.log_retry(kwargs=kwargs, e=e)
                    _model: Optional[str] = kwargs.get("model")  # type: ignore

                    if _model is None:
                        raise e  # re-raise error, if model can't be determined for loadbalancing
                    parent_otel_span = _get_parent_otel_span_from_kwargs(kwargs)
                    _healthy_deployments, _ = self._get_healthy_deployments(
                        model=_model,
                        parent_otel_span=parent_otel_span,
                    )
                    remaining_retries = num_retries - current_attempt
                    _timeout = self._time_to_sleep_before_retry(
                        e=e,
                        remaining_retries=remaining_retries,
                        num_retries=num_retries,
                        healthy_deployments=_healthy_deployments,
                    )
                    time.sleep(_timeout)

            if type(original_exception) in litellm.LITELLM_EXCEPTION_TYPES:
                setattr(original_exception, "max_retries", num_retries)
                setattr(original_exception, "num_retries", current_attempt)

            raise original_exception

    ### HELPER FUNCTIONS

    async def deployment_callback_on_success(
        self,
        kwargs,  # kwargs to completion
        completion_response,  # response from completion
        start_time,
        end_time,  # start/end time
    ):
        """
        Track remaining tpm/rpm quota for model in model_list

        Currently, only updates TPM usage.
        """
        try:
            if kwargs["litellm_params"].get("metadata") is None:
                pass
            else:
                model_group = kwargs["litellm_params"]["metadata"].get(
                    "model_group", None
                )
                model_info = kwargs["litellm_params"].get("model_info", {}) or {}
                id = model_info.get("id", None)
                if model_group is None or id is None:
                    return
                elif isinstance(id, int):
                    id = str(id)

                _usage_obj = completion_response.get("usage")
                total_tokens = _usage_obj.get("total_tokens", 0) if _usage_obj else 0

                # ------------
                # Setup values
                # ------------
                dt = get_utc_datetime()
                current_minute = dt.strftime(
                    "%H-%M"
                )  # use the same timezone regardless of system clock

                tpm_key = f"global_router:{id}:tpm:{current_minute}"
                # ------------
                # Update usage
                # ------------
                # update cache

                parent_otel_span = _get_parent_otel_span_from_kwargs(kwargs)
                ## TPM
                await self.cache.async_increment_cache(
                    key=tpm_key,
                    value=total_tokens,
                    parent_otel_span=parent_otel_span,
                    ttl=RoutingArgs.ttl.value,
                )

                increment_deployment_successes_for_current_minute(
                    litellm_router_instance=self,
                    deployment_id=id,
                )

                return tpm_key

        except Exception as e:
            verbose_router_logger.exception(
                "litellm.router.Router::deployment_callback_on_success(): Exception occured - {}".format(
                    str(e)
                )
            )
            pass

    def sync_deployment_callback_on_success(
        self,
        kwargs,  # kwargs to completion
        completion_response,  # response from completion
        start_time,
        end_time,  # start/end time
    ) -> Optional[str]:
        """
        Tracks the number of successes for a deployment in the current minute (using in-memory cache)

        Returns:
        - key: str - The key used to increment the cache
        - None: if no key is found
        """
        id = None
        if kwargs["litellm_params"].get("metadata") is None:
            pass
        else:
            model_group = kwargs["litellm_params"]["metadata"].get("model_group", None)
            model_info = kwargs["litellm_params"].get("model_info", {}) or {}
            id = model_info.get("id", None)
            if model_group is None or id is None:
                return None
            elif isinstance(id, int):
                id = str(id)

        if id is not None:
            key = increment_deployment_successes_for_current_minute(
                litellm_router_instance=self,
                deployment_id=id,
            )
            return key

        return None

    def deployment_callback_on_failure(
        self,
        kwargs,  # kwargs to completion
        completion_response,  # response from completion
        start_time,
        end_time,  # start/end time
    ) -> bool:
        """
        2 jobs:
        - Tracks the number of failures for a deployment in the current minute (using in-memory cache)
        - Puts the deployment in cooldown if it exceeds the allowed fails / minute

        Returns:
        - True if the deployment should be put in cooldown
        - False if the deployment should not be put in cooldown
        """
        try:
            exception = kwargs.get("exception", None)
            exception_status = getattr(exception, "status_code", "")
            _model_info = kwargs.get("litellm_params", {}).get("model_info", {})

            exception_headers = litellm.litellm_core_utils.exception_mapping_utils._get_response_headers(
                original_exception=exception
            )

            _time_to_cooldown = kwargs.get("litellm_params", {}).get(
                "cooldown_time", self.cooldown_time
            )

            if exception_headers is not None:

                _time_to_cooldown = (
                    litellm.utils._get_retry_after_from_exception_header(
                        response_headers=exception_headers
                    )
                )

                if _time_to_cooldown is None or _time_to_cooldown < 0:
                    # if the response headers did not read it -> set to default cooldown time
                    _time_to_cooldown = self.cooldown_time

            if isinstance(_model_info, dict):
                deployment_id = _model_info.get("id", None)
                increment_deployment_failures_for_current_minute(
                    litellm_router_instance=self,
                    deployment_id=deployment_id,
                )
                result = _set_cooldown_deployments(
                    litellm_router_instance=self,
                    exception_status=exception_status,
                    original_exception=exception,
                    deployment=deployment_id,
                    time_to_cooldown=_time_to_cooldown,
                )  # setting deployment_id in cooldown deployments

                return result
            else:
                return False

        except Exception as e:
            raise e

    def log_retry(self, kwargs: dict, e: Exception) -> dict:
        """
        When a retry or fallback happens, log the details of the just failed model call - similar to Sentry breadcrumbing
        """
        try:
            # Log failed model as the previous model
            previous_model = {
                "exception_type": type(e).__name__,
                "exception_string": str(e),
            }
            for (
                k,
                v,
            ) in (
                kwargs.items()
            ):  # log everything in kwargs except the old previous_models value - prevent nesting
                if k not in ["metadata", "messages", "original_function"]:
                    previous_model[k] = v
                elif k == "metadata" and isinstance(v, dict):
                    previous_model["metadata"] = {}  # type: ignore
                    for metadata_k, metadata_v in kwargs["metadata"].items():
                        if metadata_k != "previous_models":
                            previous_model[k][metadata_k] = metadata_v  # type: ignore

            # check current size of self.previous_models, if it's larger than 3, remove the first element
            if len(self.previous_models) > 3:
                self.previous_models.pop(0)

            self.previous_models.append(previous_model)
            kwargs["metadata"]["previous_models"] = self.previous_models
            return kwargs
        except Exception as e:
            raise e

    def _update_usage(
        self, deployment_id: str, parent_otel_span: Optional[Span]
    ) -> int:
        """
        Update deployment rpm for that minute

        Returns:
        - int: request count
        """
        rpm_key = deployment_id

        request_count = self.cache.get_cache(
            key=rpm_key, parent_otel_span=parent_otel_span, local_only=True
        )
        if request_count is None:
            request_count = 1
            self.cache.set_cache(
                key=rpm_key, value=request_count, local_only=True, ttl=60
            )  # only store for 60s
        else:
            request_count += 1
            self.cache.set_cache(
                key=rpm_key, value=request_count, local_only=True
            )  # don't change existing ttl

        return request_count

    def _is_cooldown_required(
        self,
        model_id: str,
        exception_status: Union[str, int],
        exception_str: Optional[str] = None,
    ) -> bool:
        """
        A function to determine if a cooldown is required based on the exception status.

        Parameters:
            model_id (str) The id of the model in the model list
            exception_status (Union[str, int]): The status of the exception.

        Returns:
            bool: True if a cooldown is required, False otherwise.
        """
        ## BASE CASE - single deployment
        model_group = self.get_model_group(id=model_id)
        if model_group is not None and len(model_group) == 1:
            return False

        try:
            ignored_strings = ["APIConnectionError"]
            if (
                exception_str is not None
            ):  # don't cooldown on litellm api connection errors errors
                for ignored_string in ignored_strings:
                    if ignored_string in exception_str:
                        return False

            if isinstance(exception_status, str):
                exception_status = int(exception_status)

            if exception_status >= 400 and exception_status < 500:
                if exception_status == 429:
                    # Cool down 429 Rate Limit Errors
                    return True

                elif exception_status == 401:
                    # Cool down 401 Auth Errors
                    return True

                elif exception_status == 408:
                    return True

                elif exception_status == 404:
                    return True

                else:
                    # Do NOT cool down all other 4XX Errors
                    return False

            else:
                # should cool down for all other errors
                return True

        except Exception:
            # Catch all - if any exceptions default to cooling down
            return True

    def _should_raise_content_policy_error(
        self, model: str, response: ModelResponse, kwargs: dict
    ) -> bool:
        """
        Determines if a content policy error should be raised.

        Only raised if a fallback is available.

        Else, original response is returned.
        """
        if response.choices[0].finish_reason != "content_filter":
            return False

        content_policy_fallbacks = kwargs.get(
            "content_policy_fallbacks", self.content_policy_fallbacks
        )
        ### ONLY RAISE ERROR IF CP FALLBACK AVAILABLE ###
        if content_policy_fallbacks is not None:
            fallback_model_group = None
            for item in content_policy_fallbacks:  # [{"gpt-3.5-turbo": ["gpt-4"]}]
                if list(item.keys())[0] == model:
                    fallback_model_group = item[model]
                    break

            if fallback_model_group is not None:
                return True

        verbose_router_logger.info(
            "Content Policy Error occurred. No available fallbacks. Returning original response. model={}, content_policy_fallbacks={}".format(
                model, content_policy_fallbacks
            )
        )
        return False

    def _get_healthy_deployments(self, model: str, parent_otel_span: Optional[Span]):
        _all_deployments: list = []
        try:
            _, _all_deployments = self._common_checks_available_deployment(  # type: ignore
                model=model,
            )
            if isinstance(_all_deployments, dict):
                return []
        except Exception:
            pass

        unhealthy_deployments = _get_cooldown_deployments(
            litellm_router_instance=self, parent_otel_span=parent_otel_span
        )
        healthy_deployments: list = []
        for deployment in _all_deployments:
            if deployment["model_info"]["id"] in unhealthy_deployments:
                continue
            else:
                healthy_deployments.append(deployment)

        return healthy_deployments, _all_deployments

    async def _async_get_healthy_deployments(
        self, model: str, parent_otel_span: Optional[Span]
    ) -> Tuple[List[Dict], List[Dict]]:
        """
        Returns Tuple of:
        - Tuple[List[Dict], List[Dict]]:
            1. healthy_deployments: list of healthy deployments
            2. all_deployments: list of all deployments
        """
        _all_deployments: list = []
        try:
            _, _all_deployments = self._common_checks_available_deployment(  # type: ignore
                model=model,
            )
            if isinstance(_all_deployments, dict):
                return [], _all_deployments
        except Exception:
            pass

        unhealthy_deployments = await _async_get_cooldown_deployments(
            litellm_router_instance=self, parent_otel_span=parent_otel_span
        )
        healthy_deployments: list = []
        for deployment in _all_deployments:
            if deployment["model_info"]["id"] in unhealthy_deployments:
                continue
            else:
                healthy_deployments.append(deployment)
        return healthy_deployments, _all_deployments

    def routing_strategy_pre_call_checks(self, deployment: dict):
        """
        Mimics 'async_routing_strategy_pre_call_checks'

        Ensures consistent update rpm implementation for 'usage-based-routing-v2'

        Returns:
        - None

        Raises:
        - Rate Limit Exception - If the deployment is over it's tpm/rpm limits
        """
        for _callback in litellm.callbacks:
            if isinstance(_callback, CustomLogger):
                _callback.pre_call_check(deployment)

    async def async_routing_strategy_pre_call_checks(
        self,
        deployment: dict,
        parent_otel_span: Optional[Span],
        logging_obj: Optional[LiteLLMLogging] = None,
    ):
        """
        For usage-based-routing-v2, enables running rpm checks before the call is made, inside the semaphore.

        -> makes the calls concurrency-safe, when rpm limits are set for a deployment

        Returns:
        - None

        Raises:
        - Rate Limit Exception - If the deployment is over it's tpm/rpm limits
        """
        for _callback in litellm.callbacks:
            if isinstance(_callback, CustomLogger):
                try:
                    await _callback.async_pre_call_check(deployment, parent_otel_span)
                except litellm.RateLimitError as e:
                    ## LOG FAILURE EVENT
                    if logging_obj is not None:
                        asyncio.create_task(
                            logging_obj.async_failure_handler(
                                exception=e,
                                traceback_exception=traceback.format_exc(),
                                end_time=time.time(),
                            )
                        )
                        ## LOGGING
                        threading.Thread(
                            target=logging_obj.failure_handler,
                            args=(e, traceback.format_exc()),
                        ).start()  # log response
                    _set_cooldown_deployments(
                        litellm_router_instance=self,
                        exception_status=e.status_code,
                        original_exception=e,
                        deployment=deployment["model_info"]["id"],
                        time_to_cooldown=self.cooldown_time,
                    )
                    raise e
                except Exception as e:
                    ## LOG FAILURE EVENT
                    if logging_obj is not None:
                        asyncio.create_task(
                            logging_obj.async_failure_handler(
                                exception=e,
                                traceback_exception=traceback.format_exc(),
                                end_time=time.time(),
                            )
                        )
                        ## LOGGING
                        threading.Thread(
                            target=logging_obj.failure_handler,
                            args=(e, traceback.format_exc()),
                        ).start()  # log response
                    raise e

    def _generate_model_id(self, model_group: str, litellm_params: dict):
        """
        Helper function to consistently generate the same id for a deployment

        - create a string from all the litellm params
        - hash
        - use hash as id
        """
        concat_str = model_group
        for k, v in litellm_params.items():
            if isinstance(k, str):
                concat_str += k
            elif isinstance(k, dict):
                concat_str += json.dumps(k)
            else:
                concat_str += str(k)

            if isinstance(v, str):
                concat_str += v
            elif isinstance(v, dict):
                concat_str += json.dumps(v)
            else:
                concat_str += str(v)

        hash_object = hashlib.sha256(concat_str.encode())

        return hash_object.hexdigest()

    def _create_deployment(
        self,
        deployment_info: dict,
        _model_name: str,
        _litellm_params: dict,
        _model_info: dict,
    ) -> Optional[Deployment]:
        """
        Create a deployment object and add it to the model list

        If the deployment is not active for the current environment, it is ignored

        Returns:
        - Deployment: The deployment object
        - None: If the deployment is not active for the current environment (if 'supported_environments' is set in litellm_params)
        """
        deployment = Deployment(
            **deployment_info,
            model_name=_model_name,
            litellm_params=LiteLLM_Params(**_litellm_params),
            model_info=_model_info,
        )

        ## REGISTER MODEL INFO IN LITELLM MODEL COST MAP
        _model_name = deployment.litellm_params.model
        if deployment.litellm_params.custom_llm_provider is not None:
            _model_name = (
                deployment.litellm_params.custom_llm_provider + "/" + _model_name
            )
        litellm.register_model(
            model_cost={
                _model_name: _model_info,
            }
        )

        ## Check if LLM Deployment is allowed for this deployment
        if self.deployment_is_active_for_environment(deployment=deployment) is not True:
            verbose_router_logger.warning(
                f"Ignoring deployment {deployment.model_name} as it is not active for environment {deployment.model_info['supported_environments']}"
            )
            return None

        deployment = self._add_deployment(deployment=deployment)

        model = deployment.to_json(exclude_none=True)

        self.model_list.append(model)
        return deployment

    def deployment_is_active_for_environment(self, deployment: Deployment) -> bool:
        """
        Function to check if a llm deployment is active for a given environment. Allows using the same config.yaml across multople environments

        Requires `LITELLM_ENVIRONMENT` to be set in .env. Valid values for environment:
            - development
            - staging
            - production

        Raises:
        - ValueError: If LITELLM_ENVIRONMENT is not set in .env or not one of the valid values
        - ValueError: If supported_environments is not set in model_info or not one of the valid values
        """
        if (
            deployment.model_info is None
            or "supported_environments" not in deployment.model_info
            or deployment.model_info["supported_environments"] is None
        ):
            return True
        litellm_environment = get_secret_str(secret_name="LITELLM_ENVIRONMENT")
        if litellm_environment is None:
            raise ValueError(
                "Set 'supported_environments' for model but not 'LITELLM_ENVIRONMENT' set in .env"
            )

        if litellm_environment not in VALID_LITELLM_ENVIRONMENTS:
            raise ValueError(
                f"LITELLM_ENVIRONMENT must be one of {VALID_LITELLM_ENVIRONMENTS}. but set as: {litellm_environment}"
            )

        for _env in deployment.model_info["supported_environments"]:
            if _env not in VALID_LITELLM_ENVIRONMENTS:
                raise ValueError(
                    f"supported_environments must be one of {VALID_LITELLM_ENVIRONMENTS}. but set as: {_env} for deployment: {deployment}"
                )

        if litellm_environment in deployment.model_info["supported_environments"]:
            return True
        return False

    def set_model_list(self, model_list: list):
        original_model_list = copy.deepcopy(model_list)
        self.model_list = []
        # we add api_base/api_key each model so load balancing between azure/gpt on api_base1 and api_base2 works
        import os

        for model in original_model_list:
            _model_name = model.pop("model_name")
            _litellm_params = model.pop("litellm_params")
            ## check if litellm params in os.environ
            if isinstance(_litellm_params, dict):
                for k, v in _litellm_params.items():
                    if isinstance(v, str) and v.startswith("os.environ/"):
                        _litellm_params[k] = get_secret(v)

            _model_info: dict = model.pop("model_info", {})

            # check if model info has id
            if "id" not in _model_info:
                _id = self._generate_model_id(_model_name, _litellm_params)
                _model_info["id"] = _id

            if _litellm_params.get("organization", None) is not None and isinstance(
                _litellm_params["organization"], list
            ):  # Addresses https://github.com/BerriAI/litellm/issues/3949
                for org in _litellm_params["organization"]:
                    _litellm_params["organization"] = org
                    self._create_deployment(
                        deployment_info=model,
                        _model_name=_model_name,
                        _litellm_params=_litellm_params,
                        _model_info=_model_info,
                    )
            else:
                self._create_deployment(
                    deployment_info=model,
                    _model_name=_model_name,
                    _litellm_params=_litellm_params,
                    _model_info=_model_info,
                )

        verbose_router_logger.debug(
            f"\nInitialized Model List {self.get_model_names()}"
        )
        self.model_names = [m["model_name"] for m in model_list]

    def _add_deployment(self, deployment: Deployment) -> Deployment:
        import os

        #### DEPLOYMENT NAMES INIT ########
        self.deployment_names.append(deployment.litellm_params.model)
        ############ Users can either pass tpm/rpm as a litellm_param or a router param ###########
        # for get_available_deployment, we use the litellm_param["rpm"]
        # in this snippet we also set rpm to be a litellm_param
        if (
            deployment.litellm_params.rpm is None
            and getattr(deployment, "rpm", None) is not None
        ):
            deployment.litellm_params.rpm = getattr(deployment, "rpm")

        if (
            deployment.litellm_params.tpm is None
            and getattr(deployment, "tpm", None) is not None
        ):
            deployment.litellm_params.tpm = getattr(deployment, "tpm")

        #### VALIDATE MODEL ########
        # check if model provider in supported providers
        (
            _model,
            custom_llm_provider,
            dynamic_api_key,
            api_base,
        ) = litellm.get_llm_provider(
            model=deployment.litellm_params.model,
            custom_llm_provider=deployment.litellm_params.get(
                "custom_llm_provider", None
            ),
        )

        # Check if user is trying to use model_name == "*"
        # this is a catch all model for their specific api key
        if deployment.model_name == "*":
            if deployment.litellm_params.model == "*":
                # user wants to pass through all requests to litellm.acompletion for unknown deployments
                self.router_general_settings.pass_through_all_models = True
            else:
                self.default_deployment = deployment.to_json(exclude_none=True)
        # Check if user is using provider specific wildcard routing
        # example model_name = "databricks/*" or model_name = "anthropic/*"
        elif "*" in deployment.model_name:
            # store this as a regex pattern - all deployments matching this pattern will be sent to this deployment
            # Store deployment.model_name as a regex pattern
            self.pattern_router.add_pattern(
                deployment.model_name, deployment.to_json(exclude_none=True)
            )
            if deployment.model_info.id:
                self.provider_default_deployment_ids.append(deployment.model_info.id)

        # Azure GPT-Vision Enhancements, users can pass os.environ/
        data_sources = deployment.litellm_params.get("dataSources", []) or []

        for data_source in data_sources:
            params = data_source.get("parameters", {})
            for param_key in ["endpoint", "key"]:
                # if endpoint or key set for Azure GPT Vision Enhancements, check if it's an env var
                if param_key in params and params[param_key].startswith("os.environ/"):
                    env_name = params[param_key].replace("os.environ/", "")
                    params[param_key] = os.environ.get(env_name, "")

        # done reading model["litellm_params"]
        if custom_llm_provider not in litellm.provider_list:
            raise Exception(f"Unsupported provider - {custom_llm_provider}")

        # init OpenAI, Azure clients
        InitalizeOpenAISDKClient.set_client(
            litellm_router_instance=self, model=deployment.to_json(exclude_none=True)
        )

        # set region (if azure model) ## PREVIEW FEATURE ##
        if litellm.enable_preview_features is True:
            print("Auto inferring region")  # noqa
            """
            Hiding behind a feature flag
            When there is a large amount of LLM deployments this makes startup times blow up
            """
            try:
                if (
                    "azure" in deployment.litellm_params.model
                    and deployment.litellm_params.region_name is None
                ):
                    region = litellm.utils.get_model_region(
                        litellm_params=deployment.litellm_params, mode=None
                    )

                    deployment.litellm_params.region_name = region
            except Exception as e:
                verbose_router_logger.debug(
                    "Unable to get the region for azure model - {}, {}".format(
                        deployment.litellm_params.model, str(e)
                    )
                )
                pass  # [NON-BLOCKING]

        return deployment

    def add_deployment(self, deployment: Deployment) -> Optional[Deployment]:
        """
        Parameters:
        - deployment: Deployment - the deployment to be added to the Router

        Returns:
        - The added deployment
        - OR None (if deployment already exists)
        """
        # check if deployment already exists

        if deployment.model_info.id in self.get_model_ids():
            return None

        # add to model list
        _deployment = deployment.to_json(exclude_none=True)
        self.model_list.append(_deployment)

        # initialize client
        self._add_deployment(deployment=deployment)

        # add to model names
        self.model_names.append(deployment.model_name)
        return deployment

    def upsert_deployment(self, deployment: Deployment) -> Optional[Deployment]:
        """
        Add or update deployment
        Parameters:
        - deployment: Deployment - the deployment to be added to the Router

        Returns:
        - The added/updated deployment
        """
        # check if deployment already exists
        _deployment_model_id = deployment.model_info.id or ""
        _deployment_on_router: Optional[Deployment] = self.get_deployment(
            model_id=_deployment_model_id
        )
        if _deployment_on_router is not None:
            # deployment with this model_id exists on the router
            if deployment.litellm_params == _deployment_on_router.litellm_params:
                # No need to update
                return None

            # if there is a new litellm param -> then update the deployment
            # remove the previous deployment
            removal_idx: Optional[int] = None
            for idx, model in enumerate(self.model_list):
                if model["model_info"]["id"] == deployment.model_info.id:
                    removal_idx = idx

            if removal_idx is not None:
                self.model_list.pop(removal_idx)

        # if the model_id is not in router
        self.add_deployment(deployment=deployment)
        return deployment

    def delete_deployment(self, id: str) -> Optional[Deployment]:
        """
        Parameters:
        - id: str - the id of the deployment to be deleted

        Returns:
        - The deleted deployment
        - OR None (if deleted deployment not found)
        """
        deployment_idx = None
        for idx, m in enumerate(self.model_list):
            if m["model_info"]["id"] == id:
                deployment_idx = idx

        try:
            if deployment_idx is not None:
                item = self.model_list.pop(deployment_idx)
                return item
            else:
                return None
        except Exception:
            return None

    def get_deployment(self, model_id: str) -> Optional[Deployment]:
        """
        Returns -> Deployment or None

        Raise Exception -> if model found in invalid format
        """
        for model in self.model_list:
            if "model_info" in model and "id" in model["model_info"]:
                if model_id == model["model_info"]["id"]:
                    if isinstance(model, dict):
                        return Deployment(**model)
                    elif isinstance(model, Deployment):
                        return model
                    else:
                        raise Exception("Model invalid format - {}".format(type(model)))
        return None

    def get_deployment_by_model_group_name(
        self, model_group_name: str
    ) -> Optional[Deployment]:
        """
        Returns -> Deployment or None

        Raise Exception -> if model found in invalid format
        """
        for model in self.model_list:
            if model["model_name"] == model_group_name:
                if isinstance(model, dict):
                    return Deployment(**model)
                elif isinstance(model, Deployment):
                    return model
                else:
                    raise Exception("Model Name invalid - {}".format(type(model)))
        return None

    def get_router_model_info(self, deployment: dict) -> ModelMapInfo:
        """
        For a given model id, return the model info (max tokens, input cost, output cost, etc.).

        Augment litellm info with additional params set in `model_info`.

        For azure models, ignore the `model:`. Only set max tokens, cost values if base_model is set.

        Returns
        - ModelInfo - If found -> typed dict with max tokens, input cost, etc.

        Raises:
        - ValueError -> If model is not mapped yet
        """
        ## GET BASE MODEL
        base_model = deployment.get("model_info", {}).get("base_model", None)
        if base_model is None:
            base_model = deployment.get("litellm_params", {}).get("base_model", None)

        model = base_model

        ## GET PROVIDER
        _model, custom_llm_provider, _, _ = litellm.get_llm_provider(
            model=deployment.get("litellm_params", {}).get("model", ""),
            litellm_params=LiteLLM_Params(**deployment.get("litellm_params", {})),
        )

        ## SET MODEL TO 'model=' - if base_model is None + not azure
        if custom_llm_provider == "azure" and base_model is None:
            verbose_router_logger.error(
                "Could not identify azure model. Set azure 'base_model' for accurate max tokens, cost tracking, etc.- https://docs.litellm.ai/docs/proxy/cost_tracking#spend-tracking-for-azure-openai-models"
            )
        elif custom_llm_provider != "azure":
            model = _model

        ## GET LITELLM MODEL INFO - raises exception, if model is not mapped
        model_info = litellm.get_model_info(model=model)

        ## CHECK USER SET MODEL INFO
        user_model_info = deployment.get("model_info", {})

        model_info.update(user_model_info)

        return model_info

    def get_model_info(self, id: str) -> Optional[dict]:
        """
        For a given model id, return the model info

        Returns
        - dict: the model in list with 'model_name', 'litellm_params', Optional['model_info']
        - None: could not find deployment in list
        """
        for model in self.model_list:
            if "model_info" in model and "id" in model["model_info"]:
                if id == model["model_info"]["id"]:
                    return model
        return None

    def get_model_group(self, id: str) -> Optional[List]:
        """
        Return list of all models in the same model group as that model id
        """

        model_info = self.get_model_info(id=id)
        if model_info is None:
            return None

        model_name = model_info["model_name"]
        return self.get_model_list(model_name=model_name)

    def _set_model_group_info(  # noqa: PLR0915
        self, model_group: str, user_facing_model_group_name: str
    ) -> Optional[ModelGroupInfo]:
        """
        For a given model group name, return the combined model info

        Returns:
        - ModelGroupInfo if able to construct a model group
        - None if error constructing model group info
        """
        model_group_info: Optional[ModelGroupInfo] = None

        total_tpm: Optional[int] = None
        total_rpm: Optional[int] = None
        configurable_clientside_auth_params: CONFIGURABLE_CLIENTSIDE_AUTH_PARAMS = None

        for model in self.model_list:
            is_match = False
            if (
                "model_name" in model and model["model_name"] == model_group
            ):  # exact match
                is_match = True
            elif (
                "model_name" in model
                and self.pattern_router.route(model_group) is not None
            ):  # wildcard model
                is_match = True

            if not is_match:
                continue
            # model in model group found #
            litellm_params = LiteLLM_Params(**model["litellm_params"])
            # get configurable clientside auth params
            configurable_clientside_auth_params = (
                litellm_params.configurable_clientside_auth_params
            )
            # get model tpm
            _deployment_tpm: Optional[int] = None
            if _deployment_tpm is None:
                _deployment_tpm = model.get("tpm", None)
            if _deployment_tpm is None:
                _deployment_tpm = model.get("litellm_params", {}).get("tpm", None)
            if _deployment_tpm is None:
                _deployment_tpm = model.get("model_info", {}).get("tpm", None)

            if _deployment_tpm is not None:
                if total_tpm is None:
                    total_tpm = 0
                total_tpm += _deployment_tpm  # type: ignore
            # get model rpm
            _deployment_rpm: Optional[int] = None
            if _deployment_rpm is None:
                _deployment_rpm = model.get("rpm", None)
            if _deployment_rpm is None:
                _deployment_rpm = model.get("litellm_params", {}).get("rpm", None)
            if _deployment_rpm is None:
                _deployment_rpm = model.get("model_info", {}).get("rpm", None)

            if _deployment_rpm is not None:
                if total_rpm is None:
                    total_rpm = 0
                total_rpm += _deployment_rpm  # type: ignore
            # get model info
            try:
                model_info = litellm.get_model_info(model=litellm_params.model)
            except Exception:
                model_info = None
            # get llm provider
            model, llm_provider = "", ""
            try:
                model, llm_provider, _, _ = litellm.get_llm_provider(
                    model=litellm_params.model,
                    custom_llm_provider=litellm_params.custom_llm_provider,
                )
            except litellm.exceptions.BadRequestError as e:
                verbose_router_logger.error(
                    "litellm.router.py::get_model_group_info() - {}".format(str(e))
                )

            if model_info is None:
                supported_openai_params = litellm.get_supported_openai_params(
                    model=model, custom_llm_provider=llm_provider
                )
                if supported_openai_params is None:
                    supported_openai_params = []
                model_info = ModelMapInfo(
                    key=model_group,
                    max_tokens=None,
                    max_input_tokens=None,
                    max_output_tokens=None,
                    input_cost_per_token=0,
                    output_cost_per_token=0,
                    litellm_provider=llm_provider,
                    mode="chat",
                    supported_openai_params=supported_openai_params,
                    supports_system_messages=None,
                )

            if model_group_info is None:
                model_group_info = ModelGroupInfo(
                    model_group=user_facing_model_group_name, providers=[llm_provider], **model_info  # type: ignore
                )
            else:
                # if max_input_tokens > curr
                # if max_output_tokens > curr
                # if input_cost_per_token > curr
                # if output_cost_per_token > curr
                # supports_parallel_function_calling == True
                # supports_vision == True
                # supports_function_calling == True
                if llm_provider not in model_group_info.providers:
                    model_group_info.providers.append(llm_provider)
                if (
                    model_info.get("max_input_tokens", None) is not None
                    and model_info["max_input_tokens"] is not None
                    and (
                        model_group_info.max_input_tokens is None
                        or model_info["max_input_tokens"]
                        > model_group_info.max_input_tokens
                    )
                ):
                    model_group_info.max_input_tokens = model_info["max_input_tokens"]
                if (
                    model_info.get("max_output_tokens", None) is not None
                    and model_info["max_output_tokens"] is not None
                    and (
                        model_group_info.max_output_tokens is None
                        or model_info["max_output_tokens"]
                        > model_group_info.max_output_tokens
                    )
                ):
                    model_group_info.max_output_tokens = model_info["max_output_tokens"]
                if model_info.get("input_cost_per_token", None) is not None and (
                    model_group_info.input_cost_per_token is None
                    or model_info["input_cost_per_token"]
                    > model_group_info.input_cost_per_token
                ):
                    model_group_info.input_cost_per_token = model_info[
                        "input_cost_per_token"
                    ]
                if model_info.get("output_cost_per_token", None) is not None and (
                    model_group_info.output_cost_per_token is None
                    or model_info["output_cost_per_token"]
                    > model_group_info.output_cost_per_token
                ):
                    model_group_info.output_cost_per_token = model_info[
                        "output_cost_per_token"
                    ]
                if (
                    model_info.get("supports_parallel_function_calling", None)
                    is not None
                    and model_info["supports_parallel_function_calling"] is True  # type: ignore
                ):
                    model_group_info.supports_parallel_function_calling = True
                if (
                    model_info.get("supports_vision", None) is not None
                    and model_info["supports_vision"] is True  # type: ignore
                ):
                    model_group_info.supports_vision = True
                if (
                    model_info.get("supports_function_calling", None) is not None
                    and model_info["supports_function_calling"] is True  # type: ignore
                ):
                    model_group_info.supports_function_calling = True
                if (
                    model_info.get("supported_openai_params", None) is not None
                    and model_info["supported_openai_params"] is not None
                ):
                    model_group_info.supported_openai_params = model_info[
                        "supported_openai_params"
                    ]

        if model_group_info is not None:
            ## UPDATE WITH TOTAL TPM/RPM FOR MODEL GROUP
            if total_tpm is not None:
                model_group_info.tpm = total_tpm

            if total_rpm is not None:
                model_group_info.rpm = total_rpm

            ## UPDATE WITH CONFIGURABLE CLIENTSIDE AUTH PARAMS FOR MODEL GROUP
            if configurable_clientside_auth_params is not None:
                model_group_info.configurable_clientside_auth_params = (
                    configurable_clientside_auth_params
                )

        return model_group_info

    def get_model_group_info(self, model_group: str) -> Optional[ModelGroupInfo]:
        """
        For a given model group name, return the combined model info

        Returns:
        - ModelGroupInfo if able to construct a model group
        - None if error constructing model group info or hidden model group
        """
        ## Check if model group alias
        if model_group in self.model_group_alias:
            item = self.model_group_alias[model_group]
            if isinstance(item, str):
                _router_model_group = item
            elif isinstance(item, dict):
                if item["hidden"] is True:
                    return None
                else:
                    _router_model_group = item["model"]
            else:
                return None

            return self._set_model_group_info(
                model_group=_router_model_group,
                user_facing_model_group_name=model_group,
            )

        ## Check if actual model
        return self._set_model_group_info(
            model_group=model_group, user_facing_model_group_name=model_group
        )

    async def get_model_group_usage(
        self, model_group: str
    ) -> Tuple[Optional[int], Optional[int]]:
        """
        Returns remaining tpm/rpm quota for model group

        Returns:
        - usage: Tuple[tpm, rpm]
        """
        dt = get_utc_datetime()
        current_minute = dt.strftime(
            "%H-%M"
        )  # use the same timezone regardless of system clock
        tpm_keys: List[str] = []
        rpm_keys: List[str] = []
        for model in self.model_list:
            if "model_name" in model and model["model_name"] == model_group:
                tpm_keys.append(
                    f"global_router:{model['model_info']['id']}:tpm:{current_minute}"
                )
                rpm_keys.append(
                    f"global_router:{model['model_info']['id']}:rpm:{current_minute}"
                )
        combined_tpm_rpm_keys = tpm_keys + rpm_keys

        combined_tpm_rpm_values = await self.cache.async_batch_get_cache(
            keys=combined_tpm_rpm_keys
        )

        if combined_tpm_rpm_values is None:
            return None, None

        tpm_usage_list: Optional[List] = combined_tpm_rpm_values[: len(tpm_keys)]
        rpm_usage_list: Optional[List] = combined_tpm_rpm_values[len(tpm_keys) :]

        ## TPM
        tpm_usage: Optional[int] = None
        if tpm_usage_list is not None:
            for t in tpm_usage_list:
                if isinstance(t, int):
                    if tpm_usage is None:
                        tpm_usage = 0
                    tpm_usage += t
        ## RPM
        rpm_usage: Optional[int] = None
        if rpm_usage_list is not None:
            for t in rpm_usage_list:
                if isinstance(t, int):
                    if rpm_usage is None:
                        rpm_usage = 0
                    rpm_usage += t
        return tpm_usage, rpm_usage

    async def set_response_headers(
        self, response: Any, model_group: Optional[str] = None
    ) -> Any:
        """
        Add the most accurate rate limit headers for a given model response.

        ## TODO: add model group rate limit headers
        # - if healthy_deployments > 1, return model group rate limit headers
        # - else return the model's rate limit headers
        """
        return response

    def get_model_ids(self, model_name: Optional[str] = None) -> List[str]:
        """
        if 'model_name' is none, returns all.

        Returns list of model id's.
        """
        ids = []
        for model in self.model_list:
            if "model_info" in model and "id" in model["model_info"]:
                id = model["model_info"]["id"]
                if model_name is not None and model["model_name"] == model_name:
                    ids.append(id)
                elif model_name is None:
                    ids.append(id)
        return ids

    def _get_all_deployments(
        self, model_name: str, model_alias: Optional[str] = None
    ) -> List[DeploymentTypedDict]:
        """
        Return all deployments of a model name

        Used for accurate 'get_model_list'.
        """
        returned_models: List[DeploymentTypedDict] = []
        for model in self.model_list:
            if model_name is not None and model["model_name"] == model_name:
                if model_alias is not None:
                    alias_model = copy.deepcopy(model)
                    alias_model["model_name"] = model_alias
                    returned_models.append(alias_model)
                else:
                    returned_models.append(model)

        return returned_models

    def get_model_names(self) -> List[str]:
        """
        Returns all possible model names for router.

        Includes model_group_alias models too.
        """
        model_list = self.get_model_list()
        if model_list is None:
            return []

        model_names = []
        for m in model_list:
            model_names.append(m["model_name"])
        return model_names

    def get_model_list(
        self, model_name: Optional[str] = None
    ) -> Optional[List[DeploymentTypedDict]]:
        """
        Includes router model_group_alias'es as well
        """
        if hasattr(self, "model_list"):
            returned_models: List[DeploymentTypedDict] = []

            if hasattr(self, "model_group_alias"):
                for model_alias, model_value in self.model_group_alias.items():

                    if isinstance(model_value, str):
                        _router_model_name: str = model_value
                    elif isinstance(model_value, dict):
                        _model_value = RouterModelGroupAliasItem(**model_value)  # type: ignore
                        if _model_value["hidden"] is True:
                            continue
                        else:
                            _router_model_name = _model_value["model"]
                    else:
                        continue

                    returned_models.extend(
                        self._get_all_deployments(
                            model_name=_router_model_name, model_alias=model_alias
                        )
                    )

            if model_name is None:
                returned_models += self.model_list

                return returned_models
            returned_models.extend(self._get_all_deployments(model_name=model_name))
            return returned_models
        return None

    def get_model_access_groups(self):
        from collections import defaultdict

        access_groups = defaultdict(list)

        if self.model_list:
            for m in self.model_list:
                for group in m.get("model_info", {}).get("access_groups", []):
                    model_name = m["model_name"]
                    access_groups[group].append(model_name)

        return access_groups

    def get_settings(self):
        """
        Get router settings method, returns a dictionary of the settings and their values.
        For example get the set values for routing_strategy_args, routing_strategy, allowed_fails, cooldown_time, num_retries, timeout, max_retries, retry_after
        """
        _all_vars = vars(self)
        _settings_to_return = {}
        vars_to_include = [
            "routing_strategy_args",
            "routing_strategy",
            "allowed_fails",
            "cooldown_time",
            "num_retries",
            "timeout",
            "max_retries",
            "retry_after",
            "fallbacks",
            "context_window_fallbacks",
            "model_group_retry_policy",
        ]

        for var in vars_to_include:
            if var in _all_vars:
                _settings_to_return[var] = _all_vars[var]
            if (
                var == "routing_strategy_args"
                and self.routing_strategy == "latency-based-routing"
            ):
                _settings_to_return[var] = self.lowestlatency_logger.routing_args.json()
        return _settings_to_return

    def update_settings(self, **kwargs):
        """
        Update the router settings.
        """
        # only the following settings are allowed to be configured
        _allowed_settings = [
            "routing_strategy_args",
            "routing_strategy",
            "allowed_fails",
            "cooldown_time",
            "num_retries",
            "timeout",
            "max_retries",
            "retry_after",
            "fallbacks",
            "context_window_fallbacks",
            "model_group_retry_policy",
        ]

        _int_settings = [
            "timeout",
            "num_retries",
            "retry_after",
            "allowed_fails",
            "cooldown_time",
        ]

        _existing_router_settings = self.get_settings()
        for var in kwargs:
            if var in _allowed_settings:
                if var in _int_settings:
                    _casted_value = int(kwargs[var])
                    setattr(self, var, _casted_value)
                else:
                    # only run routing strategy init if it has changed
                    if (
                        var == "routing_strategy"
                        and _existing_router_settings["routing_strategy"] != kwargs[var]
                    ):
                        self.routing_strategy_init(
                            routing_strategy=kwargs[var],
                            routing_strategy_args=kwargs.get(
                                "routing_strategy_args", {}
                            ),
                        )
                    setattr(self, var, kwargs[var])
            else:
                verbose_router_logger.debug("Setting {} is not allowed".format(var))
        verbose_router_logger.debug(f"Updated Router settings: {self.get_settings()}")

    def _get_client(self, deployment, kwargs, client_type=None):
        """
        Returns the appropriate client based on the given deployment, kwargs, and client_type.

        Parameters:
            deployment (dict): The deployment dictionary containing the clients.
            kwargs (dict): The keyword arguments passed to the function.
            client_type (str): The type of client to return.

        Returns:
            The appropriate client based on the given client_type and kwargs.
        """
        model_id = deployment["model_info"]["id"]
        parent_otel_span: Optional[Span] = _get_parent_otel_span_from_kwargs(kwargs)
        if client_type == "max_parallel_requests":
            cache_key = "{}_max_parallel_requests_client".format(model_id)
            client = self.cache.get_cache(
                key=cache_key, local_only=True, parent_otel_span=parent_otel_span
            )
            return client
        elif client_type == "async":
            if kwargs.get("stream") is True:
                cache_key = f"{model_id}_stream_async_client"
                client = self.cache.get_cache(
                    key=cache_key, local_only=True, parent_otel_span=parent_otel_span
                )
                if client is None:
                    """
                    Re-initialize the client
                    """
                    InitalizeOpenAISDKClient.set_client(
                        litellm_router_instance=self, model=deployment
                    )
                    client = self.cache.get_cache(
                        key=cache_key,
                        local_only=True,
                        parent_otel_span=parent_otel_span,
                    )
                return client
            else:
                cache_key = f"{model_id}_async_client"
                client = self.cache.get_cache(
                    key=cache_key, local_only=True, parent_otel_span=parent_otel_span
                )
                if client is None:
                    """
                    Re-initialize the client
                    """
                    InitalizeOpenAISDKClient.set_client(
                        litellm_router_instance=self, model=deployment
                    )
                    client = self.cache.get_cache(
                        key=cache_key,
                        local_only=True,
                        parent_otel_span=parent_otel_span,
                    )
                return client
        else:
            if kwargs.get("stream") is True:
                cache_key = f"{model_id}_stream_client"
                client = self.cache.get_cache(
                    key=cache_key, parent_otel_span=parent_otel_span
                )
                if client is None:
                    """
                    Re-initialize the client
                    """
                    InitalizeOpenAISDKClient.set_client(
                        litellm_router_instance=self, model=deployment
                    )
                    client = self.cache.get_cache(
                        key=cache_key, parent_otel_span=parent_otel_span
                    )
                return client
            else:
                cache_key = f"{model_id}_client"
                client = self.cache.get_cache(
                    key=cache_key, parent_otel_span=parent_otel_span
                )
                if client is None:
                    """
                    Re-initialize the client
                    """
                    InitalizeOpenAISDKClient.set_client(
                        litellm_router_instance=self, model=deployment
                    )
                    client = self.cache.get_cache(
                        key=cache_key, parent_otel_span=parent_otel_span
                    )
                return client

    def _pre_call_checks(  # noqa: PLR0915
        self,
        model: str,
        healthy_deployments: List,
        messages: List[Dict[str, str]],
        request_kwargs: Optional[dict] = None,
    ):
        """
        Filter out model in model group, if:

        - model context window < message length. For azure openai models, requires 'base_model' is set. - https://docs.litellm.ai/docs/proxy/cost_tracking#spend-tracking-for-azure-openai-models
        - filter models above rpm limits
        - if region given, filter out models not in that region / unknown region
        - [TODO] function call and model doesn't support function calling
        """

        verbose_router_logger.debug(
            f"Starting Pre-call checks for deployments in model={model}"
        )

        _returned_deployments = copy.deepcopy(healthy_deployments)

        invalid_model_indices = []

        try:
            input_tokens = litellm.token_counter(messages=messages)
        except Exception as e:
            verbose_router_logger.error(
                "litellm.router.py::_pre_call_checks: failed to count tokens. Returning initial list of deployments. Got - {}".format(
                    str(e)
                )
            )
            return _returned_deployments

        _context_window_error = False
        _potential_error_str = ""
        _rate_limit_error = False
        parent_otel_span = _get_parent_otel_span_from_kwargs(request_kwargs)

        ## get model group RPM ##
        dt = get_utc_datetime()
        current_minute = dt.strftime("%H-%M")
        rpm_key = f"{model}:rpm:{current_minute}"
        model_group_cache = (
            self.cache.get_cache(
                key=rpm_key, local_only=True, parent_otel_span=parent_otel_span
            )
            or {}
        )  # check the in-memory cache used by lowest_latency and usage-based routing. Only check the local cache.
        for idx, deployment in enumerate(_returned_deployments):
            # see if we have the info for this model
            try:
                base_model = deployment.get("model_info", {}).get("base_model", None)
                if base_model is None:
                    base_model = deployment.get("litellm_params", {}).get(
                        "base_model", None
                    )
                model = base_model or deployment.get("litellm_params", {}).get(
                    "model", None
                )
                model_info = self.get_router_model_info(deployment=deployment)

                if (
                    isinstance(model_info, dict)
                    and model_info.get("max_input_tokens", None) is not None
                ):
                    if (
                        isinstance(model_info["max_input_tokens"], int)
                        and input_tokens > model_info["max_input_tokens"]
                    ):
                        invalid_model_indices.append(idx)
                        _context_window_error = True
                        _potential_error_str += (
                            "Model={}, Max Input Tokens={}, Got={}".format(
                                model, model_info["max_input_tokens"], input_tokens
                            )
                        )
                        continue
            except Exception as e:
                verbose_router_logger.error("An error occurs - {}".format(str(e)))

            _litellm_params = deployment.get("litellm_params", {})
            model_id = deployment.get("model_info", {}).get("id", "")
            ## RPM CHECK ##
            ### get local router cache ###
            current_request_cache_local = (
                self.cache.get_cache(
                    key=model_id, local_only=True, parent_otel_span=parent_otel_span
                )
                or 0
            )
            ### get usage based cache ###
            if (
                isinstance(model_group_cache, dict)
                and self.routing_strategy != "usage-based-routing-v2"
            ):
                model_group_cache[model_id] = model_group_cache.get(model_id, 0)

                current_request = max(
                    current_request_cache_local, model_group_cache[model_id]
                )

                if (
                    isinstance(_litellm_params, dict)
                    and _litellm_params.get("rpm", None) is not None
                ):
                    if (
                        isinstance(_litellm_params["rpm"], int)
                        and _litellm_params["rpm"] <= current_request
                    ):
                        invalid_model_indices.append(idx)
                        _rate_limit_error = True
                        continue

            ## REGION CHECK ##
            if (
                request_kwargs is not None
                and request_kwargs.get("allowed_model_region") is not None
            ):
                allowed_model_region = request_kwargs.get("allowed_model_region")

                if allowed_model_region is not None:
                    if not is_region_allowed(
                        litellm_params=LiteLLM_Params(**_litellm_params),
                        allowed_model_region=allowed_model_region,
                    ):
                        invalid_model_indices.append(idx)
                        continue

            ## INVALID PARAMS ## -> catch 'gpt-3.5-turbo-16k' not supporting 'response_format' param
            if request_kwargs is not None and litellm.drop_params is False:
                # get supported params
                model, custom_llm_provider, _, _ = litellm.get_llm_provider(
                    model=model, litellm_params=LiteLLM_Params(**_litellm_params)
                )

                supported_openai_params = litellm.get_supported_openai_params(
                    model=model, custom_llm_provider=custom_llm_provider
                )

                if supported_openai_params is None:
                    continue
                else:
                    # check the non-default openai params in request kwargs
                    non_default_params = litellm.utils.get_non_default_params(
                        passed_params=request_kwargs
                    )
                    special_params = ["response_format"]
                    # check if all params are supported
                    for k, v in non_default_params.items():
                        if k not in supported_openai_params and k in special_params:
                            # if not -> invalid model
                            verbose_router_logger.debug(
                                f"INVALID MODEL INDEX @ REQUEST KWARG FILTERING, k={k}"
                            )
                            invalid_model_indices.append(idx)

        if len(invalid_model_indices) == len(_returned_deployments):
            """
            - no healthy deployments available b/c context window checks or rate limit error

            - First check for rate limit errors (if this is true, it means the model passed the context window check but failed the rate limit check)
            """

            if _rate_limit_error is True:  # allow generic fallback logic to take place
                raise RouterRateLimitErrorBasic(
                    model=model,
                )

            elif _context_window_error is True:
                raise litellm.ContextWindowExceededError(
                    message="litellm._pre_call_checks: Context Window exceeded for given call. No models have context window large enough for this call.\n{}".format(
                        _potential_error_str
                    ),
                    model=model,
                    llm_provider="",
                )
        if len(invalid_model_indices) > 0:
            for idx in reversed(invalid_model_indices):
                _returned_deployments.pop(idx)

        ## ORDER FILTERING ## -> if user set 'order' in deployments, return deployments with lowest order (e.g. order=1 > order=2)
        if len(_returned_deployments) > 0:
            _returned_deployments = litellm.utils._get_order_filtered_deployments(
                _returned_deployments
            )

        return _returned_deployments

    def _get_model_from_alias(self, model: str) -> Optional[str]:
        """
        Get the model from the alias.

        Returns:
        - str, the litellm model name
        - None, if model is not in model group alias
        """
        if model not in self.model_group_alias:
            return None

        _item = self.model_group_alias[model]
        if isinstance(_item, str):
            model = _item
        else:
            model = _item["model"]

        return model

    def _get_deployment_by_litellm_model(self, model: str) -> List:
        """
        Get the deployment by litellm model.
        """
        return [m for m in self.model_list if m["litellm_params"]["model"] == model]

    def _common_checks_available_deployment(
        self,
        model: str,
        messages: Optional[List[Dict[str, str]]] = None,
        input: Optional[Union[str, List]] = None,
        specific_deployment: Optional[bool] = False,
    ) -> Tuple[str, Union[List, Dict]]:
        """
        Common checks for 'get_available_deployment' across sync + async call.

        If 'healthy_deployments' returned is None, this means the user chose a specific deployment

        Returns
        - str, the litellm model name
        - List, if multiple models chosen
        - Dict, if specific model chosen
        """

        # check if aliases set on litellm model alias map
        if specific_deployment is True:
            return model, self._get_deployment_by_litellm_model(model=model)
        elif model in self.get_model_ids():
            deployment = self.get_deployment(model_id=model)
            if deployment is not None:
                deployment_model = deployment.litellm_params.model
                return deployment_model, deployment.model_dump(exclude_none=True)
            raise ValueError(
                f"LiteLLM Router: Trying to call specific deployment, but Model ID :{model} does not exist in \
                    Model ID List: {self.get_model_ids}"
            )

        _model_from_alias = self._get_model_from_alias(model=model)
        if _model_from_alias is not None:
            model = _model_from_alias

        if model not in self.model_names:
            # check if provider/ specific wildcard routing use pattern matching
            pattern_deployments = self.pattern_router.get_deployments_by_pattern(
                model=model,
            )
            if pattern_deployments:
                return model, pattern_deployments

            # check if default deployment is set
            if self.default_deployment is not None:
                updated_deployment = copy.deepcopy(
                    self.default_deployment
                )  # self.default_deployment
                updated_deployment["litellm_params"]["model"] = model
                return model, updated_deployment

        ## get healthy deployments
        ### get all deployments
        healthy_deployments = self._get_all_deployments(model_name=model)

        if len(healthy_deployments) == 0:
            # check if the user sent in a deployment name instead
            healthy_deployments = self._get_deployment_by_litellm_model(model=model)

        verbose_router_logger.debug(
            f"initial list of deployments: {healthy_deployments}"
        )

        if len(healthy_deployments) == 0:
            raise ValueError(
                "{}. You passed in model={}. There is no 'model_name' with this string ".format(
                    RouterErrors.no_deployments_available.value, model
                )
            )

        if litellm.model_alias_map and model in litellm.model_alias_map:
            model = litellm.model_alias_map[
                model
            ]  # update the model to the actual value if an alias has been passed in

        return model, healthy_deployments

    async def async_get_available_deployment(
        self,
        model: str,
        messages: Optional[List[Dict[str, str]]] = None,
        input: Optional[Union[str, List]] = None,
        specific_deployment: Optional[bool] = False,
        request_kwargs: Optional[Dict] = None,
    ):
        """
        Async implementation of 'get_available_deployments'.

        Allows all cache calls to be made async => 10x perf impact (8rps -> 100 rps).
        """
        if (
            self.routing_strategy != "usage-based-routing-v2"
            and self.routing_strategy != "simple-shuffle"
            and self.routing_strategy != "cost-based-routing"
            and self.routing_strategy != "latency-based-routing"
<<<<<<< HEAD
=======
            and self.routing_strategy != "least-busy"
>>>>>>> 44e7ffd0
        ):  # prevent regressions for other routing strategies, that don't have async get available deployments implemented.
            return self.get_available_deployment(
                model=model,
                messages=messages,
                input=input,
                specific_deployment=specific_deployment,
                request_kwargs=request_kwargs,
            )
        try:
            parent_otel_span = _get_parent_otel_span_from_kwargs(request_kwargs)
            model, healthy_deployments = self._common_checks_available_deployment(
                model=model,
                messages=messages,
                input=input,
                specific_deployment=specific_deployment,
            )  # type: ignore
            if isinstance(healthy_deployments, dict):
                return healthy_deployments

            cooldown_deployments = await _async_get_cooldown_deployments(
                litellm_router_instance=self, parent_otel_span=parent_otel_span
            )
            verbose_router_logger.debug(
                f"async cooldown deployments: {cooldown_deployments}"
            )
            verbose_router_logger.debug(f"cooldown_deployments: {cooldown_deployments}")
            healthy_deployments = self._filter_cooldown_deployments(
                healthy_deployments=healthy_deployments,
                cooldown_deployments=cooldown_deployments,
            )

            # filter pre-call checks
            _allowed_model_region = (
                request_kwargs.get("allowed_model_region")
                if request_kwargs is not None
                else None
            )

            if self.enable_pre_call_checks and messages is not None:
                healthy_deployments = self._pre_call_checks(
                    model=model,
                    healthy_deployments=healthy_deployments,
                    messages=messages,
                    request_kwargs=request_kwargs,
                )

            # check if user wants to do tag based routing
            healthy_deployments = await get_deployments_for_tag(  # type: ignore
                llm_router_instance=self,
                model=model,
                request_kwargs=request_kwargs,
                healthy_deployments=healthy_deployments,
            )

            if len(healthy_deployments) == 0:
                if _allowed_model_region is None:
                    _allowed_model_region = "n/a"
                model_ids = self.get_model_ids(model_name=model)
                _cooldown_time = self.cooldown_cache.get_min_cooldown(
                    model_ids=model_ids, parent_otel_span=parent_otel_span
                )
                _cooldown_list = _get_cooldown_deployments(
                    litellm_router_instance=self, parent_otel_span=parent_otel_span
                )
                raise RouterRateLimitError(
                    model=model,
                    cooldown_time=_cooldown_time,
                    enable_pre_call_checks=self.enable_pre_call_checks,
                    cooldown_list=_cooldown_list,
                )
            start_time = time.time()
            if (
                self.routing_strategy == "usage-based-routing-v2"
                and self.lowesttpm_logger_v2 is not None
            ):
                deployment = (
                    await self.lowesttpm_logger_v2.async_get_available_deployments(
                        model_group=model,
                        healthy_deployments=healthy_deployments,  # type: ignore
                        messages=messages,
                        input=input,
                    )
                )
            elif (
                self.routing_strategy == "cost-based-routing"
                and self.lowestcost_logger is not None
            ):
                deployment = (
                    await self.lowestcost_logger.async_get_available_deployments(
                        model_group=model,
                        healthy_deployments=healthy_deployments,  # type: ignore
                        messages=messages,
                        input=input,
                    )
                )
            elif (
                self.routing_strategy == "latency-based-routing"
                and self.lowestlatency_logger is not None
            ):
                deployment = (
                    await self.lowestlatency_logger.async_get_available_deployments(
                        model_group=model,
                        healthy_deployments=healthy_deployments,  # type: ignore
                        messages=messages,
                        input=input,
                        request_kwargs=request_kwargs,
                    )
                )
            elif self.routing_strategy == "simple-shuffle":
                return simple_shuffle(
                    llm_router_instance=self,
                    healthy_deployments=healthy_deployments,
                    model=model,
                )
            elif (
                self.routing_strategy == "least-busy"
                and self.leastbusy_logger is not None
            ):
                deployment = (
                    await self.leastbusy_logger.async_get_available_deployments(
                        model_group=model,
                        healthy_deployments=healthy_deployments,  # type: ignore
                    )
                )
            else:
                deployment = None
            if deployment is None:
                verbose_router_logger.info(
                    f"get_available_deployment for model: {model}, No deployment available"
                )
                model_ids = self.get_model_ids(model_name=model)
                _cooldown_time = self.cooldown_cache.get_min_cooldown(
                    model_ids=model_ids, parent_otel_span=parent_otel_span
                )
<<<<<<< HEAD
                _cooldown_list = _get_cooldown_deployments(
=======
                _cooldown_list = await _async_get_cooldown_deployments(
>>>>>>> 44e7ffd0
                    litellm_router_instance=self, parent_otel_span=parent_otel_span
                )
                raise RouterRateLimitError(
                    model=model,
                    cooldown_time=_cooldown_time,
                    enable_pre_call_checks=self.enable_pre_call_checks,
                    cooldown_list=_cooldown_list,
                )
            verbose_router_logger.info(
                f"get_available_deployment for model: {model}, Selected deployment: {self.print_deployment(deployment)} for model: {model}"
            )

            end_time = time.time()
            _duration = end_time - start_time
            asyncio.create_task(
                self.service_logger_obj.async_service_success_hook(
                    service=ServiceTypes.ROUTER,
                    duration=_duration,
                    call_type="<routing_strategy>.async_get_available_deployments",
                    parent_otel_span=parent_otel_span,
                    start_time=start_time,
                    end_time=end_time,
                )
            )

            return deployment
        except Exception as e:
            traceback_exception = traceback.format_exc()
            # if router rejects call -> log to langfuse/otel/etc.
            if request_kwargs is not None:
                logging_obj = request_kwargs.get("litellm_logging_obj", None)

                if logging_obj is not None:
                    ## LOGGING
                    threading.Thread(
                        target=logging_obj.failure_handler,
                        args=(e, traceback_exception),
                    ).start()  # log response
                    # Handle any exceptions that might occur during streaming
                    asyncio.create_task(
                        logging_obj.async_failure_handler(e, traceback_exception)  # type: ignore
                    )
            raise e

    def get_available_deployment(
        self,
        model: str,
        messages: Optional[List[Dict[str, str]]] = None,
        input: Optional[Union[str, List]] = None,
        specific_deployment: Optional[bool] = False,
        request_kwargs: Optional[Dict] = None,
    ):
        """
        Returns the deployment based on routing strategy
        """
        # users need to explicitly call a specific deployment, by setting `specific_deployment = True` as completion()/embedding() kwarg
        # When this was no explicit we had several issues with fallbacks timing out

        model, healthy_deployments = self._common_checks_available_deployment(
            model=model,
            messages=messages,
            input=input,
            specific_deployment=specific_deployment,
        )

        if isinstance(healthy_deployments, dict):
            return healthy_deployments

        parent_otel_span: Optional[Span] = _get_parent_otel_span_from_kwargs(
            request_kwargs
        )
        cooldown_deployments = _get_cooldown_deployments(
            litellm_router_instance=self, parent_otel_span=parent_otel_span
        )
        healthy_deployments = self._filter_cooldown_deployments(
            healthy_deployments=healthy_deployments,
            cooldown_deployments=cooldown_deployments,
        )

        # filter pre-call checks
        if self.enable_pre_call_checks and messages is not None:
            healthy_deployments = self._pre_call_checks(
                model=model,
                healthy_deployments=healthy_deployments,
                messages=messages,
                request_kwargs=request_kwargs,
            )

        if len(healthy_deployments) == 0:
            model_ids = self.get_model_ids(model_name=model)
            _cooldown_time = self.cooldown_cache.get_min_cooldown(
                model_ids=model_ids, parent_otel_span=parent_otel_span
            )
            _cooldown_list = _get_cooldown_deployments(
                litellm_router_instance=self, parent_otel_span=parent_otel_span
            )
            raise RouterRateLimitError(
                model=model,
                cooldown_time=_cooldown_time,
                enable_pre_call_checks=self.enable_pre_call_checks,
                cooldown_list=_cooldown_list,
            )

        if self.routing_strategy == "least-busy" and self.leastbusy_logger is not None:
            deployment = self.leastbusy_logger.get_available_deployments(
                model_group=model, healthy_deployments=healthy_deployments  # type: ignore
            )
        elif self.routing_strategy == "simple-shuffle":
            # if users pass rpm or tpm, we do a random weighted pick - based on rpm/tpm
            ############## Check 'weight' param set for weighted pick #################
            return simple_shuffle(
                llm_router_instance=self,
                healthy_deployments=healthy_deployments,
                model=model,
            )
        elif (
            self.routing_strategy == "latency-based-routing"
            and self.lowestlatency_logger is not None
        ):
            deployment = self.lowestlatency_logger.get_available_deployments(
                model_group=model,
                healthy_deployments=healthy_deployments,  # type: ignore
                request_kwargs=request_kwargs,
            )
        elif (
            self.routing_strategy == "usage-based-routing"
            and self.lowesttpm_logger is not None
        ):
            deployment = self.lowesttpm_logger.get_available_deployments(
                model_group=model,
                healthy_deployments=healthy_deployments,  # type: ignore
                messages=messages,
                input=input,
            )
        elif (
            self.routing_strategy == "usage-based-routing-v2"
            and self.lowesttpm_logger_v2 is not None
        ):
            deployment = self.lowesttpm_logger_v2.get_available_deployments(
                model_group=model,
                healthy_deployments=healthy_deployments,  # type: ignore
                messages=messages,
                input=input,
            )
        else:
            deployment = None

        if deployment is None:
            verbose_router_logger.info(
                f"get_available_deployment for model: {model}, No deployment available"
            )
            model_ids = self.get_model_ids(model_name=model)
            _cooldown_time = self.cooldown_cache.get_min_cooldown(
                model_ids=model_ids, parent_otel_span=parent_otel_span
            )
            _cooldown_list = _get_cooldown_deployments(
                litellm_router_instance=self, parent_otel_span=parent_otel_span
            )
            raise RouterRateLimitError(
                model=model,
                cooldown_time=_cooldown_time,
                enable_pre_call_checks=self.enable_pre_call_checks,
                cooldown_list=_cooldown_list,
            )
        verbose_router_logger.info(
            f"get_available_deployment for model: {model}, Selected deployment: {self.print_deployment(deployment)} for model: {model}"
        )
        return deployment

    def _filter_cooldown_deployments(
        self, healthy_deployments: List[Dict], cooldown_deployments: List[str]
    ) -> List[Dict]:
        """
        Filters out the deployments currently cooling down from the list of healthy deployments

        Args:
            healthy_deployments: List of healthy deployments
            cooldown_deployments: List of model_ids cooling down. cooldown_deployments is a list of model_id's cooling down, cooldown_deployments = ["16700539-b3cd-42f4-b426-6a12a1bb706a", "16700539-b3cd-42f4-b426-7899"]

        Returns:
            List of healthy deployments
        """
        # filter out the deployments currently cooling down
        deployments_to_remove = []
        verbose_router_logger.debug(f"cooldown deployments: {cooldown_deployments}")
        # Find deployments in model_list whose model_id is cooling down
        for deployment in healthy_deployments:
            deployment_id = deployment["model_info"]["id"]
            if deployment_id in cooldown_deployments:
                deployments_to_remove.append(deployment)

        # remove unhealthy deployments from healthy deployments
        for deployment in deployments_to_remove:
            healthy_deployments.remove(deployment)
        return healthy_deployments

    def _track_deployment_metrics(
        self, deployment, parent_otel_span: Optional[Span], response=None
    ):
        """
        Tracks successful requests rpm usage.
        """
        try:
            model_id = deployment.get("model_info", {}).get("id", None)
            if response is None:

                # update self.deployment_stats
                if model_id is not None:
                    self._update_usage(
                        model_id, parent_otel_span
                    )  # update in-memory cache for tracking
        except Exception as e:
            verbose_router_logger.error(f"Error in _track_deployment_metrics: {str(e)}")

    def get_num_retries_from_retry_policy(
        self, exception: Exception, model_group: Optional[str] = None
    ):
        """
        BadRequestErrorRetries: Optional[int] = None
        AuthenticationErrorRetries: Optional[int] = None
        TimeoutErrorRetries: Optional[int] = None
        RateLimitErrorRetries: Optional[int] = None
        ContentPolicyViolationErrorRetries: Optional[int] = None
        """
        # if we can find the exception then in the retry policy -> return the number of retries
        retry_policy: Optional[RetryPolicy] = self.retry_policy

        if (
            self.model_group_retry_policy is not None
            and model_group is not None
            and model_group in self.model_group_retry_policy
        ):
            retry_policy = self.model_group_retry_policy.get(model_group, None)  # type: ignore

        if retry_policy is None:
            return None
        if isinstance(retry_policy, dict):
            retry_policy = RetryPolicy(**retry_policy)

        if (
            isinstance(exception, litellm.BadRequestError)
            and retry_policy.BadRequestErrorRetries is not None
        ):
            return retry_policy.BadRequestErrorRetries
        if (
            isinstance(exception, litellm.AuthenticationError)
            and retry_policy.AuthenticationErrorRetries is not None
        ):
            return retry_policy.AuthenticationErrorRetries
        if (
            isinstance(exception, litellm.Timeout)
            and retry_policy.TimeoutErrorRetries is not None
        ):
            return retry_policy.TimeoutErrorRetries
        if (
            isinstance(exception, litellm.RateLimitError)
            and retry_policy.RateLimitErrorRetries is not None
        ):
            return retry_policy.RateLimitErrorRetries
        if (
            isinstance(exception, litellm.ContentPolicyViolationError)
            and retry_policy.ContentPolicyViolationErrorRetries is not None
        ):
            return retry_policy.ContentPolicyViolationErrorRetries

    def get_allowed_fails_from_policy(self, exception: Exception):
        """
        BadRequestErrorRetries: Optional[int] = None
        AuthenticationErrorRetries: Optional[int] = None
        TimeoutErrorRetries: Optional[int] = None
        RateLimitErrorRetries: Optional[int] = None
        ContentPolicyViolationErrorRetries: Optional[int] = None
        """
        # if we can find the exception then in the retry policy -> return the number of retries
        allowed_fails_policy: Optional[AllowedFailsPolicy] = self.allowed_fails_policy

        if allowed_fails_policy is None:
            return None

        if (
            isinstance(exception, litellm.BadRequestError)
            and allowed_fails_policy.BadRequestErrorAllowedFails is not None
        ):
            return allowed_fails_policy.BadRequestErrorAllowedFails
        if (
            isinstance(exception, litellm.AuthenticationError)
            and allowed_fails_policy.AuthenticationErrorAllowedFails is not None
        ):
            return allowed_fails_policy.AuthenticationErrorAllowedFails
        if (
            isinstance(exception, litellm.Timeout)
            and allowed_fails_policy.TimeoutErrorAllowedFails is not None
        ):
            return allowed_fails_policy.TimeoutErrorAllowedFails
        if (
            isinstance(exception, litellm.RateLimitError)
            and allowed_fails_policy.RateLimitErrorAllowedFails is not None
        ):
            return allowed_fails_policy.RateLimitErrorAllowedFails
        if (
            isinstance(exception, litellm.ContentPolicyViolationError)
            and allowed_fails_policy.ContentPolicyViolationErrorAllowedFails is not None
        ):
            return allowed_fails_policy.ContentPolicyViolationErrorAllowedFails

    def _initialize_alerting(self):
        from litellm.integrations.SlackAlerting.slack_alerting import SlackAlerting

        if self.alerting_config is None:
            return

        router_alerting_config: AlertingConfig = self.alerting_config

        _slack_alerting_logger = SlackAlerting(
            alerting_threshold=router_alerting_config.alerting_threshold,
            alerting=["slack"],
            default_webhook_url=router_alerting_config.webhook_url,
        )

        self.slack_alerting_logger = _slack_alerting_logger

        litellm.callbacks.append(_slack_alerting_logger)  # type: ignore
        litellm.success_callback.append(
            _slack_alerting_logger.response_taking_too_long_callback
        )
        verbose_router_logger.info(
            "\033[94m\nInitialized Alerting for litellm.Router\033[0m\n"
        )

    def set_custom_routing_strategy(
        self, CustomRoutingStrategy: CustomRoutingStrategyBase
    ):
        """
        Sets get_available_deployment and async_get_available_deployment on an instanced of litellm.Router

        Use this to set your custom routing strategy

        Args:
            CustomRoutingStrategy: litellm.router.CustomRoutingStrategyBase
        """

        setattr(
            self,
            "get_available_deployment",
            CustomRoutingStrategy.get_available_deployment,
        )
        setattr(
            self,
            "async_get_available_deployment",
            CustomRoutingStrategy.async_get_available_deployment,
        )

    def flush_cache(self):
        litellm.cache = None
        self.cache.flush_cache()

    def reset(self):
        ## clean up on close
        litellm.success_callback = []
        litellm._async_success_callback = []
        litellm.failure_callback = []
        litellm._async_failure_callback = []
        self.retry_policy = None
        self.flush_cache()<|MERGE_RESOLUTION|>--- conflicted
+++ resolved
@@ -5127,10 +5127,7 @@
             and self.routing_strategy != "simple-shuffle"
             and self.routing_strategy != "cost-based-routing"
             and self.routing_strategy != "latency-based-routing"
-<<<<<<< HEAD
-=======
             and self.routing_strategy != "least-busy"
->>>>>>> 44e7ffd0
         ):  # prevent regressions for other routing strategies, that don't have async get available deployments implemented.
             return self.get_available_deployment(
                 model=model,
@@ -5265,11 +5262,7 @@
                 _cooldown_time = self.cooldown_cache.get_min_cooldown(
                     model_ids=model_ids, parent_otel_span=parent_otel_span
                 )
-<<<<<<< HEAD
-                _cooldown_list = _get_cooldown_deployments(
-=======
                 _cooldown_list = await _async_get_cooldown_deployments(
->>>>>>> 44e7ffd0
                     litellm_router_instance=self, parent_otel_span=parent_otel_span
                 )
                 raise RouterRateLimitError(
