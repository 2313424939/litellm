--- conflicted
+++ resolved
@@ -197,13 +197,8 @@
             )
             self.litellm_deployment_failure_responses = Counter(
                 name="litellm_deployment_failure_responses",
-<<<<<<< HEAD
-                documentation="LLM Deployment Analytics - Total number of failed LLM API calls via litellm",
-                labelnames=_logged_llm_labels,
-=======
                 documentation="LLM Deployment Analytics - Total number of failed LLM API calls for a specific LLM deploymeny. exception_status is the status of the exception from the llm api",
                 labelnames=_logged_llm_labels + ["exception_status"],
->>>>>>> c8eff2dc
             )
             self.litellm_deployment_total_requests = Counter(
                 name="litellm_deployment_total_requests",
