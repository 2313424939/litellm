--- conflicted
+++ resolved
@@ -239,12 +239,9 @@
 health_check_results = {}
 queue: List = []
 litellm_proxy_budget_name = "litellm-proxy-budget"
-<<<<<<< HEAD
 ui_access_mode: Literal["admin", "all"] = "all"
-=======
 proxy_budget_rescheduler_min_time = 597
 proxy_budget_rescheduler_max_time = 605
->>>>>>> 4f3e8d06
 ### INITIALIZE GLOBAL LOGGING OBJECT ###
 proxy_logging_obj = ProxyLogging(user_api_key_cache=user_api_key_cache)
 ### REDIS QUEUE ###
@@ -1412,11 +1409,7 @@
         """
         Load config values into proxy global state
         """
-<<<<<<< HEAD
-        global master_key, user_config_file_path, otel_logging, user_custom_auth, user_custom_auth_path, user_custom_key_generate, use_background_health_checks, health_check_interval, use_queue, custom_db_client, ui_access_mode
-=======
-        global master_key, user_config_file_path, otel_logging, user_custom_auth, user_custom_auth_path, user_custom_key_generate, use_background_health_checks, health_check_interval, use_queue, custom_db_client, proxy_budget_rescheduler_max_time, proxy_budget_rescheduler_min_time
->>>>>>> 4f3e8d06
+        global master_key, user_config_file_path, otel_logging, user_custom_auth, user_custom_auth_path, user_custom_key_generate, use_background_health_checks, health_check_interval, use_queue, custom_db_client, proxy_budget_rescheduler_max_time, proxy_budget_rescheduler_min_time, ui_access_mode
 
         # Load existing config
         config = await self.get_config(config_file_path=config_file_path)
@@ -1723,12 +1716,10 @@
                 )
             ## COST TRACKING ##
             cost_tracking()
-<<<<<<< HEAD
             ## ADMIN UI ACCESS ##
             ui_access_mode = general_settings.get(
                 "ui_access_mode", "all"
             )  # can be either ["admin_only" or "all"]
-=======
             ## BUDGET RESCHEDULER ##
             proxy_budget_rescheduler_min_time = general_settings.get(
                 "proxy_budget_rescheduler_min_time", proxy_budget_rescheduler_min_time
@@ -1736,7 +1727,6 @@
             proxy_budget_rescheduler_max_time = general_settings.get(
                 "proxy_budget_rescheduler_max_time", proxy_budget_rescheduler_max_time
             )
->>>>>>> 4f3e8d06
             ### BACKGROUND HEALTH CHECKS ###
             # Enable background health checks
             use_background_health_checks = general_settings.get(
