import ast
import asyncio
import copy
import inspect
import io
import os
import random
import secrets
import subprocess
import sys
import time
import traceback
import uuid
import warnings
from datetime import datetime, timedelta
from typing import (
    TYPE_CHECKING,
    Any,
    List,
    Optional,
    Tuple,
    cast,
    get_args,
    get_origin,
    get_type_hints,
)

import requests

if TYPE_CHECKING:
    from opentelemetry.trace import Span as _Span

    Span = _Span
else:
    Span = Any


def showwarning(message, category, filename, lineno, file=None, line=None):
    traceback_info = f"{filename}:{lineno}: {category.__name__}: {message}\n"
    if file is not None:
        file.write(traceback_info)


warnings.showwarning = showwarning
warnings.filterwarnings("default", category=UserWarning)

# Your client code here


messages: list = []
sys.path.insert(
    0, os.path.abspath("../..")
)  # Adds the parent directory to the system path - for litellm local dev

try:
    import logging

    import backoff
    import fastapi
    import orjson
    import yaml  # type: ignore
    from apscheduler.schedulers.asyncio import AsyncIOScheduler
except ImportError as e:
    raise ImportError(f"Missing dependency {e}. Run `pip install 'litellm[proxy]'`")

list_of_messages = [
    "'The thing I wish you improved is...'",
    "'A feature I really want is...'",
    "'The worst thing about this product is...'",
    "'This product would be better if...'",
    "'I don't like how this works...'",
    "'It would help me if you could add...'",
    "'This feature doesn't meet my needs because...'",
    "'I get frustrated when the product...'",
]


def generate_feedback_box():
    box_width = 60

    # Select a random message
    message = random.choice(list_of_messages)

    print()  # noqa
    print("\033[1;37m" + "#" + "-" * box_width + "#\033[0m")  # noqa
    print("\033[1;37m" + "#" + " " * box_width + "#\033[0m")  # noqa
    print("\033[1;37m" + "# {:^59} #\033[0m".format(message))  # noqa
    print(  # noqa
        "\033[1;37m"
        + "# {:^59} #\033[0m".format("https://github.com/BerriAI/litellm/issues/new")
    )  # noqa
    print("\033[1;37m" + "#" + " " * box_width + "#\033[0m")  # noqa
    print("\033[1;37m" + "#" + "-" * box_width + "#\033[0m")  # noqa
    print()  # noqa
    print(" Thank you for using LiteLLM! - Krrish & Ishaan")  # noqa
    print()  # noqa
    print()  # noqa
    print()  # noqa
    print(  # noqa
        "\033[1;31mGive Feedback / Get Help: https://github.com/BerriAI/litellm/issues/new\033[0m"
    )  # noqa
    print()  # noqa
    print()  # noqa


import pydantic

import litellm
from litellm import (
    CancelBatchRequest,
    CreateBatchRequest,
    ListBatchRequest,
    RetrieveBatchRequest,
)
from litellm._logging import verbose_proxy_logger, verbose_router_logger
from litellm.caching.caching import DualCache, RedisCache
from litellm.exceptions import RejectedRequestError
from litellm.integrations.SlackAlerting.slack_alerting import SlackAlerting
from litellm.litellm_core_utils.core_helpers import (
    _get_parent_otel_span_from_kwargs,
    get_litellm_metadata_from_kwargs,
)
from litellm.llms.custom_httpx.httpx_handler import HTTPHandler
from litellm.proxy._types import *
from litellm.proxy.analytics_endpoints.analytics_endpoints import (
    router as analytics_router,
)
from litellm.proxy.auth.auth_checks import log_to_opentelemetry
from litellm.proxy.auth.auth_utils import check_response_size_is_safe
from litellm.proxy.auth.handle_jwt import JWTHandler
from litellm.proxy.auth.litellm_license import LicenseCheck
from litellm.proxy.auth.model_checks import (
    get_complete_model_list,
    get_key_models,
    get_team_models,
)
from litellm.proxy.auth.user_api_key_auth import user_api_key_auth

## Import All Misc routes here ##
from litellm.proxy.caching_routes import router as caching_router
from litellm.proxy.common_utils.admin_ui_utils import html_form
from litellm.proxy.common_utils.callback_utils import (
    get_logging_caching_headers,
    get_remaining_tokens_and_requests_from_request_data,
    initialize_callbacks_on_proxy,
)
from litellm.proxy.common_utils.debug_utils import init_verbose_loggers
from litellm.proxy.common_utils.debug_utils import router as debugging_endpoints_router
from litellm.proxy.common_utils.encrypt_decrypt_utils import (
    decrypt_value_helper,
    encrypt_value_helper,
)
from litellm.proxy.common_utils.http_parsing_utils import (
    _read_request_body,
    check_file_size_under_limit,
)
from litellm.proxy.common_utils.load_config_utils import (
    get_config_file_contents_from_gcs,
    get_file_contents_from_s3,
)
from litellm.proxy.common_utils.openai_endpoint_utils import (
    remove_sensitive_info_from_deployment,
)
from litellm.proxy.common_utils.swagger_utils import ERROR_RESPONSES
from litellm.proxy.fine_tuning_endpoints.endpoints import router as fine_tuning_router
from litellm.proxy.fine_tuning_endpoints.endpoints import set_fine_tuning_config
from litellm.proxy.guardrails.init_guardrails import (
    init_guardrails_v2,
    initialize_guardrails,
)
from litellm.proxy.health_check import perform_health_check
from litellm.proxy.health_endpoints._health_endpoints import router as health_router
from litellm.proxy.hooks.prompt_injection_detection import (
    _OPTIONAL_PromptInjectionDetection,
)
from litellm.proxy.litellm_pre_call_utils import add_litellm_data_to_request
from litellm.proxy.management_endpoints.internal_user_endpoints import (
    router as internal_user_router,
)
from litellm.proxy.management_endpoints.internal_user_endpoints import user_update
from litellm.proxy.management_endpoints.key_management_endpoints import (
    _duration_in_seconds,
    delete_verification_token,
    generate_key_helper_fn,
)
from litellm.proxy.management_endpoints.key_management_endpoints import (
    router as key_management_router,
)
from litellm.proxy.management_endpoints.organization_endpoints import (
    router as organization_router,
)
from litellm.proxy.management_endpoints.team_callback_endpoints import (
    router as team_callback_router,
)
from litellm.proxy.management_endpoints.team_endpoints import router as team_router
from litellm.proxy.management_endpoints.ui_sso import router as ui_sso_router
from litellm.proxy.openai_files_endpoints.files_endpoints import is_known_model
from litellm.proxy.openai_files_endpoints.files_endpoints import (
    router as openai_files_router,
)
from litellm.proxy.openai_files_endpoints.files_endpoints import set_files_config
from litellm.proxy.pass_through_endpoints.pass_through_endpoints import (
    initialize_pass_through_endpoints,
)
from litellm.proxy.pass_through_endpoints.pass_through_endpoints import (
    router as pass_through_router,
)
from litellm.proxy.rerank_endpoints.endpoints import router as rerank_router
from litellm.proxy.route_llm_request import route_request
from litellm.proxy.spend_tracking.spend_management_endpoints import (
    router as spend_management_router,
)
from litellm.proxy.spend_tracking.spend_tracking_utils import get_logging_payload
from litellm.proxy.ui_crud_endpoints.proxy_setting_endpoints import (
    router as ui_crud_endpoints_router,
)
from litellm.proxy.utils import (
    PrismaClient,
    ProxyLogging,
    _cache_user_row,
    _get_projected_spend_over_limit,
    _is_projected_spend_over_limit,
    _is_valid_team_configs,
    get_error_message_str,
    get_instance_fn,
    hash_token,
    reset_budget,
    update_spend,
)
from litellm.proxy.vertex_ai_endpoints.google_ai_studio_endpoints import (
    router as gemini_router,
)
from litellm.proxy.vertex_ai_endpoints.langfuse_endpoints import (
    router as langfuse_router,
)
from litellm.proxy.vertex_ai_endpoints.vertex_endpoints import router as vertex_router
from litellm.proxy.vertex_ai_endpoints.vertex_endpoints import set_default_vertex_config
from litellm.router import (
    AssistantsTypedDict,
    Deployment,
    LiteLLM_Params,
    ModelGroupInfo,
)
from litellm.router import ModelInfo as RouterModelInfo
from litellm.router import updateDeployment
from litellm.scheduler import DefaultPriorities, FlowItem, Scheduler
from litellm.secret_managers.aws_secret_manager import (
    load_aws_kms,
    load_aws_secret_manager,
)
from litellm.secret_managers.google_kms import load_google_kms
from litellm.secret_managers.main import get_secret, get_secret_str, str_to_bool
from litellm.types.integrations.slack_alerting import SlackAlertingArgs
from litellm.types.llms.anthropic import (
    AnthropicMessagesRequest,
    AnthropicResponse,
    AnthropicResponseContentBlockText,
    AnthropicResponseUsageBlock,
)
from litellm.types.llms.openai import HttpxBinaryResponseContent
from litellm.types.router import RouterGeneralSettings

try:
    from litellm._version import version
except Exception:
    version = "0.0.0"
litellm.suppress_debug_info = True
import json
from typing import Union

from fastapi import (
    Depends,
    FastAPI,
    File,
    Form,
    Header,
    HTTPException,
    Path,
    Request,
    Response,
    UploadFile,
    status,
)
from fastapi.encoders import jsonable_encoder
from fastapi.middleware.cors import CORSMiddleware
from fastapi.openapi.utils import get_openapi
from fastapi.responses import (
    FileResponse,
    JSONResponse,
    ORJSONResponse,
    RedirectResponse,
    StreamingResponse,
)
from fastapi.routing import APIRouter
from fastapi.security import OAuth2PasswordBearer
from fastapi.security.api_key import APIKeyHeader
from fastapi.staticfiles import StaticFiles

# import enterprise folder
try:
    # when using litellm cli
    import litellm.proxy.enterprise as enterprise
except Exception:
    # when using litellm docker image
    try:
        import enterprise  # type: ignore
    except Exception:
        pass

server_root_path = os.getenv("SERVER_ROOT_PATH", "")
_license_check = LicenseCheck()
premium_user: bool = _license_check.is_premium()
global_max_parallel_request_retries_env: Optional[str] = os.getenv(
    "LITELLM_GLOBAL_MAX_PARALLEL_REQUEST_RETRIES"
)
if global_max_parallel_request_retries_env is None:
    global_max_parallel_request_retries: int = 3
else:
    global_max_parallel_request_retries = int(global_max_parallel_request_retries_env)

global_max_parallel_request_retry_timeout_env: Optional[str] = os.getenv(
    "LITELLM_GLOBAL_MAX_PARALLEL_REQUEST_RETRY_TIMEOUT"
)
if global_max_parallel_request_retry_timeout_env is None:
    global_max_parallel_request_retry_timeout: float = 60.0
else:
    global_max_parallel_request_retry_timeout = float(
        global_max_parallel_request_retry_timeout_env
    )

ui_link = f"{server_root_path}/ui/"
ui_message = (
    f"👉 [```LiteLLM Admin Panel on /ui```]({ui_link}). Create, Edit Keys with SSO"
)
ui_message += "\n\n💸 [```LiteLLM Model Cost Map```](https://models.litellm.ai/)."

custom_swagger_message = "[**Customize Swagger Docs**](https://docs.litellm.ai/docs/proxy/enterprise#swagger-docs---custom-routes--branding)"

### CUSTOM BRANDING [ENTERPRISE FEATURE] ###
_docs_url = None if os.getenv("NO_DOCS", "False") == "True" else "/"
_title = os.getenv("DOCS_TITLE", "LiteLLM API") if premium_user else "LiteLLM API"
_description = (
    os.getenv(
        "DOCS_DESCRIPTION",
        f"Enterprise Edition \n\nProxy Server to call 100+ LLMs in the OpenAI format. {custom_swagger_message}\n\n{ui_message}",
    )
    if premium_user
    else f"Proxy Server to call 100+ LLMs in the OpenAI format. {custom_swagger_message}\n\n{ui_message}"
)


app = FastAPI(
    docs_url=_docs_url,
    title=_title,
    description=_description,
    version=version,
    root_path=server_root_path,  # check if user passed root path, FastAPI defaults this value to ""
)


### CUSTOM API DOCS [ENTERPRISE FEATURE] ###
# Custom OpenAPI schema generator to include only selected routes
def custom_openapi():
    if app.openapi_schema:
        return app.openapi_schema
    openapi_schema = get_openapi(
        title=app.title,
        version=app.version,
        description=app.description,
        routes=app.routes,
    )
    # Filter routes to include only specific ones
    openai_routes = LiteLLMRoutes.openai_routes.value
    paths_to_include: dict = {}
    for route in openai_routes:
        paths_to_include[route] = openapi_schema["paths"][route]
    openapi_schema["paths"] = paths_to_include
    app.openapi_schema = openapi_schema
    return app.openapi_schema


if os.getenv("DOCS_FILTERED", "False") == "True" and premium_user:
    app.openapi = custom_openapi  # type: ignore


class UserAPIKeyCacheTTLEnum(enum.Enum):
    in_memory_cache_ttl = 60  # 1 min ttl ## configure via `general_settings::user_api_key_cache_ttl: <your-value>`


@app.exception_handler(ProxyException)
async def openai_exception_handler(request: Request, exc: ProxyException):
    # NOTE: DO NOT MODIFY THIS, its crucial to map to Openai exceptions
    headers = exc.headers
    return JSONResponse(
        status_code=(
            int(exc.code) if exc.code else status.HTTP_500_INTERNAL_SERVER_ERROR
        ),
        content={
            "error": {
                "message": exc.message,
                "type": exc.type,
                "param": exc.param,
                "code": exc.code,
            }
        },
        headers=headers,
    )


router = APIRouter()
origins = ["*"]

# get current directory
try:
    current_dir = os.path.dirname(os.path.abspath(__file__))
    ui_path = os.path.join(current_dir, "_experimental", "out")
    app.mount("/ui", StaticFiles(directory=ui_path, html=True), name="ui")
    # Iterate through files in the UI directory
    for filename in os.listdir(ui_path):
        if filename.endswith(".html") and filename != "index.html":
            # Create a folder with the same name as the HTML file
            folder_name = os.path.splitext(filename)[0]
            folder_path = os.path.join(ui_path, folder_name)
            os.makedirs(folder_path, exist_ok=True)

            # Move the HTML file into the folder and rename it to 'index.html'
            src = os.path.join(ui_path, filename)
            dst = os.path.join(folder_path, "index.html")
            os.rename(src, dst)

    if server_root_path != "":
        print(  # noqa
            f"server_root_path is set, forwarding any /ui requests to {server_root_path}/ui"
        )  # noqa
        if os.getenv("PROXY_BASE_URL") is None:
            os.environ["PROXY_BASE_URL"] = server_root_path

        @app.middleware("http")
        async def redirect_ui_middleware(request: Request, call_next):
            if request.url.path.startswith("/ui"):
                new_path = request.url.path.replace("/ui", f"{server_root_path}/ui", 1)
                return RedirectResponse(new_path)
            return await call_next(request)

except Exception:
    pass
app.add_middleware(
    CORSMiddleware,
    allow_origins=origins,
    allow_credentials=True,
    allow_methods=["*"],
    allow_headers=["*"],
)


from typing import Dict

user_api_base = None
user_model = None
user_debug = False
user_max_tokens = None
user_request_timeout = None
user_temperature = None
user_telemetry = True
user_config = None
user_headers = None
user_config_file_path: Optional[str] = None
local_logging = True  # writes logs to a local api_log.json file for debugging
experimental = False
#### GLOBAL VARIABLES ####
llm_router: Optional[litellm.Router] = None
llm_model_list: Optional[list] = None
general_settings: dict = {}
callback_settings: dict = {}
log_file = "api_log.json"
worker_config = None
master_key: Optional[str] = None
otel_logging = False
prisma_client: Optional[PrismaClient] = None
user_api_key_cache = DualCache(
    default_in_memory_ttl=UserAPIKeyCacheTTLEnum.in_memory_cache_ttl.value
)
redis_usage_cache: Optional[RedisCache] = (
    None  # redis cache used for tracking spend, tpm/rpm limits
)
user_custom_auth = None
user_custom_key_generate = None
user_custom_sso = None
use_background_health_checks = None
use_queue = False
health_check_interval = None
health_check_details = None
health_check_results = {}
queue: List = []
litellm_proxy_budget_name = "litellm-proxy-budget"
litellm_proxy_admin_name = "default_user_id"
ui_access_mode: Literal["admin", "all"] = "all"
proxy_budget_rescheduler_min_time = 597
proxy_budget_rescheduler_max_time = 605
proxy_batch_write_at = 10  # in seconds
litellm_master_key_hash = None
disable_spend_logs = False
jwt_handler = JWTHandler()
prompt_injection_detection_obj: Optional[_OPTIONAL_PromptInjectionDetection] = None
store_model_in_db: bool = False
open_telemetry_logger: Optional[Any] = None
### INITIALIZE GLOBAL LOGGING OBJECT ###
proxy_logging_obj = ProxyLogging(
    user_api_key_cache=user_api_key_cache, premium_user=premium_user
)
### REDIS QUEUE ###
async_result = None
celery_app_conn = None
celery_fn = None  # Redis Queue for handling requests
### DB WRITER ###
db_writer_client: Optional[HTTPHandler] = None
### logger ###


def _get_pydantic_json_dict(pydantic_obj: BaseModel) -> dict:
    try:
        return pydantic_obj.model_dump()  # type: ignore
    except Exception:
        # if using pydantic v1
        return pydantic_obj.dict()


def get_custom_headers(
    *,
    user_api_key_dict: UserAPIKeyAuth,
    call_id: Optional[str] = None,
    model_id: Optional[str] = None,
    cache_key: Optional[str] = None,
    api_base: Optional[str] = None,
    version: Optional[str] = None,
    model_region: Optional[str] = None,
    response_cost: Optional[Union[float, str]] = None,
    fastest_response_batch_completion: Optional[bool] = None,
    request_data: Optional[dict] = {},
    **kwargs,
) -> dict:
    exclude_values = {"", None}
    headers = {
        "x-litellm-call-id": call_id,
        "x-litellm-model-id": model_id,
        "x-litellm-cache-key": cache_key,
        "x-litellm-model-api-base": api_base,
        "x-litellm-version": version,
        "x-litellm-model-region": model_region,
        "x-litellm-response-cost": str(response_cost),
        "x-litellm-key-tpm-limit": str(user_api_key_dict.tpm_limit),
        "x-litellm-key-rpm-limit": str(user_api_key_dict.rpm_limit),
        "x-litellm-fastest_response_batch_completion": (
            str(fastest_response_batch_completion)
            if fastest_response_batch_completion is not None
            else None
        ),
        **{k: str(v) for k, v in kwargs.items()},
    }
    if request_data:
        remaining_tokens_header = get_remaining_tokens_and_requests_from_request_data(
            request_data
        )
        headers.update(remaining_tokens_header)

        logging_caching_headers = get_logging_caching_headers(request_data)
        if logging_caching_headers:
            headers.update(logging_caching_headers)

    try:
        return {
            key: str(value)
            for key, value in headers.items()
            if value not in exclude_values
        }
    except Exception as e:
        verbose_proxy_logger.error(f"Error setting custom headers: {e}")
        return {}


async def check_request_disconnection(request: Request, llm_api_call_task):
    """
    Asynchronously checks if the request is disconnected at regular intervals.
    If the request is disconnected
    - cancel the litellm.router task
    - raises an HTTPException with status code 499 and detail "Client disconnected the request".

    Parameters:
    - request: Request: The request object to check for disconnection.
    Returns:
    - None
    """

    # only run this function for 10 mins -> if these don't get cancelled -> we don't want the server to have many while loops
    start_time = time.time()
    while time.time() - start_time < 600:
        await asyncio.sleep(1)
        if await request.is_disconnected():

            # cancel the LLM API Call task if any passed - this is passed from individual providers
            # Example OpenAI, Azure, VertexAI etc
            llm_api_call_task.cancel()

            raise HTTPException(
                status_code=499,
                detail="Client disconnected the request",
            )


def _resolve_typed_dict_type(typ):
    """Resolve the actual TypedDict class from a potentially wrapped type."""
    from typing_extensions import _TypedDictMeta  # type: ignore

    origin = get_origin(typ)
    if origin is Union:  # Check if it's a Union (like Optional)
        for arg in get_args(typ):
            if isinstance(arg, _TypedDictMeta):
                return arg
    elif isinstance(typ, type) and isinstance(typ, dict):
        return typ
    return None


def _resolve_pydantic_type(typ) -> List:
    """Resolve the actual TypedDict class from a potentially wrapped type."""
    origin = get_origin(typ)
    typs = []
    if origin is Union:  # Check if it's a Union (like Optional)
        for arg in get_args(typ):
            if (
                arg is not None
                and not isinstance(arg, type(None))
                and "NoneType" not in str(arg)
            ):
                typs.append(arg)
    elif isinstance(typ, type) and isinstance(typ, BaseModel):
        return [typ]
    return typs


def prisma_setup(database_url: Optional[str]):
    global prisma_client, proxy_logging_obj, user_api_key_cache

    if database_url is not None:
        try:
            prisma_client = PrismaClient(
                database_url=database_url, proxy_logging_obj=proxy_logging_obj
            )
        except Exception as e:
            raise e


def load_from_azure_key_vault(use_azure_key_vault: bool = False):
    if use_azure_key_vault is False:
        return

    try:
        from azure.identity import DefaultAzureCredential
        from azure.keyvault.secrets import SecretClient

        # Set your Azure Key Vault URI
        KVUri = os.getenv("AZURE_KEY_VAULT_URI", None)

        if KVUri is None:
            raise Exception(
                "Error when loading keys from Azure Key Vault: AZURE_KEY_VAULT_URI is not set."
            )

        credential = DefaultAzureCredential()

        # Create the SecretClient using the credential
        client = SecretClient(vault_url=KVUri, credential=credential)

        litellm.secret_manager_client = client
        litellm._key_management_system = KeyManagementSystem.AZURE_KEY_VAULT
    except Exception as e:
        _error_str = str(e)
        verbose_proxy_logger.exception(
            "Error when loading keys from Azure Key Vault: %s .Ensure you run `pip install azure-identity azure-keyvault-secrets`",
            _error_str,
        )


def cost_tracking():
    global prisma_client
    if prisma_client is not None:
        if isinstance(litellm._async_success_callback, list):
            verbose_proxy_logger.debug("setting litellm success callback to track cost")
            if (_PROXY_track_cost_callback) not in litellm._async_success_callback:  # type: ignore
                litellm._async_success_callback.append(_PROXY_track_cost_callback)  # type: ignore


async def _PROXY_failure_handler(
    kwargs,  # kwargs to completion
    completion_response: litellm.ModelResponse,  # response from completion
    start_time=None,
    end_time=None,  # start/end time for completion
):
    global prisma_client
    if prisma_client is not None:
        verbose_proxy_logger.debug(
            "inside _PROXY_failure_handler kwargs=", extra=kwargs
        )

        _exception = kwargs.get("exception")
        _exception_type = _exception.__class__.__name__
        _model = kwargs.get("model", None)

        _optional_params = kwargs.get("optional_params", {})
        _optional_params = copy.deepcopy(_optional_params)

        for k, v in _optional_params.items():
            v = str(v)
            v = v[:100]

        _status_code = "500"
        try:
            _status_code = str(_exception.status_code)
        except Exception:
            # Don't let this fail logging the exception to the dB
            pass

        _litellm_params = kwargs.get("litellm_params", {}) or {}
        _metadata = _litellm_params.get("metadata", {}) or {}
        _model_id = _metadata.get("model_info", {}).get("id", "")
        _model_group = _metadata.get("model_group", "")
        api_base = litellm.get_api_base(model=_model, optional_params=_litellm_params)
        _exception_string = str(_exception)

        error_log = LiteLLM_ErrorLogs(
            request_id=str(uuid.uuid4()),
            model_group=_model_group,
            model_id=_model_id,
            litellm_model_name=kwargs.get("model"),
            request_kwargs=_optional_params,
            api_base=api_base,
            exception_type=_exception_type,
            status_code=_status_code,
            exception_string=_exception_string,
            startTime=kwargs.get("start_time"),
            endTime=kwargs.get("end_time"),
        )

        # helper function to convert to dict on pydantic v2 & v1
        error_log_dict = _get_pydantic_json_dict(error_log)
        error_log_dict["request_kwargs"] = json.dumps(error_log_dict["request_kwargs"])

        await prisma_client.db.litellm_errorlogs.create(
            data=error_log_dict  # type: ignore
        )

    pass


@log_to_opentelemetry
async def _PROXY_track_cost_callback(
    kwargs,  # kwargs to completion
    completion_response: litellm.ModelResponse,  # response from completion
    start_time=None,
    end_time=None,  # start/end time for completion
):
    verbose_proxy_logger.debug("INSIDE _PROXY_track_cost_callback")
    global prisma_client
    try:
        # check if it has collected an entire stream response
        verbose_proxy_logger.debug(
            "Proxy: In track_cost_callback for: kwargs=%s and completion_response: %s",
            kwargs,
            completion_response,
        )
        verbose_proxy_logger.debug(
            f"kwargs stream: {kwargs.get('stream', None)} + complete streaming response: {kwargs.get('complete_streaming_response', None)}"
        )
        parent_otel_span = _get_parent_otel_span_from_kwargs(kwargs=kwargs)
        litellm_params = kwargs.get("litellm_params", {}) or {}
        proxy_server_request = litellm_params.get("proxy_server_request") or {}
        end_user_id = proxy_server_request.get("body", {}).get("user", None)
        metadata = get_litellm_metadata_from_kwargs(kwargs=kwargs)
        user_id = metadata.get("user_api_key_user_id", None)
        team_id = metadata.get("user_api_key_team_id", None)
        org_id = metadata.get("user_api_key_org_id", None)
        key_alias = metadata.get("user_api_key_alias", None)
        end_user_max_budget = metadata.get("user_api_end_user_max_budget", None)
        if kwargs.get("response_cost", None) is not None:
            response_cost = kwargs["response_cost"]
            user_api_key = metadata.get("user_api_key", None)

            if kwargs.get("cache_hit", False) is True:
                response_cost = 0.0
                verbose_proxy_logger.info(
                    f"Cache Hit: response_cost {response_cost}, for user_id {user_id}"
                )

            verbose_proxy_logger.debug(
                f"user_api_key {user_api_key}, prisma_client: {prisma_client}"
            )
            if user_api_key is not None or user_id is not None or team_id is not None:
                ## UPDATE DATABASE
                await update_database(
                    token=user_api_key,
                    response_cost=response_cost,
                    user_id=user_id,
                    end_user_id=end_user_id,
                    team_id=team_id,
                    kwargs=kwargs,
                    completion_response=completion_response,
                    start_time=start_time,
                    end_time=end_time,
                    org_id=org_id,
                )

                # update cache
                asyncio.create_task(
                    update_cache(
                        token=user_api_key,
                        user_id=user_id,
                        end_user_id=end_user_id,
                        response_cost=response_cost,
                        team_id=team_id,
                        parent_otel_span=parent_otel_span,
                    )
                )

                await proxy_logging_obj.slack_alerting_instance.customer_spend_alert(
                    token=user_api_key,
                    key_alias=key_alias,
                    end_user_id=end_user_id,
                    response_cost=response_cost,
                    max_budget=end_user_max_budget,
                )
            else:
                raise Exception(
                    "User API key and team id and user id missing from custom callback."
                )
        else:
            if kwargs["stream"] is not True or (
                kwargs["stream"] is True and "complete_streaming_response" in kwargs
            ):
                cost_tracking_failure_debug_info = kwargs.get(
                    "response_cost_failure_debug_information"
                )
                model = kwargs.get("model")
                raise Exception(
                    f"Cost tracking failed for model={model}.\nDebug info - {cost_tracking_failure_debug_info}\nAdd custom pricing - https://docs.litellm.ai/docs/proxy/custom_pricing"
                )
    except Exception as e:
        error_msg = f"error in tracking cost callback - {traceback.format_exc()}"
        model = kwargs.get("model", "")
        metadata = kwargs.get("litellm_params", {}).get("metadata", {})
        error_msg += f"\n Args to _PROXY_track_cost_callback\n model: {model}\n metadata: {metadata}\n"
        asyncio.create_task(
            proxy_logging_obj.failed_tracking_alert(
                error_message=error_msg,
            )
        )
        verbose_proxy_logger.debug("error in tracking cost callback - %s", e)


def error_tracking():
    global prisma_client
    if prisma_client is not None:
        if isinstance(litellm.failure_callback, list):
            verbose_proxy_logger.debug("setting litellm failure callback to track cost")
            if (_PROXY_failure_handler) not in litellm.failure_callback:  # type: ignore
                litellm.failure_callback.append(_PROXY_failure_handler)  # type: ignore


def _set_spend_logs_payload(
    payload: Union[dict, SpendLogsPayload],
    prisma_client: PrismaClient,
    spend_logs_url: Optional[str] = None,
):
    if prisma_client is not None and spend_logs_url is not None:
        if isinstance(payload["startTime"], datetime):
            payload["startTime"] = payload["startTime"].isoformat()
        if isinstance(payload["endTime"], datetime):
            payload["endTime"] = payload["endTime"].isoformat()
        prisma_client.spend_log_transactions.append(payload)
    elif prisma_client is not None:
        prisma_client.spend_log_transactions.append(payload)
    return prisma_client


async def update_database(  # noqa: PLR0915
    token,
    response_cost,
    user_id=None,
    end_user_id=None,
    team_id=None,
    kwargs=None,
    completion_response=None,
    start_time=None,
    end_time=None,
    org_id=None,
):
    try:
        global prisma_client
        verbose_proxy_logger.debug(
            f"Enters prisma db call, response_cost: {response_cost}, token: {token}; user_id: {user_id}; team_id: {team_id}"
        )
        if token is not None and isinstance(token, str) and token.startswith("sk-"):
            hashed_token = hash_token(token=token)
        else:
            hashed_token = token

        ### UPDATE USER SPEND ###
        async def _update_user_db():
            """
            - Update that user's row
            - Update litellm-proxy-budget row (global proxy spend)
            """
            ## if an end-user is passed in, do an upsert - we can't guarantee they already exist in db
            existing_user_obj = await user_api_key_cache.async_get_cache(key=user_id)
            if existing_user_obj is not None and isinstance(existing_user_obj, dict):
                existing_user_obj = LiteLLM_UserTable(**existing_user_obj)
            try:
                if prisma_client is not None:  # update
                    user_ids = [user_id]
                    if (
                        litellm.max_budget > 0
                    ):  # track global proxy budget, if user set max budget
                        user_ids.append(litellm_proxy_budget_name)
                    ### KEY CHANGE ###
                    for _id in user_ids:
                        if _id is not None:
                            prisma_client.user_list_transactons[_id] = (
                                response_cost
                                + prisma_client.user_list_transactons.get(_id, 0)
                            )
                    if end_user_id is not None:
                        prisma_client.end_user_list_transactons[end_user_id] = (
                            response_cost
                            + prisma_client.end_user_list_transactons.get(
                                end_user_id, 0
                            )
                        )
            except Exception as e:
                verbose_proxy_logger.info(
                    "\033[91m"
                    + f"Update User DB call failed to execute {str(e)}\n{traceback.format_exc()}"
                )

        ### UPDATE KEY SPEND ###
        async def _update_key_db():
            try:
                verbose_proxy_logger.debug(
                    f"adding spend to key db. Response cost: {response_cost}. Token: {hashed_token}."
                )
                if hashed_token is None:
                    return
                if prisma_client is not None:
                    prisma_client.key_list_transactons[hashed_token] = (
                        response_cost
                        + prisma_client.key_list_transactons.get(hashed_token, 0)
                    )
            except Exception as e:
                verbose_proxy_logger.exception(
                    f"Update Key DB Call failed to execute - {str(e)}"
                )
                raise e

        ### UPDATE SPEND LOGS ###
        async def _insert_spend_log_to_db():
            try:
                global prisma_client
                if prisma_client is not None:
                    # Helper to generate payload to log
                    payload = get_logging_payload(
                        kwargs=kwargs,
                        response_obj=completion_response,
                        start_time=start_time,
                        end_time=end_time,
                        end_user_id=end_user_id,
                    )

                    payload["spend"] = response_cost
                    prisma_client = _set_spend_logs_payload(
                        payload=payload,
                        spend_logs_url=os.getenv("SPEND_LOGS_URL"),
                        prisma_client=prisma_client,
                    )
            except Exception as e:
                verbose_proxy_logger.debug(
                    f"Update Spend Logs DB failed to execute - {str(e)}\n{traceback.format_exc()}"
                )
                raise e

        ### UPDATE TEAM SPEND ###
        async def _update_team_db():
            try:
                verbose_proxy_logger.debug(
                    f"adding spend to team db. Response cost: {response_cost}. team_id: {team_id}."
                )
                if team_id is None:
                    verbose_proxy_logger.debug(
                        "track_cost_callback: team_id is None. Not tracking spend for team"
                    )
                    return
                if prisma_client is not None:
                    prisma_client.team_list_transactons[team_id] = (
                        response_cost
                        + prisma_client.team_list_transactons.get(team_id, 0)
                    )

                    try:
                        # Track spend of the team member within this team
                        # key is "team_id::<value>::user_id::<value>"
                        team_member_key = f"team_id::{team_id}::user_id::{user_id}"
                        prisma_client.team_member_list_transactons[team_member_key] = (
                            response_cost
                            + prisma_client.team_member_list_transactons.get(
                                team_member_key, 0
                            )
                        )
                    except Exception:
                        pass
            except Exception as e:
                verbose_proxy_logger.info(
                    f"Update Team DB failed to execute - {str(e)}\n{traceback.format_exc()}"
                )
                raise e

        ### UPDATE ORG SPEND ###
        async def _update_org_db():
            try:
                verbose_proxy_logger.debug(
                    "adding spend to org db. Response cost: {}. org_id: {}.".format(
                        response_cost, org_id
                    )
                )
                if org_id is None:
                    verbose_proxy_logger.debug(
                        "track_cost_callback: org_id is None. Not tracking spend for org"
                    )
                    return
                if prisma_client is not None:
                    prisma_client.org_list_transactons[org_id] = (
                        response_cost
                        + prisma_client.org_list_transactons.get(org_id, 0)
                    )
            except Exception as e:
                verbose_proxy_logger.info(
                    f"Update Org DB failed to execute - {str(e)}\n{traceback.format_exc()}"
                )
                raise e

        asyncio.create_task(_update_user_db())
        asyncio.create_task(_update_key_db())
        asyncio.create_task(_update_team_db())
        asyncio.create_task(_update_org_db())
        # asyncio.create_task(_insert_spend_log_to_db())
        if disable_spend_logs is False:
            await _insert_spend_log_to_db()
        else:
            verbose_proxy_logger.info(
                "disable_spend_logs=True. Skipping writing spend logs to db. Other spend updates - Key/User/Team table will still occur."
            )

        verbose_proxy_logger.debug("Runs spend update on all tables")
    except Exception:
        verbose_proxy_logger.debug(
            f"Error updating Prisma database: {traceback.format_exc()}"
        )


async def update_cache(  # noqa: PLR0915
    token: Optional[str],
    user_id: Optional[str],
    end_user_id: Optional[str],
    team_id: Optional[str],
    response_cost: Optional[float],
    parent_otel_span: Optional[Span],
):
    """
    Use this to update the cache with new user spend.

    Put any alerting logic in here.
    """

    values_to_update_in_cache: List[Tuple[Any, Any]] = []

    ### UPDATE KEY SPEND ###
    async def _update_key_cache(token: str, response_cost: float):
        # Fetch the existing cost for the given token
        if isinstance(token, str) and token.startswith("sk-"):
            hashed_token = hash_token(token=token)
        else:
            hashed_token = token
        verbose_proxy_logger.debug("_update_key_cache: hashed_token=%s", hashed_token)
        existing_spend_obj: LiteLLM_VerificationTokenView = await user_api_key_cache.async_get_cache(key=hashed_token)  # type: ignore
        verbose_proxy_logger.debug(
            f"_update_key_cache: existing_spend_obj={existing_spend_obj}"
        )
        verbose_proxy_logger.debug(
            f"_update_key_cache: existing spend: {existing_spend_obj}"
        )
        if existing_spend_obj is None:
            return
        else:
            existing_spend = existing_spend_obj.spend
        # Calculate the new cost by adding the existing cost and response_cost
        new_spend = existing_spend + response_cost

        ## CHECK IF USER PROJECTED SPEND > SOFT LIMIT
        if (
            existing_spend_obj.soft_budget_cooldown is False
            and existing_spend_obj.litellm_budget_table is not None
            and (
                _is_projected_spend_over_limit(
                    current_spend=new_spend,
                    soft_budget_limit=existing_spend_obj.litellm_budget_table[
                        "soft_budget"
                    ],
                )
                is True
            )
        ):
            projected_spend, projected_exceeded_date = _get_projected_spend_over_limit(
                current_spend=new_spend,
                soft_budget_limit=existing_spend_obj.litellm_budget_table.get(
                    "soft_budget", None
                ),
            )  # type: ignore
            soft_limit = existing_spend_obj.litellm_budget_table.get(
                "soft_budget", float("inf")
            )
            call_info = CallInfo(
                token=existing_spend_obj.token or "",
                spend=new_spend,
                key_alias=existing_spend_obj.key_alias,
                max_budget=soft_limit,
                user_id=existing_spend_obj.user_id,
                projected_spend=projected_spend,
                projected_exceeded_date=projected_exceeded_date,
            )
            # alert user
            asyncio.create_task(
                proxy_logging_obj.budget_alerts(
                    type="projected_limit_exceeded",
                    user_info=call_info,
                )
            )
            # set cooldown on alert

        if (
            existing_spend_obj is not None
            and getattr(existing_spend_obj, "team_spend", None) is not None
        ):
            existing_team_spend = existing_spend_obj.team_spend or 0
            # Calculate the new cost by adding the existing cost and response_cost
            existing_spend_obj.team_spend = existing_team_spend + response_cost

        if (
            existing_spend_obj is not None
            and getattr(existing_spend_obj, "team_member_spend", None) is not None
        ):
            existing_team_member_spend = existing_spend_obj.team_member_spend or 0
            # Calculate the new cost by adding the existing cost and response_cost
            existing_spend_obj.team_member_spend = (
                existing_team_member_spend + response_cost
            )

        # Update the cost column for the given token
        existing_spend_obj.spend = new_spend
        values_to_update_in_cache.append((hashed_token, existing_spend_obj))

    ### UPDATE USER SPEND ###
    async def _update_user_cache():
        ## UPDATE CACHE FOR USER ID + GLOBAL PROXY
        user_ids = [user_id]
        try:
            for _id in user_ids:
                # Fetch the existing cost for the given user
                if _id is None:
                    continue
                existing_spend_obj = await user_api_key_cache.async_get_cache(key=_id)
                if existing_spend_obj is None:
                    # do nothing if there is no cache value
                    return
                verbose_proxy_logger.debug(
                    f"_update_user_db: existing spend: {existing_spend_obj}; response_cost: {response_cost}"
                )

                if isinstance(existing_spend_obj, dict):
                    existing_spend = existing_spend_obj["spend"]
                else:
                    existing_spend = existing_spend_obj.spend
                # Calculate the new cost by adding the existing cost and response_cost
                new_spend = existing_spend + response_cost

                # Update the cost column for the given user
                if isinstance(existing_spend_obj, dict):
                    existing_spend_obj["spend"] = new_spend
                    values_to_update_in_cache.append((_id, existing_spend_obj))
                else:
                    existing_spend_obj.spend = new_spend
                    values_to_update_in_cache.append((_id, existing_spend_obj.json()))
            ## UPDATE GLOBAL PROXY ##
            global_proxy_spend = await user_api_key_cache.async_get_cache(
                key="{}:spend".format(litellm_proxy_admin_name)
            )
            if global_proxy_spend is None:
                # do nothing if not in cache
                return
            elif response_cost is not None and global_proxy_spend is not None:
                increment = global_proxy_spend + response_cost
                values_to_update_in_cache.append(
                    ("{}:spend".format(litellm_proxy_admin_name), increment)
                )
        except Exception as e:
            verbose_proxy_logger.debug(
                f"An error occurred updating user cache: {str(e)}\n\n{traceback.format_exc()}"
            )

    ### UPDATE END-USER SPEND ###
    async def _update_end_user_cache():
        if end_user_id is None or response_cost is None:
            return

        _id = "end_user_id:{}".format(end_user_id)
        try:
            # Fetch the existing cost for the given user
            existing_spend_obj = await user_api_key_cache.async_get_cache(key=_id)
            if existing_spend_obj is None:
                # if user does not exist in LiteLLM_UserTable, create a new user
                # do nothing if end-user not in api key cache
                return
            verbose_proxy_logger.debug(
                f"_update_end_user_db: existing spend: {existing_spend_obj}; response_cost: {response_cost}"
            )
            if existing_spend_obj is None:
                existing_spend = 0
            else:
                if isinstance(existing_spend_obj, dict):
                    existing_spend = existing_spend_obj["spend"]
                else:
                    existing_spend = existing_spend_obj.spend
            # Calculate the new cost by adding the existing cost and response_cost
            new_spend = existing_spend + response_cost

            # Update the cost column for the given user
            if isinstance(existing_spend_obj, dict):
                existing_spend_obj["spend"] = new_spend
                values_to_update_in_cache.append((_id, existing_spend_obj))
            else:
                existing_spend_obj.spend = new_spend
                values_to_update_in_cache.append((_id, existing_spend_obj.json()))
        except Exception as e:
            verbose_proxy_logger.exception(
                f"An error occurred updating end user cache: {str(e)}"
            )

    ### UPDATE TEAM SPEND ###
    async def _update_team_cache():
        if team_id is None or response_cost is None:
            return

        _id = "team_id:{}".format(team_id)
        try:
            # Fetch the existing cost for the given user
            existing_spend_obj: Optional[LiteLLM_TeamTable] = (
                await user_api_key_cache.async_get_cache(key=_id)
            )
            if existing_spend_obj is None:
                # do nothing if team not in api key cache
                return
            verbose_proxy_logger.debug(
                f"_update_team_db: existing spend: {existing_spend_obj}; response_cost: {response_cost}"
            )
            if existing_spend_obj is None:
                existing_spend: Optional[float] = 0.0
            else:
                if isinstance(existing_spend_obj, dict):
                    existing_spend = existing_spend_obj["spend"]
                else:
                    existing_spend = existing_spend_obj.spend

            if existing_spend is None:
                existing_spend = 0.0
            # Calculate the new cost by adding the existing cost and response_cost
            new_spend = existing_spend + response_cost

            # Update the cost column for the given user
            if isinstance(existing_spend_obj, dict):
                existing_spend_obj["spend"] = new_spend
                values_to_update_in_cache.append((_id, existing_spend_obj))
            else:
                existing_spend_obj.spend = new_spend
                values_to_update_in_cache.append((_id, existing_spend_obj))
        except Exception as e:
            verbose_proxy_logger.exception(
                f"An error occurred updating end user cache: {str(e)}"
            )

    if token is not None and response_cost is not None:
        await _update_key_cache(token=token, response_cost=response_cost)

    if user_id is not None:
        await _update_user_cache()

    if end_user_id is not None:
        await _update_end_user_cache()

    if team_id is not None:
        await _update_team_cache()

    asyncio.create_task(
        user_api_key_cache.async_batch_set_cache(
            cache_list=values_to_update_in_cache,
            ttl=60,
            litellm_parent_otel_span=parent_otel_span,
        )
    )


def run_ollama_serve():
    try:
        command = ["ollama", "serve"]

        with open(os.devnull, "w") as devnull:
            subprocess.Popen(command, stdout=devnull, stderr=devnull)
    except Exception as e:
        verbose_proxy_logger.debug(
            f"""
            LiteLLM Warning: proxy started with `ollama` model\n`ollama serve` failed with Exception{e}. \nEnsure you run `ollama serve`
        """
        )


async def _run_background_health_check():
    """
    Periodically run health checks in the background on the endpoints.

    Update health_check_results, based on this.
    """
    global health_check_results, llm_model_list, health_check_interval, health_check_details

    # make 1 deep copy of llm_model_list -> use this for all background health checks
    _llm_model_list = copy.deepcopy(llm_model_list)

    if _llm_model_list is None:
        return

    while True:
        healthy_endpoints, unhealthy_endpoints = await perform_health_check(
            model_list=_llm_model_list, details=health_check_details
        )

        # Update the global variable with the health check results
        health_check_results["healthy_endpoints"] = healthy_endpoints
        health_check_results["unhealthy_endpoints"] = unhealthy_endpoints
        health_check_results["healthy_count"] = len(healthy_endpoints)
        health_check_results["unhealthy_count"] = len(unhealthy_endpoints)

        if health_check_interval is not None and isinstance(
            health_check_interval, float
        ):
            await asyncio.sleep(health_check_interval)


class ProxyConfig:
    """
    Abstraction class on top of config loading/updating logic. Gives us one place to control all config updating logic.
    """

    def __init__(self) -> None:
        pass

    def is_yaml(self, config_file_path: str) -> bool:
        if not os.path.isfile(config_file_path):
            return False

        _, file_extension = os.path.splitext(config_file_path)
        return file_extension.lower() == ".yaml" or file_extension.lower() == ".yml"

    async def _get_config_from_file(
        self, config_file_path: Optional[str] = None
    ) -> dict:
        """
        Given a config file path, load the config from the file.

        If `store_model_in_db` is True, then read the DB and update the config with the DB values.

        Args:
            config_file_path (str): path to the config file
        Returns:
            dict: config
        """
        global prisma_client, user_config_file_path

        file_path = config_file_path or user_config_file_path
        if config_file_path is not None:
            user_config_file_path = config_file_path
        # Load existing config
        ## Yaml
        if os.path.exists(f"{file_path}"):
            with open(f"{file_path}", "r") as config_file:
                config = yaml.safe_load(config_file)
        elif file_path is not None:
            raise Exception(f"Config file not found: {file_path}")
        else:
            config = {
                "model_list": [],
                "general_settings": {},
                "router_settings": {},
                "litellm_settings": {},
            }

        ## DB
        if prisma_client is not None and (
            general_settings.get("store_model_in_db", False) is True
            or store_model_in_db is True
        ):
            _tasks = []
            keys = [
                "general_settings",
                "router_settings",
                "litellm_settings",
                "environment_variables",
            ]
            for k in keys:
                response = prisma_client.get_generic_data(
                    key="param_name", value=k, table_name="config"
                )
                _tasks.append(response)

            responses = await asyncio.gather(*_tasks)
            for response in responses:
                if response is not None:
                    param_name = getattr(response, "param_name", None)
                    param_value = getattr(response, "param_value", None)
                    if param_name is not None and param_value is not None:
                        # check if param_name is already in the config
                        if param_name in config:
                            if isinstance(config[param_name], dict):
                                config[param_name].update(param_value)
                            else:
                                config[param_name] = param_value
                        else:
                            # if it's not in the config - then add it
                            config[param_name] = param_value

        return config

    async def save_config(self, new_config: dict):
        global prisma_client, general_settings, user_config_file_path, store_model_in_db
        # Load existing config
        ## DB - writes valid config to db
        """
        - Do not write restricted params like 'api_key' to the database
        - if api_key is passed, save that to the local environment or connected secret manage (maybe expose `litellm.save_secret()`)
        """
        if prisma_client is not None and (
            general_settings.get("store_model_in_db", False) is True
            or store_model_in_db
        ):
            # if using - db for config - models are in ModelTable
            new_config.pop("model_list", None)
            await prisma_client.insert_data(data=new_config, table_name="config")
        else:
            # Save the updated config - if user is not using a dB
            ## YAML
            with open(f"{user_config_file_path}", "w") as config_file:
                yaml.dump(new_config, config_file, default_flow_style=False)

    def _check_for_os_environ_vars(
        self, config: dict, depth: int = 0, max_depth: int = 10
    ) -> dict:
        """
        Check for os.environ/ variables in the config and replace them with the actual values.
        Includes a depth limit to prevent infinite recursion.

        Args:
            config (dict): The configuration dictionary to process.
            depth (int): Current recursion depth.
            max_depth (int): Maximum allowed recursion depth.

        Returns:
            dict: Processed configuration dictionary.
        """
        if depth > max_depth:
            verbose_proxy_logger.warning(
                f"Maximum recursion depth ({max_depth}) reached while processing config."
            )
            return config

        for key, value in config.items():
            if isinstance(value, dict):
                config[key] = self._check_for_os_environ_vars(
                    config=value, depth=depth + 1, max_depth=max_depth
                )
            elif isinstance(value, list):
                for item in value:
                    if isinstance(item, dict):
                        item = self._check_for_os_environ_vars(
                            config=item, depth=depth + 1, max_depth=max_depth
                        )
            # if the value is a string and starts with "os.environ/" - then it's an environment variable
            elif isinstance(value, str) and value.startswith("os.environ/"):
                config[key] = get_secret(value)
        return config

    async def load_team_config(self, team_id: str):
        """
        - for a given team id
        - return the relevant completion() call params
        """
        # load existing config
        config = await self.get_config()
        ## LITELLM MODULE SETTINGS (e.g. litellm.drop_params=True,..)
        litellm_settings = config.get("litellm_settings", {})
        all_teams_config = litellm_settings.get("default_team_settings", None)
        team_config: dict = {}
        if all_teams_config is None:
            return team_config
        for team in all_teams_config:
            if "team_id" not in team:
                raise Exception(f"team_id missing from team: {team}")
            if team_id == team["team_id"]:
                team_config = team
                break
        for k, v in team_config.items():
            if isinstance(v, str) and v.startswith("os.environ/"):
                team_config[k] = get_secret(v)
        return team_config

    def _init_cache(
        self,
        cache_params: dict,
    ):
        global redis_usage_cache
        from litellm import Cache

        if "default_in_memory_ttl" in cache_params:
            litellm.default_in_memory_ttl = cache_params["default_in_memory_ttl"]

        if "default_redis_ttl" in cache_params:
            litellm.default_redis_ttl = cache_params["default_in_redis_ttl"]

        litellm.cache = Cache(**cache_params)

        if litellm.cache is not None and isinstance(litellm.cache.cache, RedisCache):
            ## INIT PROXY REDIS USAGE CLIENT ##
            redis_usage_cache = litellm.cache.cache

<<<<<<< HEAD
    async def load_config(  # noqa: PLR0915
        self, router: Optional[litellm.Router], config_file_path: str
    ):
        """
        Load config values into proxy global state
=======
    async def get_config(self, config_file_path: Optional[str] = None) -> dict:
>>>>>>> c58d5422
        """
        Load config file
        Supports reading from:
        - .yaml file paths
        - LiteLLM connected DB
        - GCS
        - S3

        Args:
            config_file_path (str): path to the config file
        Returns:
            dict: config

        """
        # Load existing config
        if os.environ.get("LITELLM_CONFIG_BUCKET_NAME") is not None:
            bucket_name = os.environ.get("LITELLM_CONFIG_BUCKET_NAME")
            object_key = os.environ.get("LITELLM_CONFIG_BUCKET_OBJECT_KEY")
            bucket_type = os.environ.get("LITELLM_CONFIG_BUCKET_TYPE")
            verbose_proxy_logger.debug(
                "bucket_name: %s, object_key: %s", bucket_name, object_key
            )
            if bucket_type == "gcs":
                config = await get_config_file_contents_from_gcs(
                    bucket_name=bucket_name, object_key=object_key
                )
            else:
                config = get_file_contents_from_s3(
                    bucket_name=bucket_name, object_key=object_key
                )

            if config is None:
                raise Exception("Unable to load config from given source.")
        else:
            # default to file
            config = await self._get_config_from_file(config_file_path=config_file_path)
        ## PRINT YAML FOR CONFIRMING IT WORKS
        printed_yaml = copy.deepcopy(config)
        printed_yaml.pop("environment_variables", None)

        verbose_proxy_logger.debug(
            f"Loaded config YAML (api_key and environment_variables are not shown):\n{json.dumps(printed_yaml, indent=2)}"
        )

        config = self._check_for_os_environ_vars(config=config)

        return config

    async def load_config(  # noqa: PLR0915
        self, router: Optional[litellm.Router], config_file_path: str
    ):
        """
        Load config values into proxy global state
        """
        global master_key, user_config_file_path, otel_logging, user_custom_auth, user_custom_auth_path, user_custom_key_generate, user_custom_sso, use_background_health_checks, health_check_interval, use_queue, proxy_budget_rescheduler_max_time, proxy_budget_rescheduler_min_time, ui_access_mode, litellm_master_key_hash, proxy_batch_write_at, disable_spend_logs, prompt_injection_detection_obj, redis_usage_cache, store_model_in_db, premium_user, open_telemetry_logger, health_check_details, callback_settings

        config: dict = await self.get_config(config_file_path=config_file_path)

        ## ENVIRONMENT VARIABLES
        environment_variables = config.get("environment_variables", None)
        if environment_variables:
            for key, value in environment_variables.items():
                os.environ[key] = str(get_secret(secret_name=key, default_value=value))

            # check if litellm_license in general_settings
            if "LITELLM_LICENSE" in environment_variables:
                _license_check.license_str = os.getenv("LITELLM_LICENSE", None)
                premium_user = _license_check.is_premium()

        ## Callback settings
        callback_settings = config.get("callback_settings", None)

        ## LITELLM MODULE SETTINGS (e.g. litellm.drop_params=True,..)
        litellm_settings = config.get("litellm_settings", None)
        if litellm_settings is None:
            litellm_settings = {}
        if litellm_settings:
            # ANSI escape code for blue text
            blue_color_code = "\033[94m"
            reset_color_code = "\033[0m"
            for key, value in litellm_settings.items():
                if key == "cache" and value is True:
                    print(f"{blue_color_code}\nSetting Cache on Proxy")  # noqa
                    from litellm.caching.caching import Cache

                    cache_params = {}
                    if "cache_params" in litellm_settings:
                        cache_params_in_config = litellm_settings["cache_params"]
                        # overwrie cache_params with cache_params_in_config
                        cache_params.update(cache_params_in_config)

                    cache_type = cache_params.get("type", "redis")

                    verbose_proxy_logger.debug("passed cache type=%s", cache_type)

                    if (
                        cache_type == "redis" or cache_type == "redis-semantic"
                    ) and len(cache_params.keys()) == 0:
                        cache_host = get_secret("REDIS_HOST", None)
                        cache_port = get_secret("REDIS_PORT", None)
                        cache_password = None
                        cache_params.update(
                            {
                                "type": cache_type,
                                "host": cache_host,
                                "port": cache_port,
                            }
                        )

                        if get_secret("REDIS_PASSWORD", None) is not None:
                            cache_password = get_secret("REDIS_PASSWORD", None)
                            cache_params.update(
                                {
                                    "password": cache_password,
                                }
                            )

                        # Assuming cache_type, cache_host, cache_port, and cache_password are strings
                        verbose_proxy_logger.debug(
                            "%sCache Type:%s %s",
                            blue_color_code,
                            reset_color_code,
                            cache_type,
                        )
                        verbose_proxy_logger.debug(
                            "%sCache Host:%s %s",
                            blue_color_code,
                            reset_color_code,
                            cache_host,
                        )
                        verbose_proxy_logger.debug(
                            "%sCache Port:%s %s",
                            blue_color_code,
                            reset_color_code,
                            cache_port,
                        )
                        verbose_proxy_logger.debug(
                            "%sCache Password:%s %s",
                            blue_color_code,
                            reset_color_code,
                            cache_password,
                        )
                    if cache_type == "redis-semantic":
                        # by default this should always be async
                        cache_params.update({"redis_semantic_cache_use_async": True})

                    # users can pass os.environ/ variables on the proxy - we should read them from the env
                    for key, value in cache_params.items():
                        if type(value) is str and value.startswith("os.environ/"):
                            cache_params[key] = get_secret(value)

                    ## to pass a complete url, or set ssl=True, etc. just set it as `os.environ[REDIS_URL] = <your-redis-url>`, _redis.py checks for REDIS specific environment variables
                    self._init_cache(cache_params=cache_params)
                    if litellm.cache is not None:
                        verbose_proxy_logger.debug(
                            f"{blue_color_code}Set Cache on LiteLLM Proxy{reset_color_code}"
                        )
                elif key == "cache" and value is False:
                    pass
                elif key == "guardrails":
                    guardrail_name_config_map = initialize_guardrails(
                        guardrails_config=value,
                        premium_user=premium_user,
                        config_file_path=config_file_path,
                        litellm_settings=litellm_settings,
                    )

                    litellm.guardrail_name_config_map = guardrail_name_config_map
                elif key == "callbacks":

                    initialize_callbacks_on_proxy(
                        value=value,
                        premium_user=premium_user,
                        config_file_path=config_file_path,
                        litellm_settings=litellm_settings,
                    )

                elif key == "post_call_rules":
                    litellm.post_call_rules = [
                        get_instance_fn(value=value, config_file_path=config_file_path)
                    ]
                    verbose_proxy_logger.debug(
                        f"litellm.post_call_rules: {litellm.post_call_rules}"
                    )
                elif key == "max_internal_user_budget":
                    litellm.max_internal_user_budget = float(value)  # type: ignore
                elif key == "default_max_internal_user_budget":
                    litellm.default_max_internal_user_budget = float(value)
                    if litellm.max_internal_user_budget is None:
                        litellm.max_internal_user_budget = (
                            litellm.default_max_internal_user_budget
                        )
                elif key == "custom_provider_map":
                    from litellm.utils import custom_llm_setup

                    litellm.custom_provider_map = [
                        {
                            "provider": item["provider"],
                            "custom_handler": get_instance_fn(
                                value=item["custom_handler"],
                                config_file_path=config_file_path,
                            ),
                        }
                        for item in value
                    ]

                    custom_llm_setup()
                elif key == "success_callback":
                    litellm.success_callback = []

                    # initialize success callbacks
                    for callback in value:
                        # user passed custom_callbacks.async_on_succes_logger. They need us to import a function
                        if "." in callback:
                            litellm.success_callback.append(
                                get_instance_fn(value=callback)
                            )
                        # these are litellm callbacks - "langfuse", "sentry", "wandb"
                        else:
                            litellm.success_callback.append(callback)
                            if "prometheus" in callback:
                                if not premium_user:
                                    raise Exception(
                                        CommonProxyErrors.not_premium_user.value
                                    )
                                verbose_proxy_logger.debug(
                                    "Starting Prometheus Metrics on /metrics"
                                )
                                from prometheus_client import make_asgi_app

                                # Add prometheus asgi middleware to route /metrics requests
                                metrics_app = make_asgi_app()
                                app.mount("/metrics", metrics_app)
                    print(  # noqa
                        f"{blue_color_code} Initialized Success Callbacks - {litellm.success_callback} {reset_color_code}"
                    )  # noqa
                elif key == "failure_callback":
                    litellm.failure_callback = []

                    # initialize success callbacks
                    for callback in value:
                        # user passed custom_callbacks.async_on_succes_logger. They need us to import a function
                        if "." in callback:
                            litellm.failure_callback.append(
                                get_instance_fn(value=callback)
                            )
                        # these are litellm callbacks - "langfuse", "sentry", "wandb"
                        else:
                            litellm.failure_callback.append(callback)
                    print(  # noqa
                        f"{blue_color_code} Initialized Failure Callbacks - {litellm.failure_callback} {reset_color_code}"
                    )  # noqa
                elif key == "cache_params":
                    # this is set in the cache branch
                    # see usage here: https://docs.litellm.ai/docs/proxy/caching
                    pass
                elif key == "default_team_settings":
                    for idx, team_setting in enumerate(
                        value
                    ):  # run through pydantic validation
                        try:
                            TeamDefaultSettings(**team_setting)
                        except Exception:
                            raise Exception(
                                f"team_id missing from default_team_settings at index={idx}\npassed in value={team_setting}"
                            )
                    verbose_proxy_logger.debug(
                        f"{blue_color_code} setting litellm.{key}={value}{reset_color_code}"
                    )
                    setattr(litellm, key, value)
                elif key == "upperbound_key_generate_params":
                    if value is not None and isinstance(value, dict):
                        for _k, _v in value.items():
                            if isinstance(_v, str) and _v.startswith("os.environ/"):
                                value[_k] = get_secret(_v)
                        litellm.upperbound_key_generate_params = (
                            LiteLLM_UpperboundKeyGenerateParams(**value)
                        )
                    else:
                        raise Exception(
                            f"Invalid value set for upperbound_key_generate_params - value={value}"
                        )
                else:
                    verbose_proxy_logger.debug(
                        f"{blue_color_code} setting litellm.{key}={value}{reset_color_code}"
                    )
                    setattr(litellm, key, value)

        ## GENERAL SERVER SETTINGS (e.g. master key,..) # do this after initializing litellm, to ensure sentry logging works for proxylogging
        general_settings = config.get("general_settings", {})
        if general_settings is None:
            general_settings = {}
        if general_settings:
            ### LOAD SECRET MANAGER ###
            key_management_system = general_settings.get("key_management_system", None)
            if key_management_system is not None:
                if key_management_system == KeyManagementSystem.AZURE_KEY_VAULT.value:
                    ### LOAD FROM AZURE KEY VAULT ###
                    load_from_azure_key_vault(use_azure_key_vault=True)
                elif key_management_system == KeyManagementSystem.GOOGLE_KMS.value:
                    ### LOAD FROM GOOGLE KMS ###
                    load_google_kms(use_google_kms=True)
                elif (
                    key_management_system
                    == KeyManagementSystem.AWS_SECRET_MANAGER.value  # noqa: F405
                ):
                    ### LOAD FROM AWS SECRET MANAGER ###
                    load_aws_secret_manager(use_aws_secret_manager=True)
                elif key_management_system == KeyManagementSystem.AWS_KMS.value:
                    load_aws_kms(use_aws_kms=True)
                elif (
                    key_management_system
                    == KeyManagementSystem.GOOGLE_SECRET_MANAGER.value
                ):
                    from litellm.secret_managers.google_secret_manager import (
                        GoogleSecretManager,
                    )

                    GoogleSecretManager()
                else:
                    raise ValueError("Invalid Key Management System selected")
            key_management_settings = general_settings.get(
                "key_management_settings", None
            )
            if key_management_settings is not None:
                litellm._key_management_settings = KeyManagementSettings(
                    **key_management_settings
                )
            ### [DEPRECATED] LOAD FROM GOOGLE KMS ### old way of loading from google kms
            use_google_kms = general_settings.get("use_google_kms", False)
            load_google_kms(use_google_kms=use_google_kms)
            ### [DEPRECATED] LOAD FROM AZURE KEY VAULT ### old way of loading from azure secret manager
            use_azure_key_vault = general_settings.get("use_azure_key_vault", False)
            load_from_azure_key_vault(use_azure_key_vault=use_azure_key_vault)
            ### ALERTING ###

            proxy_logging_obj.update_values(
                alerting=general_settings.get("alerting", None),
                alerting_threshold=general_settings.get("alerting_threshold", 600),
                alert_types=general_settings.get("alert_types", None),
                alert_to_webhook_url=general_settings.get("alert_to_webhook_url", None),
                alerting_args=general_settings.get("alerting_args", None),
                redis_cache=redis_usage_cache,
            )
            ### CONNECT TO DATABASE ###
            database_url = general_settings.get("database_url", None)
            if database_url and database_url.startswith("os.environ/"):
                verbose_proxy_logger.debug("GOING INTO LITELLM.GET_SECRET!")
                database_url = get_secret(database_url)
                verbose_proxy_logger.debug("RETRIEVED DB URL: %s", database_url)
            ### MASTER KEY ###
            master_key = general_settings.get(
                "master_key", get_secret("LITELLM_MASTER_KEY", None)
            )

            if master_key and master_key.startswith("os.environ/"):
                master_key = get_secret(master_key)  # type: ignore
                if not isinstance(master_key, str):
                    raise Exception(
                        "Master key must be a string. Current type - {}".format(
                            type(master_key)
                        )
                    )

            if master_key is not None and isinstance(master_key, str):
                litellm_master_key_hash = hash_token(master_key)
            ### USER API KEY CACHE IN-MEMORY TTL ###
            user_api_key_cache_ttl = general_settings.get(
                "user_api_key_cache_ttl", None
            )
            if user_api_key_cache_ttl is not None:
                user_api_key_cache.update_cache_ttl(
                    default_in_memory_ttl=float(user_api_key_cache_ttl),
                    default_redis_ttl=None,  # user_api_key_cache is an in-memory cache
                )
            ### STORE MODEL IN DB ### feature flag for `/model/new`
            store_model_in_db = general_settings.get("store_model_in_db", False)
            if store_model_in_db is None:
                store_model_in_db = False
            ### CUSTOM API KEY AUTH ###
            ## pass filepath
            custom_auth = general_settings.get("custom_auth", None)
            if custom_auth is not None:
                user_custom_auth = get_instance_fn(
                    value=custom_auth, config_file_path=config_file_path
                )

            custom_key_generate = general_settings.get("custom_key_generate", None)
            if custom_key_generate is not None:
                user_custom_key_generate = get_instance_fn(
                    value=custom_key_generate, config_file_path=config_file_path
                )

            custom_sso = general_settings.get("custom_sso", None)
            if custom_sso is not None:
                user_custom_sso = get_instance_fn(
                    value=custom_sso, config_file_path=config_file_path
                )

            ## pass through endpoints
            if general_settings.get("pass_through_endpoints", None) is not None:
                await initialize_pass_through_endpoints(
                    pass_through_endpoints=general_settings["pass_through_endpoints"]
                )
            ## ADMIN UI ACCESS ##
            ui_access_mode = general_settings.get(
                "ui_access_mode", "all"
            )  # can be either ["admin_only" or "all"]
            ### ALLOWED IP ###
            allowed_ips = general_settings.get("allowed_ips", None)
            if allowed_ips is not None and premium_user is False:
                raise ValueError(
                    "allowed_ips is an Enterprise Feature. Please add a valid LITELLM_LICENSE to your envionment."
                )
            ## BUDGET RESCHEDULER ##
            proxy_budget_rescheduler_min_time = general_settings.get(
                "proxy_budget_rescheduler_min_time", proxy_budget_rescheduler_min_time
            )
            proxy_budget_rescheduler_max_time = general_settings.get(
                "proxy_budget_rescheduler_max_time", proxy_budget_rescheduler_max_time
            )
            ## BATCH WRITER ##
            proxy_batch_write_at = general_settings.get(
                "proxy_batch_write_at", proxy_batch_write_at
            )
            ## DISABLE SPEND LOGS ## - gives a perf improvement
            disable_spend_logs = general_settings.get(
                "disable_spend_logs", disable_spend_logs
            )
            ### BACKGROUND HEALTH CHECKS ###
            # Enable background health checks
            use_background_health_checks = general_settings.get(
                "background_health_checks", False
            )
            health_check_interval = general_settings.get("health_check_interval", 300)
            health_check_details = general_settings.get("health_check_details", True)

            ## check if user has set a premium feature in general_settings
            if (
                general_settings.get("enforced_params") is not None
                and premium_user is not True
            ):
                raise ValueError(
                    "Trying to use `enforced_params`"
                    + CommonProxyErrors.not_premium_user.value
                )

            # check if litellm_license in general_settings
            if "litellm_license" in general_settings:
                _license_check.license_str = general_settings["litellm_license"]
                premium_user = _license_check.is_premium()

        router_params: dict = {
            "cache_responses": litellm.cache
            is not None,  # cache if user passed in cache values
        }
        ## MODEL LIST
        model_list = config.get("model_list", None)
        if model_list:
            router_params["model_list"] = model_list
            print(  # noqa
                "\033[32mLiteLLM: Proxy initialized with Config, Set models:\033[0m"
            )  # noqa
            for model in model_list:
                ### LOAD FROM os.environ/ ###
                for k, v in model["litellm_params"].items():
                    if isinstance(v, str) and v.startswith("os.environ/"):
                        model["litellm_params"][k] = get_secret(v)
                print(f"\033[32m    {model.get('model_name', '')}\033[0m")  # noqa
                litellm_model_name = model["litellm_params"]["model"]
                litellm_model_api_base = model["litellm_params"].get("api_base", None)
                if "ollama" in litellm_model_name and litellm_model_api_base is None:
                    run_ollama_serve()

        ## ASSISTANT SETTINGS
        assistants_config: Optional[AssistantsTypedDict] = None
        assistant_settings = config.get("assistant_settings", None)
        if assistant_settings:
            for k, v in assistant_settings["litellm_params"].items():
                if isinstance(v, str) and v.startswith("os.environ/"):
                    _v = v.replace("os.environ/", "")
                    v = os.getenv(_v)
                    assistant_settings["litellm_params"][k] = v
            assistants_config = AssistantsTypedDict(**assistant_settings)  # type: ignore

        ## /fine_tuning/jobs endpoints config
        finetuning_config = config.get("finetune_settings", None)
        set_fine_tuning_config(config=finetuning_config)

        ## /files endpoint config
        files_config = config.get("files_settings", None)
        set_files_config(config=files_config)

        ## default config for vertex ai routes
        default_vertex_config = config.get("default_vertex_config", None)
        set_default_vertex_config(config=default_vertex_config)

        ## ROUTER SETTINGS (e.g. routing_strategy, ...)
        router_settings = config.get("router_settings", None)
        if router_settings and isinstance(router_settings, dict):
            arg_spec = inspect.getfullargspec(litellm.Router)
            # model list already set
            exclude_args = {
                "self",
                "model_list",
            }

            available_args = [x for x in arg_spec.args if x not in exclude_args]

            for k, v in router_settings.items():
                if k in available_args:
                    router_params[k] = v
        router = litellm.Router(
            **router_params,
            assistants_config=assistants_config,
            router_general_settings=RouterGeneralSettings(
                async_only_mode=True  # only init async clients
            ),
        )  # type:ignore

        # Guardrail settings
        guardrails_v2: Optional[List[Dict]] = None

        if config is not None:
            guardrails_v2 = config.get("guardrails", None)
        if guardrails_v2:
            init_guardrails_v2(
                all_guardrails=guardrails_v2, config_file_path=config_file_path
            )
        return router, router.get_model_list(), general_settings

    def get_model_info_with_id(self, model, db_model=False) -> RouterModelInfo:
        """
        Common logic across add + delete router models
        Parameters:
        - deployment
        - db_model -> flag for differentiating model stored in db vs. config -> used on UI

        Return model info w/ id
        """
        _id: Optional[str] = getattr(model, "model_id", None)
        if _id is not None:
            model.model_info["id"] = _id
            model.model_info["db_model"] = True

        if premium_user is True:
            # seeing "created_at", "updated_at", "created_by", "updated_by" is a LiteLLM Enterprise Feature
            model.model_info["created_at"] = getattr(model, "created_at", None)
            model.model_info["updated_at"] = getattr(model, "updated_at", None)
            model.model_info["created_by"] = getattr(model, "created_by", None)
            model.model_info["updated_by"] = getattr(model, "updated_by", None)

        if model.model_info is not None and isinstance(model.model_info, dict):
            if "id" not in model.model_info:
                model.model_info["id"] = model.model_id
            if "db_model" in model.model_info and model.model_info["db_model"] is False:
                model.model_info["db_model"] = db_model
            _model_info = RouterModelInfo(**model.model_info)

        else:
            _model_info = RouterModelInfo(id=model.model_id, db_model=db_model)
        return _model_info

    async def _delete_deployment(self, db_models: list) -> int:
        """
        (Helper function of add deployment) -> combined to reduce prisma db calls

        - Create all up list of model id's (db + config)
        - Compare all up list to router model id's
        - Remove any that are missing

        Return:
        - int - returns number of deleted deployments
        """
        global user_config_file_path, llm_router
        combined_id_list = []
        if llm_router is None:
            return 0

        ## DB MODELS ##
        for m in db_models:
            model_info = self.get_model_info_with_id(model=m)
            if model_info.id is not None:
                combined_id_list.append(model_info.id)

        ## CONFIG MODELS ##
        config = await self.get_config(config_file_path=user_config_file_path)
        model_list = config.get("model_list", None)
        if model_list:
            for model in model_list:
                ### LOAD FROM os.environ/ ###
                for k, v in model["litellm_params"].items():
                    if isinstance(v, str) and v.startswith("os.environ/"):
                        model["litellm_params"][k] = get_secret(v)

                ## check if they have model-id's ##
                model_id = model.get("model_info", {}).get("id", None)
                if model_id is None:
                    ## else - generate stable id's ##
                    model_id = llm_router._generate_model_id(
                        model_group=model["model_name"],
                        litellm_params=model["litellm_params"],
                    )
                combined_id_list.append(model_id)  # ADD CONFIG MODEL TO COMBINED LIST

        router_model_ids = llm_router.get_model_ids()
        # Check for model IDs in llm_router not present in combined_id_list and delete them

        deleted_deployments = 0
        for model_id in router_model_ids:
            if model_id not in combined_id_list:
                is_deleted = llm_router.delete_deployment(id=model_id)
                if is_deleted is not None:
                    deleted_deployments += 1
        return deleted_deployments

    def _add_deployment(self, db_models: list) -> int:
        """
        Iterate through db models

        for any not in router - add them.

        Return - number of deployments added
        """
        import base64

        if master_key is None or not isinstance(master_key, str):
            raise Exception(
                f"Master key is not initialized or formatted. master_key={master_key}"
            )

        if llm_router is None:
            return 0

        added_models = 0
        ## ADD MODEL LOGIC
        for m in db_models:
            _litellm_params = m.litellm_params
            if isinstance(_litellm_params, dict):
                # decrypt values
                for k, v in _litellm_params.items():
                    if isinstance(v, str):
                        # decrypt value
                        _value = decrypt_value_helper(value=v)
                        if _value is None:
                            raise Exception("Unable to decrypt value={}".format(v))
                        # sanity check if string > size 0
                        if len(_value) > 0:
                            _litellm_params[k] = _value
                _litellm_params = LiteLLM_Params(**_litellm_params)

            else:
                verbose_proxy_logger.error(
                    f"Invalid model added to proxy db. Invalid litellm params. litellm_params={_litellm_params}"
                )
                continue  # skip to next model
            _model_info = self.get_model_info_with_id(
                model=m, db_model=True
            )  ## 👈 FLAG = True for db_models

            added = llm_router.upsert_deployment(
                deployment=Deployment(
                    model_name=m.model_name,
                    litellm_params=_litellm_params,
                    model_info=_model_info,
                )
            )

            if added is not None:
                added_models += 1
        return added_models

    async def _update_llm_router(  # noqa: PLR0915
        self,
        new_models: list,
        proxy_logging_obj: ProxyLogging,
    ):
        global llm_router, llm_model_list, master_key, general_settings
        import base64

        try:
            if llm_router is None and master_key is not None:
                verbose_proxy_logger.debug(f"len new_models: {len(new_models)}")

                _model_list: list = []
                for m in new_models:
                    _litellm_params = m.litellm_params
                    if isinstance(_litellm_params, dict):
                        # decrypt values
                        for k, v in _litellm_params.items():
                            decrypted_value = decrypt_value_helper(value=v)
                            _litellm_params[k] = decrypted_value
                        _litellm_params = LiteLLM_Params(**_litellm_params)
                    else:
                        verbose_proxy_logger.error(
                            f"Invalid model added to proxy db. Invalid litellm params. litellm_params={_litellm_params}"
                        )
                        continue  # skip to next model

                    _model_info = self.get_model_info_with_id(model=m)
                    _model_list.append(
                        Deployment(
                            model_name=m.model_name,
                            litellm_params=_litellm_params,
                            model_info=_model_info,
                        ).to_json(exclude_none=True)
                    )
                if len(_model_list) > 0:
                    verbose_proxy_logger.debug(f"_model_list: {_model_list}")
                    llm_router = litellm.Router(
                        model_list=_model_list,
                        router_general_settings=RouterGeneralSettings(
                            async_only_mode=True  # only init async clients
                        ),
                    )
                    verbose_proxy_logger.debug(f"updated llm_router: {llm_router}")
            else:
                verbose_proxy_logger.debug(f"len new_models: {len(new_models)}")
                ## DELETE MODEL LOGIC
                await self._delete_deployment(db_models=new_models)

                ## ADD MODEL LOGIC
                self._add_deployment(db_models=new_models)

        except Exception as e:
            verbose_proxy_logger.exception(
                f"Error adding/deleting model to llm_router: {str(e)}"
            )

        if llm_router is not None:
            llm_model_list = llm_router.get_model_list()

        # check if user set any callbacks in Config Table
        config_data = await proxy_config.get_config()
        litellm_settings = config_data.get("litellm_settings", {}) or {}
        success_callbacks = litellm_settings.get("success_callback", None)
        failure_callbacks = litellm_settings.get("failure_callback", None)

        if success_callbacks is not None and isinstance(success_callbacks, list):
            for success_callback in success_callbacks:
                if success_callback not in litellm.success_callback:
                    litellm.success_callback.append(success_callback)

        # Add failure callbacks from DB to litellm
        if failure_callbacks is not None and isinstance(failure_callbacks, list):
            for failure_callback in failure_callbacks:
                if failure_callback not in litellm.failure_callback:
                    litellm.failure_callback.append(failure_callback)
        # we need to set env variables too
        environment_variables = config_data.get("environment_variables", {})
        for k, v in environment_variables.items():
            try:
                decrypted_value = decrypt_value_helper(value=v)
                if decrypted_value is not None:
                    os.environ[k] = decrypted_value
            except Exception as e:
                verbose_proxy_logger.error(
                    "Error setting env variable: %s - %s", k, str(e)
                )

        # router settings
        if llm_router is not None and prisma_client is not None:
            db_router_settings = await prisma_client.db.litellm_config.find_first(
                where={"param_name": "router_settings"}
            )
            if (
                db_router_settings is not None
                and db_router_settings.param_value is not None
            ):
                _router_settings = db_router_settings.param_value
                llm_router.update_settings(**_router_settings)

        ## ALERTING ## [TODO] move this to the _update_general_settings() block
        _general_settings = config_data.get("general_settings", {})
        if "alerting" in _general_settings:
            if (
                general_settings is not None
                and general_settings.get("alerting", None) is not None
                and isinstance(general_settings["alerting"], list)
                and _general_settings.get("alerting", None) is not None
                and isinstance(_general_settings["alerting"], list)
            ):
                verbose_proxy_logger.debug(
                    "Overriding Default 'alerting' values with db 'alerting' values."
                )
                general_settings["alerting"] = _general_settings[
                    "alerting"
                ]  # override yaml values with db
                proxy_logging_obj.alerting = general_settings["alerting"]
                proxy_logging_obj.slack_alerting_instance.alerting = general_settings[
                    "alerting"
                ]
            elif general_settings is None:
                general_settings = {}
                general_settings["alerting"] = _general_settings["alerting"]
                proxy_logging_obj.alerting = general_settings["alerting"]
                proxy_logging_obj.slack_alerting_instance.alerting = general_settings[
                    "alerting"
                ]
            elif isinstance(general_settings, dict):
                general_settings["alerting"] = _general_settings["alerting"]
                proxy_logging_obj.alerting = general_settings["alerting"]
                proxy_logging_obj.slack_alerting_instance.alerting = general_settings[
                    "alerting"
                ]

        if "alert_types" in _general_settings:
            general_settings["alert_types"] = _general_settings["alert_types"]
            proxy_logging_obj.alert_types = general_settings["alert_types"]
            proxy_logging_obj.slack_alerting_instance.update_values(
                alert_types=general_settings["alert_types"], llm_router=llm_router
            )

        if "alert_to_webhook_url" in _general_settings:
            general_settings["alert_to_webhook_url"] = _general_settings[
                "alert_to_webhook_url"
            ]
            proxy_logging_obj.slack_alerting_instance.update_values(
                alert_to_webhook_url=general_settings["alert_to_webhook_url"],
                llm_router=llm_router,
            )

    async def _update_general_settings(self, db_general_settings: Optional[Json]):
        """
        Pull from DB, read general settings value
        """
        global general_settings
        if db_general_settings is None:
            return
        _general_settings = dict(db_general_settings)
        ## MAX PARALLEL REQUESTS ##
        if "max_parallel_requests" in _general_settings:
            general_settings["max_parallel_requests"] = _general_settings[
                "max_parallel_requests"
            ]

        if "global_max_parallel_requests" in _general_settings:
            general_settings["global_max_parallel_requests"] = _general_settings[
                "global_max_parallel_requests"
            ]

        ## ALERTING ARGS ##
        if "alerting_args" in _general_settings:
            general_settings["alerting_args"] = _general_settings["alerting_args"]
            proxy_logging_obj.slack_alerting_instance.update_values(
                alerting_args=general_settings["alerting_args"],
            )

        ## PASS-THROUGH ENDPOINTS ##
        if "pass_through_endpoints" in _general_settings:
            general_settings["pass_through_endpoints"] = _general_settings[
                "pass_through_endpoints"
            ]
            await initialize_pass_through_endpoints(
                pass_through_endpoints=general_settings["pass_through_endpoints"]
            )

    async def add_deployment(
        self,
        prisma_client: PrismaClient,
        proxy_logging_obj: ProxyLogging,
    ):
        """
        - Check db for new models
        - Check if model id's in router already
        - If not, add to router
        """
        global llm_router, llm_model_list, master_key, general_settings

        try:
            if master_key is None or not isinstance(master_key, str):
                raise ValueError(
                    f"Master key is not initialized or formatted. master_key={master_key}"
                )
            try:
                new_models = await prisma_client.db.litellm_proxymodeltable.find_many()
            except Exception as e:
                verbose_proxy_logger.exception(
                    "litellm.proxy_server.py::add_deployment() - Error getting new models from DB - {}".format(
                        str(e)
                    )
                )
                new_models = []
            # update llm router
            await self._update_llm_router(
                new_models=new_models, proxy_logging_obj=proxy_logging_obj
            )

            db_general_settings = await prisma_client.db.litellm_config.find_first(
                where={"param_name": "general_settings"}
            )

            # update general settings
            if db_general_settings is not None:
                await self._update_general_settings(
                    db_general_settings=db_general_settings.param_value,
                )

        except Exception as e:
            verbose_proxy_logger.exception(
                "litellm.proxy.proxy_server.py::ProxyConfig:add_deployment - {}".format(
                    str(e)
                )
            )


proxy_config = ProxyConfig()


def save_worker_config(**data):
    import json

    os.environ["WORKER_CONFIG"] = json.dumps(data)


async def initialize(  # noqa: PLR0915
    model=None,
    alias=None,
    api_base=None,
    api_version=None,
    debug=False,
    detailed_debug=False,
    temperature=None,
    max_tokens=None,
    request_timeout=600,
    max_budget=None,
    telemetry=False,
    drop_params=True,
    add_function_to_prompt=True,
    headers=None,
    save=False,
    use_queue=False,
    config=None,
):
    global user_model, user_api_base, user_debug, user_detailed_debug, user_user_max_tokens, user_request_timeout, user_temperature, user_telemetry, user_headers, experimental, llm_model_list, llm_router, general_settings, master_key, user_custom_auth, prisma_client
    if os.getenv("LITELLM_DONT_SHOW_FEEDBACK_BOX", "").lower() != "true":
        generate_feedback_box()
    user_model = model
    user_debug = debug
    if debug is True:  # this needs to be first, so users can see Router init debugg
        import logging

        from litellm._logging import (
            verbose_logger,
            verbose_proxy_logger,
            verbose_router_logger,
        )

        # this must ALWAYS remain logging.INFO, DO NOT MODIFY THIS
        verbose_logger.setLevel(level=logging.INFO)  # sets package logs to info
        verbose_router_logger.setLevel(level=logging.INFO)  # set router logs to info
        verbose_proxy_logger.setLevel(level=logging.INFO)  # set proxy logs to info
    if detailed_debug is True:
        import logging

        from litellm._logging import (
            verbose_logger,
            verbose_proxy_logger,
            verbose_router_logger,
        )

        verbose_logger.setLevel(level=logging.DEBUG)  # set package log to debug
        verbose_router_logger.setLevel(level=logging.DEBUG)  # set router logs to debug
        verbose_proxy_logger.setLevel(level=logging.DEBUG)  # set proxy logs to debug
    elif debug is False and detailed_debug is False:
        # users can control proxy debugging using env variable = 'LITELLM_LOG'
        litellm_log_setting = os.environ.get("LITELLM_LOG", "")
        if litellm_log_setting is not None:
            if litellm_log_setting.upper() == "INFO":
                import logging

                from litellm._logging import verbose_proxy_logger, verbose_router_logger

                # this must ALWAYS remain logging.INFO, DO NOT MODIFY THIS

                verbose_router_logger.setLevel(
                    level=logging.INFO
                )  # set router logs to info
                verbose_proxy_logger.setLevel(
                    level=logging.INFO
                )  # set proxy logs to info
            elif litellm_log_setting.upper() == "DEBUG":
                import logging

                from litellm._logging import verbose_proxy_logger, verbose_router_logger

                verbose_router_logger.setLevel(
                    level=logging.DEBUG
                )  # set router logs to info
                verbose_proxy_logger.setLevel(
                    level=logging.DEBUG
                )  # set proxy logs to debug
    dynamic_config = {"general": {}, user_model: {}}
    if config:
        (
            llm_router,
            llm_model_list,
            general_settings,
        ) = await proxy_config.load_config(router=llm_router, config_file_path=config)
    if headers:  # model-specific param
        user_headers = headers
        dynamic_config[user_model]["headers"] = headers
    if api_base:  # model-specific param
        user_api_base = api_base
        dynamic_config[user_model]["api_base"] = api_base
    if api_version:
        os.environ["AZURE_API_VERSION"] = (
            api_version  # set this for azure - litellm can read this from the env
        )
    if max_tokens:  # model-specific param
        dynamic_config[user_model]["max_tokens"] = max_tokens
    if temperature:  # model-specific param
        user_temperature = temperature
        dynamic_config[user_model]["temperature"] = temperature
    if request_timeout:
        user_request_timeout = request_timeout
        dynamic_config[user_model]["request_timeout"] = request_timeout
    if alias:  # model-specific param
        dynamic_config[user_model]["alias"] = alias
    if drop_params is True:  # litellm-specific param
        litellm.drop_params = True
        dynamic_config["general"]["drop_params"] = True
    if add_function_to_prompt is True:  # litellm-specific param
        litellm.add_function_to_prompt = True
        dynamic_config["general"]["add_function_to_prompt"] = True
    if max_budget:  # litellm-specific param
        litellm.max_budget = max_budget
        dynamic_config["general"]["max_budget"] = max_budget
    if experimental:
        pass
    user_telemetry = telemetry


# for streaming
def data_generator(response):
    verbose_proxy_logger.debug("inside generator")
    for chunk in response:
        verbose_proxy_logger.debug("returned chunk: %s", chunk)
        try:
            yield f"data: {json.dumps(chunk.dict())}\n\n"
        except Exception:
            yield f"data: {json.dumps(chunk)}\n\n"


async def async_assistants_data_generator(
    response, user_api_key_dict: UserAPIKeyAuth, request_data: dict
):
    verbose_proxy_logger.debug("inside generator")
    try:
        time.time()
        async with response as chunk:

            ### CALL HOOKS ### - modify outgoing data
            chunk = await proxy_logging_obj.async_post_call_streaming_hook(
                user_api_key_dict=user_api_key_dict, response=chunk
            )

            # chunk = chunk.model_dump_json(exclude_none=True)
            async for c in chunk:  # type: ignore
                c = c.model_dump_json(exclude_none=True)
                try:
                    yield f"data: {c}\n\n"
                except Exception as e:
                    yield f"data: {str(e)}\n\n"

        # Streaming is done, yield the [DONE] chunk
        done_message = "[DONE]"
        yield f"data: {done_message}\n\n"
    except Exception as e:
        verbose_proxy_logger.exception(
            "litellm.proxy.proxy_server.async_assistants_data_generator(): Exception occured - {}".format(
                str(e)
            )
        )
        await proxy_logging_obj.post_call_failure_hook(
            user_api_key_dict=user_api_key_dict,
            original_exception=e,
            request_data=request_data,
        )
        verbose_proxy_logger.debug(
            f"\033[1;31mAn error occurred: {e}\n\n Debug this by setting `--debug`, e.g. `litellm --model gpt-3.5-turbo --debug`"
        )
        if isinstance(e, HTTPException):
            raise e
        else:
            error_traceback = traceback.format_exc()
            error_msg = f"{str(e)}\n\n{error_traceback}"

        proxy_exception = ProxyException(
            message=getattr(e, "message", error_msg),
            type=getattr(e, "type", "None"),
            param=getattr(e, "param", "None"),
            code=getattr(e, "status_code", 500),
        )
        error_returned = json.dumps({"error": proxy_exception.to_dict()})
        yield f"data: {error_returned}\n\n"


async def async_data_generator(
    response, user_api_key_dict: UserAPIKeyAuth, request_data: dict
):
    verbose_proxy_logger.debug("inside generator")
    try:
        time.time()
        async for chunk in response:
            verbose_proxy_logger.debug(
                "async_data_generator: received streaming chunk - {}".format(chunk)
            )
            ### CALL HOOKS ### - modify outgoing data
            chunk = await proxy_logging_obj.async_post_call_streaming_hook(
                user_api_key_dict=user_api_key_dict, response=chunk
            )

            if isinstance(chunk, BaseModel):
                chunk = chunk.model_dump_json(exclude_none=True, exclude_unset=True)

            try:
                yield f"data: {chunk}\n\n"
            except Exception as e:
                yield f"data: {str(e)}\n\n"

        # Streaming is done, yield the [DONE] chunk
        done_message = "[DONE]"
        yield f"data: {done_message}\n\n"
    except Exception as e:
        verbose_proxy_logger.exception(
            "litellm.proxy.proxy_server.async_data_generator(): Exception occured - {}".format(
                str(e)
            )
        )
        await proxy_logging_obj.post_call_failure_hook(
            user_api_key_dict=user_api_key_dict,
            original_exception=e,
            request_data=request_data,
        )
        verbose_proxy_logger.debug(
            f"\033[1;31mAn error occurred: {e}\n\n Debug this by setting `--debug`, e.g. `litellm --model gpt-3.5-turbo --debug`"
        )

        if isinstance(e, HTTPException):
            raise e
        else:
            error_traceback = traceback.format_exc()
            error_msg = f"{str(e)}\n\n{error_traceback}"

        proxy_exception = ProxyException(
            message=getattr(e, "message", error_msg),
            type=getattr(e, "type", "None"),
            param=getattr(e, "param", "None"),
            code=getattr(e, "status_code", 500),
        )
        error_returned = json.dumps({"error": proxy_exception.to_dict()})
        yield f"data: {error_returned}\n\n"


async def async_data_generator_anthropic(
    response, user_api_key_dict: UserAPIKeyAuth, request_data: dict
):
    verbose_proxy_logger.debug("inside generator")
    try:
        time.time()
        async for chunk in response:
            verbose_proxy_logger.debug(
                "async_data_generator: received streaming chunk - {}".format(chunk)
            )
            ### CALL HOOKS ### - modify outgoing data
            chunk = await proxy_logging_obj.async_post_call_streaming_hook(
                user_api_key_dict=user_api_key_dict, response=chunk
            )

            event_type = chunk.get("type")

            try:
                yield f"event: {event_type}\ndata:{json.dumps(chunk)}\n\n"
            except Exception as e:
                yield f"event: {event_type}\ndata:{str(e)}\n\n"
    except Exception as e:
        verbose_proxy_logger.exception(
            "litellm.proxy.proxy_server.async_data_generator(): Exception occured - {}".format(
                str(e)
            )
        )
        await proxy_logging_obj.post_call_failure_hook(
            user_api_key_dict=user_api_key_dict,
            original_exception=e,
            request_data=request_data,
        )
        verbose_proxy_logger.debug(
            f"\033[1;31mAn error occurred: {e}\n\n Debug this by setting `--debug`, e.g. `litellm --model gpt-3.5-turbo --debug`"
        )

        if isinstance(e, HTTPException):
            raise e
        else:
            error_traceback = traceback.format_exc()
            error_msg = f"{str(e)}\n\n{error_traceback}"

        proxy_exception = ProxyException(
            message=getattr(e, "message", error_msg),
            type=getattr(e, "type", "None"),
            param=getattr(e, "param", "None"),
            code=getattr(e, "status_code", 500),
        )
        error_returned = json.dumps({"error": proxy_exception.to_dict()})
        yield f"data: {error_returned}\n\n"


def select_data_generator(
    response, user_api_key_dict: UserAPIKeyAuth, request_data: dict
):
    return async_data_generator(
        response=response,
        user_api_key_dict=user_api_key_dict,
        request_data=request_data,
    )


def get_litellm_model_info(model: dict = {}):
    model_info = model.get("model_info", {})
    model_to_lookup = model.get("litellm_params", {}).get("model", None)
    try:
        if "azure" in model_to_lookup:
            model_to_lookup = model_info.get("base_model", None)
        litellm_model_info = litellm.get_model_info(model_to_lookup)
        return litellm_model_info
    except Exception:
        # this should not block returning on /model/info
        # if litellm does not have info on the model it should return {}
        return {}


def on_backoff(details):
    # The 'tries' key in the details dictionary contains the number of completed tries
    verbose_proxy_logger.debug("Backing off... this was attempt # %s", details["tries"])


def giveup(e):
    result = not (
        isinstance(e, ProxyException)
        and getattr(e, "message", None) is not None
        and isinstance(e.message, str)
        and "Max parallel request limit reached" in e.message
    )

    if (
        general_settings.get("disable_retry_on_max_parallel_request_limit_error")
        is True
    ):
        return True  # giveup if queuing max parallel request limits is disabled

    if result:
        verbose_proxy_logger.info(json.dumps({"event": "giveup", "exception": str(e)}))
    return result


@router.on_event("startup")
async def startup_event():  # noqa: PLR0915
    global prisma_client, master_key, use_background_health_checks, llm_router, llm_model_list, general_settings, proxy_budget_rescheduler_min_time, proxy_budget_rescheduler_max_time, litellm_proxy_admin_name, db_writer_client, store_model_in_db, premium_user, _license_check
    import json

    init_verbose_loggers()

    ### LOAD MASTER KEY ###
    # check if master key set in environment - load from there
    master_key = get_secret("LITELLM_MASTER_KEY", None)  # type: ignore
    # check if DATABASE_URL in environment - load from there
    if prisma_client is None:
        _db_url: Optional[str] = get_secret("DATABASE_URL", None)  # type: ignore
        prisma_setup(database_url=_db_url)

    ### LOAD CONFIG ###
    worker_config: Optional[Union[str, dict]] = get_secret("WORKER_CONFIG")  # type: ignore
    env_config_yaml: Optional[str] = get_secret_str("CONFIG_FILE_PATH")
    verbose_proxy_logger.debug("worker_config: %s", worker_config)
    # check if it's a valid file path
    if env_config_yaml is not None:
        if os.path.isfile(env_config_yaml) and proxy_config.is_yaml(
            config_file_path=env_config_yaml
        ):
            (
                llm_router,
                llm_model_list,
                general_settings,
            ) = await proxy_config.load_config(
                router=llm_router, config_file_path=env_config_yaml
            )
    elif worker_config is not None:
        if (
            isinstance(worker_config, str)
            and os.path.isfile(worker_config)
            and proxy_config.is_yaml(config_file_path=worker_config)
        ):
            (
                llm_router,
                llm_model_list,
                general_settings,
            ) = await proxy_config.load_config(
                router=llm_router, config_file_path=worker_config
            )
        elif os.environ.get("LITELLM_CONFIG_BUCKET_NAME") is not None and isinstance(
            worker_config, str
        ):
            (
                llm_router,
                llm_model_list,
                general_settings,
            ) = await proxy_config.load_config(
                router=llm_router, config_file_path=worker_config
            )
        elif isinstance(worker_config, dict):
            await initialize(**worker_config)
        else:
            # if not, assume it's a json string
            worker_config = json.loads(worker_config)
            if isinstance(worker_config, dict):
                await initialize(**worker_config)

    ## CHECK PREMIUM USER
    verbose_proxy_logger.debug(
        "litellm.proxy.proxy_server.py::startup() - CHECKING PREMIUM USER - {}".format(
            premium_user
        )
    )
    if premium_user is False:
        premium_user = _license_check.is_premium()

    verbose_proxy_logger.debug(
        "litellm.proxy.proxy_server.py::startup() - PREMIUM USER value - {}".format(
            premium_user
        )
    )

    ## COST TRACKING ##
    cost_tracking()

    ## Error Tracking ##
    error_tracking()

    ## UPDATE SLACK ALERTING ##
    proxy_logging_obj.slack_alerting_instance.update_values(llm_router=llm_router)

    db_writer_client = HTTPHandler()

    ## UPDATE INTERNAL USAGE CACHE ##
    proxy_logging_obj.update_values(
        redis_cache=redis_usage_cache
    )  # used by parallel request limiter for rate limiting keys across instances

    proxy_logging_obj._init_litellm_callbacks(
        llm_router=llm_router
    )  # INITIALIZE LITELLM CALLBACKS ON SERVER STARTUP <- do this to catch any logging errors on startup, not when calls are being made

    if "daily_reports" in proxy_logging_obj.slack_alerting_instance.alert_types:
        asyncio.create_task(
            proxy_logging_obj.slack_alerting_instance._run_scheduled_daily_report(
                llm_router=llm_router
            )
        )  # RUN DAILY REPORT (if scheduled)

    ## JWT AUTH ##
    if general_settings.get("litellm_jwtauth", None) is not None:
        for k, v in general_settings["litellm_jwtauth"].items():
            if isinstance(v, str) and v.startswith("os.environ/"):
                general_settings["litellm_jwtauth"][k] = get_secret(v)
        litellm_jwtauth = LiteLLM_JWTAuth(**general_settings["litellm_jwtauth"])
    else:
        litellm_jwtauth = LiteLLM_JWTAuth()
    jwt_handler.update_environment(
        prisma_client=prisma_client,
        user_api_key_cache=user_api_key_cache,
        litellm_jwtauth=litellm_jwtauth,
    )

    if use_background_health_checks:
        asyncio.create_task(
            _run_background_health_check()
        )  # start the background health check coroutine.

    if prompt_injection_detection_obj is not None:
        prompt_injection_detection_obj.update_environment(router=llm_router)

    verbose_proxy_logger.debug("prisma_client: %s", prisma_client)
    if prisma_client is not None:
        await prisma_client.connect()

    if prisma_client is not None and master_key is not None:
        if os.getenv("PROXY_ADMIN_ID", None) is not None:
            litellm_proxy_admin_name = os.getenv(
                "PROXY_ADMIN_ID", litellm_proxy_admin_name
            )
        if general_settings.get("disable_adding_master_key_hash_to_db") is True:
            verbose_proxy_logger.info("Skipping writing master key hash to db")
        else:
            # add master key to db
            asyncio.create_task(
                generate_key_helper_fn(
                    request_type="user",
                    duration=None,
                    models=[],
                    aliases={},
                    config={},
                    spend=0,
                    token=master_key,
                    user_id=litellm_proxy_admin_name,
                    user_role=LitellmUserRoles.PROXY_ADMIN,
                    query_type="update_data",
                    update_key_values={"user_role": LitellmUserRoles.PROXY_ADMIN},
                )
            )

    if prisma_client is not None and litellm.max_budget > 0:
        if litellm.budget_duration is None:
            raise Exception(
                "budget_duration not set on Proxy. budget_duration is required to use max_budget."
            )

        # add proxy budget to db in the user table
        asyncio.create_task(
            generate_key_helper_fn(
                request_type="user",
                user_id=litellm_proxy_budget_name,
                duration=None,
                models=[],
                aliases={},
                config={},
                spend=0,
                max_budget=litellm.max_budget,
                budget_duration=litellm.budget_duration,
                query_type="update_data",
                update_key_values={
                    "max_budget": litellm.max_budget,
                    "budget_duration": litellm.budget_duration,
                },
            )
        )

    ### START BATCH WRITING DB + CHECKING NEW MODELS###
    if prisma_client is not None:
        scheduler = AsyncIOScheduler()
        interval = random.randint(
            proxy_budget_rescheduler_min_time, proxy_budget_rescheduler_max_time
        )  # random interval, so multiple workers avoid resetting budget at the same time
        batch_writing_interval = random.randint(
            proxy_batch_write_at - 3, proxy_batch_write_at + 3
        )  # random interval, so multiple workers avoid batch writing at the same time

        ### RESET BUDGET ###
        if general_settings.get("disable_reset_budget", False) is False:
            scheduler.add_job(
                reset_budget, "interval", seconds=interval, args=[prisma_client]
            )

        ### UPDATE SPEND ###
        scheduler.add_job(
            update_spend,
            "interval",
            seconds=batch_writing_interval,
            args=[prisma_client, db_writer_client, proxy_logging_obj],
        )

        ### ADD NEW MODELS ###
        store_model_in_db = (
            get_secret("STORE_MODEL_IN_DB", store_model_in_db) or store_model_in_db
        )  # type: ignore
        if store_model_in_db is True:
            scheduler.add_job(
                proxy_config.add_deployment,
                "interval",
                seconds=10,
                args=[prisma_client, proxy_logging_obj],
            )

            # this will load all existing models on proxy startup
            await proxy_config.add_deployment(
                prisma_client=prisma_client, proxy_logging_obj=proxy_logging_obj
            )

        if (
            proxy_logging_obj is not None
            and proxy_logging_obj.slack_alerting_instance is not None
            and prisma_client is not None
        ):
            print("Alerting: Initializing Weekly/Monthly Spend Reports")  # noqa
            ### Schedule weekly/monthly spend reports ###
            ### Schedule spend reports ###
            spend_report_frequency: str = (
                general_settings.get("spend_report_frequency", "7d") or "7d"
            )

            # Parse the frequency
            days = int(spend_report_frequency[:-1])
            if spend_report_frequency[-1].lower() != "d":
                raise ValueError(
                    "spend_report_frequency must be specified in days, e.g., '1d', '7d'"
                )

            scheduler.add_job(
                proxy_logging_obj.slack_alerting_instance.send_weekly_spend_report,
                "interval",
                days=days,
                next_run_time=datetime.now()
                + timedelta(seconds=10),  # Start 10 seconds from now
                args=[spend_report_frequency],
            )

            scheduler.add_job(
                proxy_logging_obj.slack_alerting_instance.send_monthly_spend_report,
                "cron",
                day=1,
            )

            # Beta Feature - only used when prometheus api is in .env
            if os.getenv("PROMETHEUS_URL"):
                from zoneinfo import ZoneInfo

                scheduler.add_job(
                    proxy_logging_obj.slack_alerting_instance.send_fallback_stats_from_prometheus,
                    "cron",
                    hour=9,
                    minute=0,
                    timezone=ZoneInfo("America/Los_Angeles"),  # Pacific Time
                )
                await proxy_logging_obj.slack_alerting_instance.send_fallback_stats_from_prometheus()

        scheduler.start()


#### API ENDPOINTS ####
@router.get(
    "/v1/models", dependencies=[Depends(user_api_key_auth)], tags=["model management"]
)
@router.get(
    "/models", dependencies=[Depends(user_api_key_auth)], tags=["model management"]
)  # if project requires model list
async def model_list(
    user_api_key_dict: UserAPIKeyAuth = Depends(user_api_key_auth),
):
    """
    Use `/model/info` - to get detailed model information, example - pricing, mode, etc.

    This is just for compatibility with openai projects like aider.
    """
    global llm_model_list, general_settings, llm_router
    all_models = []
    ## CHECK IF MODEL RESTRICTIONS ARE SET AT KEY/TEAM LEVEL ##
    if llm_router is None:
        proxy_model_list = []
    else:
        proxy_model_list = llm_router.get_model_names()
    key_models = get_key_models(
        user_api_key_dict=user_api_key_dict, proxy_model_list=proxy_model_list
    )
    team_models = get_team_models(
        user_api_key_dict=user_api_key_dict, proxy_model_list=proxy_model_list
    )
    all_models = get_complete_model_list(
        key_models=key_models,
        team_models=team_models,
        proxy_model_list=proxy_model_list,
        user_model=user_model,
        infer_model_from_keys=general_settings.get("infer_model_from_keys", False),
    )
    return dict(
        data=[
            {
                "id": model,
                "object": "model",
                "created": 1677610602,
                "owned_by": "openai",
            }
            for model in all_models
        ],
        object="list",
    )


@router.post(
    "/v1/chat/completions",
    dependencies=[Depends(user_api_key_auth)],
    tags=["chat/completions"],
)
@router.post(
    "/chat/completions",
    dependencies=[Depends(user_api_key_auth)],
    tags=["chat/completions"],
)
@router.post(
    "/engines/{model:path}/chat/completions",
    dependencies=[Depends(user_api_key_auth)],
    tags=["chat/completions"],
)
@router.post(
    "/openai/deployments/{model:path}/chat/completions",
    dependencies=[Depends(user_api_key_auth)],
    tags=["chat/completions"],
    responses={200: {"description": "Successful response"}, **ERROR_RESPONSES},
)  # azure compatible endpoint
@backoff.on_exception(
    backoff.expo,
    Exception,  # base exception to catch for the backoff
    max_tries=global_max_parallel_request_retries,  # maximum number of retries
    max_time=global_max_parallel_request_retry_timeout,  # maximum total time to retry for
    on_backoff=on_backoff,  # specifying the function to call on backoff
    giveup=giveup,
    logger=verbose_proxy_logger,
)
async def chat_completion(  # noqa: PLR0915
    request: Request,
    fastapi_response: Response,
    model: Optional[str] = None,
    user_api_key_dict: UserAPIKeyAuth = Depends(user_api_key_auth),
):
    """

    Follows the exact same API spec as `OpenAI's Chat API https://platform.openai.com/docs/api-reference/chat`

    ```bash
    curl -X POST http://localhost:4000/v1/chat/completions \

    -H "Content-Type: application/json" \

    -H "Authorization: Bearer sk-1234" \

    -d '{
        "model": "gpt-4o",
        "messages": [
            {
                "role": "user",
                "content": "Hello!"
            }
        ]
    }'
    ```

    """
    global general_settings, user_debug, proxy_logging_obj, llm_model_list

    data = {}
    try:
        body = await request.body()
        body_str = body.decode()
        try:
            data = ast.literal_eval(body_str)
        except Exception:
            data = json.loads(body_str)

        verbose_proxy_logger.debug(
            "Request received by LiteLLM:\n{}".format(json.dumps(data, indent=4)),
        )

        data = await add_litellm_data_to_request(
            data=data,
            request=request,
            general_settings=general_settings,
            user_api_key_dict=user_api_key_dict,
            version=version,
            proxy_config=proxy_config,
        )

        data["model"] = (
            general_settings.get("completion_model", None)  # server default
            or user_model  # model name passed via cli args
            or model  # for azure deployments
            or data["model"]  # default passed in http request
        )

        global user_temperature, user_request_timeout, user_max_tokens, user_api_base
        # override with user settings, these are params passed via cli
        if user_temperature:
            data["temperature"] = user_temperature
        if user_request_timeout:
            data["request_timeout"] = user_request_timeout
        if user_max_tokens:
            data["max_tokens"] = user_max_tokens
        if user_api_base:
            data["api_base"] = user_api_base

        ### MODEL ALIAS MAPPING ###
        # check if model name in model alias map
        # get the actual model name
        if isinstance(data["model"], str) and data["model"] in litellm.model_alias_map:
            data["model"] = litellm.model_alias_map[data["model"]]

        ### CALL HOOKS ### - modify/reject incoming data before calling the model
        data = await proxy_logging_obj.pre_call_hook(  # type: ignore
            user_api_key_dict=user_api_key_dict, data=data, call_type="completion"
        )

        ## LOGGING OBJECT ## - initialize logging object for logging success/failure events for call
        ## IMPORTANT Note: - initialize this before running pre-call checks. Ensures we log rejected requests to langfuse.
        data["litellm_call_id"] = request.headers.get(
            "x-litellm-call-id", str(uuid.uuid4())
        )
        logging_obj, data = litellm.utils.function_setup(
            original_function="acompletion",
            rules_obj=litellm.utils.Rules(),
            start_time=datetime.now(),
            **data,
        )

        data["litellm_logging_obj"] = logging_obj

        tasks = []
        tasks.append(
            proxy_logging_obj.during_call_hook(
                data=data,
                user_api_key_dict=user_api_key_dict,
                call_type="completion",
            )
        )

        ### ROUTE THE REQUEST ###
        # Do not change this - it should be a constant time fetch - ALWAYS
        llm_call = await route_request(
            data=data,
            route_type="acompletion",
            llm_router=llm_router,
            user_model=user_model,
        )
        tasks.append(llm_call)

        # wait for call to end
        llm_responses = asyncio.gather(
            *tasks
        )  # run the moderation check in parallel to the actual llm api call

        responses = await llm_responses

        response = responses[1]

        hidden_params = getattr(response, "_hidden_params", {}) or {}
        model_id = hidden_params.get("model_id", None) or ""
        cache_key = hidden_params.get("cache_key", None) or ""
        api_base = hidden_params.get("api_base", None) or ""
        response_cost = hidden_params.get("response_cost", None) or ""
        fastest_response_batch_completion = hidden_params.get(
            "fastest_response_batch_completion", None
        )
        additional_headers: dict = hidden_params.get("additional_headers", {}) or {}

        # Post Call Processing
        if llm_router is not None:
            data["deployment"] = llm_router.get_deployment(model_id=model_id)
        asyncio.create_task(
            proxy_logging_obj.update_request_status(
                litellm_call_id=data.get("litellm_call_id", ""), status="success"
            )
        )
        if (
            "stream" in data and data["stream"] is True
        ):  # use generate_responses to stream responses
            custom_headers = get_custom_headers(
                user_api_key_dict=user_api_key_dict,
                call_id=logging_obj.litellm_call_id,
                model_id=model_id,
                cache_key=cache_key,
                api_base=api_base,
                version=version,
                response_cost=response_cost,
                model_region=getattr(user_api_key_dict, "allowed_model_region", ""),
                fastest_response_batch_completion=fastest_response_batch_completion,
                request_data=data,
                **additional_headers,
            )
            selected_data_generator = select_data_generator(
                response=response,
                user_api_key_dict=user_api_key_dict,
                request_data=data,
            )
            return StreamingResponse(
                selected_data_generator,
                media_type="text/event-stream",
                headers=custom_headers,
            )

        ### CALL HOOKS ### - modify outgoing data
        response = await proxy_logging_obj.post_call_success_hook(
            data=data, user_api_key_dict=user_api_key_dict, response=response
        )

        hidden_params = (
            getattr(response, "_hidden_params", {}) or {}
        )  # get any updated response headers
        additional_headers = hidden_params.get("additional_headers", {}) or {}

        fastapi_response.headers.update(
            get_custom_headers(
                user_api_key_dict=user_api_key_dict,
                call_id=logging_obj.litellm_call_id,
                model_id=model_id,
                cache_key=cache_key,
                api_base=api_base,
                version=version,
                response_cost=response_cost,
                model_region=getattr(user_api_key_dict, "allowed_model_region", ""),
                fastest_response_batch_completion=fastest_response_batch_completion,
                request_data=data,
                **additional_headers,
            )
        )
        await check_response_size_is_safe(response=response)

        return response
    except RejectedRequestError as e:
        _data = e.request_data
        await proxy_logging_obj.post_call_failure_hook(
            user_api_key_dict=user_api_key_dict,
            original_exception=e,
            request_data=_data,
        )
        _chat_response = litellm.ModelResponse()
        _chat_response.choices[0].message.content = e.message  # type: ignore

        if data.get("stream", None) is not None and data["stream"] is True:
            _iterator = litellm.utils.ModelResponseIterator(
                model_response=_chat_response, convert_to_delta=True
            )
            _streaming_response = litellm.CustomStreamWrapper(
                completion_stream=_iterator,
                model=data.get("model", ""),
                custom_llm_provider="cached_response",
                logging_obj=data.get("litellm_logging_obj", None),
            )
            selected_data_generator = select_data_generator(
                response=_streaming_response,
                user_api_key_dict=user_api_key_dict,
                request_data=_data,
            )

            return StreamingResponse(
                selected_data_generator,
                media_type="text/event-stream",
            )
        _usage = litellm.Usage(prompt_tokens=0, completion_tokens=0, total_tokens=0)
        _chat_response.usage = _usage  # type: ignore
        return _chat_response
    except Exception as e:
        verbose_proxy_logger.exception(
            f"litellm.proxy.proxy_server.chat_completion(): Exception occured - {str(e)}"
        )
        await proxy_logging_obj.post_call_failure_hook(
            user_api_key_dict=user_api_key_dict, original_exception=e, request_data=data
        )
        litellm_debug_info = getattr(e, "litellm_debug_info", "")
        verbose_proxy_logger.debug(
            "\033[1;31mAn error occurred: %s %s\n\n Debug this by setting `--debug`, e.g. `litellm --model gpt-3.5-turbo --debug`",
            e,
            litellm_debug_info,
        )

        if isinstance(e, HTTPException):
            # print("e.headers={}".format(e.headers))
            raise ProxyException(
                message=getattr(e, "detail", str(e)),
                type=getattr(e, "type", "None"),
                param=getattr(e, "param", "None"),
                code=getattr(e, "status_code", status.HTTP_400_BAD_REQUEST),
                headers=getattr(e, "headers", {}),
            )
        error_msg = f"{str(e)}"
        raise ProxyException(
            message=getattr(e, "message", error_msg),
            type=getattr(e, "type", "None"),
            param=getattr(e, "param", "None"),
            code=getattr(e, "status_code", 500),
            headers=getattr(e, "headers", {}),
        )


@router.post(
    "/v1/completions", dependencies=[Depends(user_api_key_auth)], tags=["completions"]
)
@router.post(
    "/completions", dependencies=[Depends(user_api_key_auth)], tags=["completions"]
)
@router.post(
    "/engines/{model:path}/completions",
    dependencies=[Depends(user_api_key_auth)],
    tags=["completions"],
)
@router.post(
    "/openai/deployments/{model:path}/completions",
    dependencies=[Depends(user_api_key_auth)],
    tags=["completions"],
)
async def completion(  # noqa: PLR0915
    request: Request,
    fastapi_response: Response,
    model: Optional[str] = None,
    user_api_key_dict: UserAPIKeyAuth = Depends(user_api_key_auth),
):
    """
    Follows the exact same API spec as `OpenAI's Completions API https://platform.openai.com/docs/api-reference/completions`

    ```bash
    curl -X POST http://localhost:4000/v1/completions \

    -H "Content-Type: application/json" \

    -H "Authorization: Bearer sk-1234" \

    -d '{
        "model": "gpt-3.5-turbo-instruct",
        "prompt": "Once upon a time",
        "max_tokens": 50,
        "temperature": 0.7
    }'
    ```
    """
    global user_temperature, user_request_timeout, user_max_tokens, user_api_base
    data = {}
    try:
        body = await request.body()
        body_str = body.decode()
        try:
            data = ast.literal_eval(body_str)
        except Exception:
            data = json.loads(body_str)

        data["model"] = (
            general_settings.get("completion_model", None)  # server default
            or user_model  # model name passed via cli args
            or model  # for azure deployments
            or data["model"]  # default passed in http request
        )
        if user_model:
            data["model"] = user_model

        data = await add_litellm_data_to_request(
            data=data,
            request=request,
            general_settings=general_settings,
            user_api_key_dict=user_api_key_dict,
            version=version,
            proxy_config=proxy_config,
        )

        # override with user settings, these are params passed via cli
        if user_temperature:
            data["temperature"] = user_temperature
        if user_request_timeout:
            data["request_timeout"] = user_request_timeout
        if user_max_tokens:
            data["max_tokens"] = user_max_tokens
        if user_api_base:
            data["api_base"] = user_api_base

        ### MODEL ALIAS MAPPING ###
        # check if model name in model alias map
        # get the actual model name
        if data["model"] in litellm.model_alias_map:
            data["model"] = litellm.model_alias_map[data["model"]]

        ### CALL HOOKS ### - modify incoming data before calling the model
        data = await proxy_logging_obj.pre_call_hook(  # type: ignore
            user_api_key_dict=user_api_key_dict, data=data, call_type="text_completion"
        )

        ### ROUTE THE REQUESTs ###
        llm_call = await route_request(
            data=data,
            route_type="atext_completion",
            llm_router=llm_router,
            user_model=user_model,
        )

        # Await the llm_response task
        response = await llm_call

        hidden_params = getattr(response, "_hidden_params", {}) or {}
        model_id = hidden_params.get("model_id", None) or ""
        cache_key = hidden_params.get("cache_key", None) or ""
        api_base = hidden_params.get("api_base", None) or ""
        response_cost = hidden_params.get("response_cost", None) or ""
        litellm_call_id = hidden_params.get("litellm_call_id", None) or ""

        ### ALERTING ###
        asyncio.create_task(
            proxy_logging_obj.update_request_status(
                litellm_call_id=data.get("litellm_call_id", ""), status="success"
            )
        )

        verbose_proxy_logger.debug("final response: %s", response)
        if (
            "stream" in data and data["stream"] is True
        ):  # use generate_responses to stream responses
            custom_headers = get_custom_headers(
                user_api_key_dict=user_api_key_dict,
                call_id=litellm_call_id,
                model_id=model_id,
                cache_key=cache_key,
                api_base=api_base,
                version=version,
                response_cost=response_cost,
                request_data=data,
            )
            selected_data_generator = select_data_generator(
                response=response,
                user_api_key_dict=user_api_key_dict,
                request_data=data,
            )

            return StreamingResponse(
                selected_data_generator,
                media_type="text/event-stream",
                headers=custom_headers,
            )
        ### CALL HOOKS ### - modify outgoing data
        response = await proxy_logging_obj.post_call_success_hook(
            data=data, user_api_key_dict=user_api_key_dict, response=response  # type: ignore
        )

        fastapi_response.headers.update(
            get_custom_headers(
                user_api_key_dict=user_api_key_dict,
                call_id=litellm_call_id,
                model_id=model_id,
                cache_key=cache_key,
                api_base=api_base,
                version=version,
                response_cost=response_cost,
                request_data=data,
            )
        )
        await check_response_size_is_safe(response=response)
        return response
    except RejectedRequestError as e:
        _data = e.request_data
        await proxy_logging_obj.post_call_failure_hook(
            user_api_key_dict=user_api_key_dict,
            original_exception=e,
            request_data=_data,
        )
        if _data.get("stream", None) is not None and _data["stream"] is True:
            _chat_response = litellm.ModelResponse()
            _usage = litellm.Usage(
                prompt_tokens=0,
                completion_tokens=0,
                total_tokens=0,
            )
            _chat_response.usage = _usage  # type: ignore
            _chat_response.choices[0].message.content = e.message  # type: ignore
            _iterator = litellm.utils.ModelResponseIterator(
                model_response=_chat_response, convert_to_delta=True
            )
            _streaming_response = litellm.TextCompletionStreamWrapper(
                completion_stream=_iterator,
                model=_data.get("model", ""),
            )

            selected_data_generator = select_data_generator(
                response=_streaming_response,
                user_api_key_dict=user_api_key_dict,
                request_data=data,
            )

            return StreamingResponse(
                selected_data_generator,
                media_type="text/event-stream",
                headers={},
            )
        else:
            _response = litellm.TextCompletionResponse()
            _response.choices[0].text = e.message
            return _response
    except Exception as e:
        await proxy_logging_obj.post_call_failure_hook(
            user_api_key_dict=user_api_key_dict, original_exception=e, request_data=data
        )
        verbose_proxy_logger.exception(
            "litellm.proxy.proxy_server.completion(): Exception occured - {}".format(
                str(e)
            )
        )
        error_msg = f"{str(e)}"
        raise ProxyException(
            message=getattr(e, "message", error_msg),
            type=getattr(e, "type", "None"),
            param=getattr(e, "param", "None"),
            code=getattr(e, "status_code", 500),
        )


@router.post(
    "/v1/embeddings",
    dependencies=[Depends(user_api_key_auth)],
    response_class=ORJSONResponse,
    tags=["embeddings"],
)
@router.post(
    "/embeddings",
    dependencies=[Depends(user_api_key_auth)],
    response_class=ORJSONResponse,
    tags=["embeddings"],
)
@router.post(
    "/engines/{model:path}/embeddings",
    dependencies=[Depends(user_api_key_auth)],
    response_class=ORJSONResponse,
    tags=["embeddings"],
)  # azure compatible endpoint
@router.post(
    "/openai/deployments/{model:path}/embeddings",
    dependencies=[Depends(user_api_key_auth)],
    response_class=ORJSONResponse,
    tags=["embeddings"],
)  # azure compatible endpoint
async def embeddings(  # noqa: PLR0915
    request: Request,
    fastapi_response: Response,
    model: Optional[str] = None,
    user_api_key_dict: UserAPIKeyAuth = Depends(user_api_key_auth),
):
    """
    Follows the exact same API spec as `OpenAI's Embeddings API https://platform.openai.com/docs/api-reference/embeddings`

    ```bash
    curl -X POST http://localhost:4000/v1/embeddings \

    -H "Content-Type: application/json" \

    -H "Authorization: Bearer sk-1234" \

    -d '{
        "model": "text-embedding-ada-002",
        "input": "The quick brown fox jumps over the lazy dog"
    }'
    ```

"""
    global proxy_logging_obj
    data: Any = {}
    try:
        # Use orjson to parse JSON data, orjson speeds up requests significantly
        body = await request.body()
        data = orjson.loads(body)

        verbose_proxy_logger.debug(
            "Request received by LiteLLM:\n%s",
            json.dumps(data, indent=4),
        )

        # Include original request and headers in the data
        data = await add_litellm_data_to_request(
            data=data,
            request=request,
            general_settings=general_settings,
            user_api_key_dict=user_api_key_dict,
            version=version,
            proxy_config=proxy_config,
        )

        data["model"] = (
            general_settings.get("embedding_model", None)  # server default
            or user_model  # model name passed via cli args
            or model  # for azure deployments
            or data["model"]  # default passed in http request
        )
        if user_model:
            data["model"] = user_model

        ### MODEL ALIAS MAPPING ###
        # check if model name in model alias map
        # get the actual model name
        if data["model"] in litellm.model_alias_map:
            data["model"] = litellm.model_alias_map[data["model"]]

        router_model_names = llm_router.model_names if llm_router is not None else []
        if (
            "input" in data
            and isinstance(data["input"], list)
            and len(data["input"]) > 0
            and isinstance(data["input"][0], list)
            and isinstance(data["input"][0][0], int)
        ):  # check if array of tokens passed in
            # check if non-openai/azure model called - e.g. for langchain integration
            if llm_model_list is not None and data["model"] in router_model_names:
                for m in llm_model_list:
                    if m["model_name"] == data["model"] and (
                        m["litellm_params"]["model"] in litellm.open_ai_embedding_models
                        or m["litellm_params"]["model"].startswith("azure/")
                    ):
                        pass
                    else:
                        # non-openai/azure embedding model called with token input
                        input_list = []
                        for i in data["input"]:
                            input_list.append(
                                litellm.decode(model="gpt-3.5-turbo", tokens=i)
                            )
                        data["input"] = input_list
                        break

        ### CALL HOOKS ### - modify incoming data / reject request before calling the model
        data = await proxy_logging_obj.pre_call_hook(
            user_api_key_dict=user_api_key_dict, data=data, call_type="embeddings"
        )

        tasks = []
        tasks.append(
            proxy_logging_obj.during_call_hook(
                data=data,
                user_api_key_dict=user_api_key_dict,
                call_type="embeddings",
            )
        )

        ## ROUTE TO CORRECT ENDPOINT ##
        llm_call = await route_request(
            data=data,
            route_type="aembedding",
            llm_router=llm_router,
            user_model=user_model,
        )
        tasks.append(llm_call)

        # wait for call to end
        llm_responses = asyncio.gather(
            *tasks
        )  # run the moderation check in parallel to the actual llm api call

        responses = await llm_responses

        response = responses[1]

        ### ALERTING ###
        asyncio.create_task(
            proxy_logging_obj.update_request_status(
                litellm_call_id=data.get("litellm_call_id", ""), status="success"
            )
        )

        ### RESPONSE HEADERS ###
        hidden_params = getattr(response, "_hidden_params", {}) or {}
        model_id = hidden_params.get("model_id", None) or ""
        cache_key = hidden_params.get("cache_key", None) or ""
        api_base = hidden_params.get("api_base", None) or ""
        response_cost = hidden_params.get("response_cost", None) or ""
        litellm_call_id = hidden_params.get("litellm_call_id", None) or ""
        additional_headers: dict = hidden_params.get("additional_headers", {}) or {}

        fastapi_response.headers.update(
            get_custom_headers(
                user_api_key_dict=user_api_key_dict,
                model_id=model_id,
                cache_key=cache_key,
                api_base=api_base,
                version=version,
                response_cost=response_cost,
                model_region=getattr(user_api_key_dict, "allowed_model_region", ""),
                call_id=litellm_call_id,
                request_data=data,
                **additional_headers,
            )
        )
        await check_response_size_is_safe(response=response)

        return response
    except Exception as e:
        await proxy_logging_obj.post_call_failure_hook(
            user_api_key_dict=user_api_key_dict, original_exception=e, request_data=data
        )
        litellm_debug_info = getattr(e, "litellm_debug_info", "")
        verbose_proxy_logger.debug(
            "\033[1;31mAn error occurred: %s %s\n\n Debug this by setting `--debug`, e.g. `litellm --model gpt-3.5-turbo --debug`",
            e,
            litellm_debug_info,
        )
        verbose_proxy_logger.exception(
            "litellm.proxy.proxy_server.embeddings(): Exception occured - {}".format(
                str(e)
            )
        )
        if isinstance(e, HTTPException):
            message = get_error_message_str(e)
            raise ProxyException(
                message=message,
                type=getattr(e, "type", "None"),
                param=getattr(e, "param", "None"),
                code=getattr(e, "status_code", status.HTTP_400_BAD_REQUEST),
            )
        else:
            error_msg = f"{str(e)}"
            raise ProxyException(
                message=getattr(e, "message", error_msg),
                type=getattr(e, "type", "None"),
                param=getattr(e, "param", "None"),
                code=getattr(e, "status_code", 500),
            )


@router.post(
    "/v1/images/generations",
    dependencies=[Depends(user_api_key_auth)],
    response_class=ORJSONResponse,
    tags=["images"],
)
@router.post(
    "/images/generations",
    dependencies=[Depends(user_api_key_auth)],
    response_class=ORJSONResponse,
    tags=["images"],
)
async def image_generation(
    request: Request,
    fastapi_response: Response,
    user_api_key_dict: UserAPIKeyAuth = Depends(user_api_key_auth),
):
    global proxy_logging_obj
    data = {}
    try:
        # Use orjson to parse JSON data, orjson speeds up requests significantly
        body = await request.body()
        data = orjson.loads(body)

        # Include original request and headers in the data
        data = await add_litellm_data_to_request(
            data=data,
            request=request,
            general_settings=general_settings,
            user_api_key_dict=user_api_key_dict,
            version=version,
            proxy_config=proxy_config,
        )

        data["model"] = (
            general_settings.get("image_generation_model", None)  # server default
            or user_model  # model name passed via cli args
            or data["model"]  # default passed in http request
        )
        if user_model:
            data["model"] = user_model

        ### MODEL ALIAS MAPPING ###
        # check if model name in model alias map
        # get the actual model name
        if data["model"] in litellm.model_alias_map:
            data["model"] = litellm.model_alias_map[data["model"]]

        ### CALL HOOKS ### - modify incoming data / reject request before calling the model
        data = await proxy_logging_obj.pre_call_hook(
            user_api_key_dict=user_api_key_dict, data=data, call_type="image_generation"
        )

        ## ROUTE TO CORRECT ENDPOINT ##
        llm_call = await route_request(
            data=data,
            route_type="aimage_generation",
            llm_router=llm_router,
            user_model=user_model,
        )
        response = await llm_call

        ### ALERTING ###
        asyncio.create_task(
            proxy_logging_obj.update_request_status(
                litellm_call_id=data.get("litellm_call_id", ""), status="success"
            )
        )
        ### RESPONSE HEADERS ###
        hidden_params = getattr(response, "_hidden_params", {}) or {}
        model_id = hidden_params.get("model_id", None) or ""
        cache_key = hidden_params.get("cache_key", None) or ""
        api_base = hidden_params.get("api_base", None) or ""
        response_cost = hidden_params.get("response_cost", None) or ""
        litellm_call_id = hidden_params.get("litellm_call_id", None) or ""

        fastapi_response.headers.update(
            get_custom_headers(
                user_api_key_dict=user_api_key_dict,
                model_id=model_id,
                cache_key=cache_key,
                api_base=api_base,
                version=version,
                response_cost=response_cost,
                model_region=getattr(user_api_key_dict, "allowed_model_region", ""),
                call_id=litellm_call_id,
                request_data=data,
            )
        )

        return response
    except Exception as e:
        await proxy_logging_obj.post_call_failure_hook(
            user_api_key_dict=user_api_key_dict, original_exception=e, request_data=data
        )
        verbose_proxy_logger.error(
            "litellm.proxy.proxy_server.image_generation(): Exception occured - {}".format(
                str(e)
            )
        )
        verbose_proxy_logger.debug(traceback.format_exc())
        if isinstance(e, HTTPException):
            raise ProxyException(
                message=getattr(e, "message", str(e)),
                type=getattr(e, "type", "None"),
                param=getattr(e, "param", "None"),
                code=getattr(e, "status_code", status.HTTP_400_BAD_REQUEST),
            )
        else:
            error_msg = f"{str(e)}"
            raise ProxyException(
                message=getattr(e, "message", error_msg),
                type=getattr(e, "type", "None"),
                param=getattr(e, "param", "None"),
                code=getattr(e, "status_code", 500),
            )


@router.post(
    "/v1/audio/speech",
    dependencies=[Depends(user_api_key_auth)],
    tags=["audio"],
)
@router.post(
    "/audio/speech",
    dependencies=[Depends(user_api_key_auth)],
    tags=["audio"],
)
async def audio_speech(
    request: Request,
    fastapi_response: Response,
    user_api_key_dict: UserAPIKeyAuth = Depends(user_api_key_auth),
):
    """
    Same params as:

    https://platform.openai.com/docs/api-reference/audio/createSpeech
    """
    global proxy_logging_obj
    data: Dict = {}
    try:
        # Use orjson to parse JSON data, orjson speeds up requests significantly
        body = await request.body()
        data = orjson.loads(body)

        # Include original request and headers in the data
        data = await add_litellm_data_to_request(
            data=data,
            request=request,
            general_settings=general_settings,
            user_api_key_dict=user_api_key_dict,
            version=version,
            proxy_config=proxy_config,
        )

        if data.get("user", None) is None and user_api_key_dict.user_id is not None:
            data["user"] = user_api_key_dict.user_id

        if user_model:
            data["model"] = user_model

        ### CALL HOOKS ### - modify incoming data / reject request before calling the model
        data = await proxy_logging_obj.pre_call_hook(
            user_api_key_dict=user_api_key_dict, data=data, call_type="image_generation"
        )

        ## ROUTE TO CORRECT ENDPOINT ##
        llm_call = await route_request(
            data=data,
            route_type="aspeech",
            llm_router=llm_router,
            user_model=user_model,
        )
        response = await llm_call

        ### ALERTING ###
        asyncio.create_task(
            proxy_logging_obj.update_request_status(
                litellm_call_id=data.get("litellm_call_id", ""), status="success"
            )
        )

        ### RESPONSE HEADERS ###
        hidden_params = getattr(response, "_hidden_params", {}) or {}
        model_id = hidden_params.get("model_id", None) or ""
        cache_key = hidden_params.get("cache_key", None) or ""
        api_base = hidden_params.get("api_base", None) or ""
        response_cost = hidden_params.get("response_cost", None) or ""
        litellm_call_id = hidden_params.get("litellm_call_id", None) or ""

        # Printing each chunk size
        async def generate(_response: HttpxBinaryResponseContent):
            _generator = await _response.aiter_bytes(chunk_size=1024)
            async for chunk in _generator:
                yield chunk

        custom_headers = get_custom_headers(
            user_api_key_dict=user_api_key_dict,
            model_id=model_id,
            cache_key=cache_key,
            api_base=api_base,
            version=version,
            response_cost=response_cost,
            model_region=getattr(user_api_key_dict, "allowed_model_region", ""),
            fastest_response_batch_completion=None,
            call_id=litellm_call_id,
            request_data=data,
        )

        select_data_generator(
            response=response,
            user_api_key_dict=user_api_key_dict,
            request_data=data,
        )
        return StreamingResponse(
            generate(response), media_type="audio/mpeg", headers=custom_headers  # type: ignore
        )

    except Exception as e:
        verbose_proxy_logger.error(
            "litellm.proxy.proxy_server.audio_speech(): Exception occured - {}".format(
                str(e)
            )
        )
        verbose_proxy_logger.debug(traceback.format_exc())
        raise e


@router.post(
    "/v1/audio/transcriptions",
    dependencies=[Depends(user_api_key_auth)],
    tags=["audio"],
)
@router.post(
    "/audio/transcriptions",
    dependencies=[Depends(user_api_key_auth)],
    tags=["audio"],
)
async def audio_transcriptions(
    request: Request,
    fastapi_response: Response,
    file: UploadFile = File(...),
    user_api_key_dict: UserAPIKeyAuth = Depends(user_api_key_auth),
):
    """
    Same params as:

    https://platform.openai.com/docs/api-reference/audio/createTranscription?lang=curl
    """
    global proxy_logging_obj
    data: Dict = {}
    try:
        # Use orjson to parse JSON data, orjson speeds up requests significantly
        form_data = await request.form()
        data = {key: value for key, value in form_data.items() if key != "file"}

        # Include original request and headers in the data
        data = await add_litellm_data_to_request(
            data=data,
            request=request,
            general_settings=general_settings,
            user_api_key_dict=user_api_key_dict,
            version=version,
            proxy_config=proxy_config,
        )

        if data.get("user", None) is None and user_api_key_dict.user_id is not None:
            data["user"] = user_api_key_dict.user_id

        data["model"] = (
            general_settings.get("moderation_model", None)  # server default
            or user_model  # model name passed via cli args
            or data["model"]  # default passed in http request
        )
        if user_model:
            data["model"] = user_model

        router_model_names = llm_router.model_names if llm_router is not None else []

        if file.filename is None:
            raise ProxyException(
                message="File name is None. Please check your file name",
                code=status.HTTP_400_BAD_REQUEST,
                type="bad_request",
                param="file",
            )

        # Check if File can be read in memory before reading
        check_file_size_under_limit(
            request_data=data,
            file=file,
            router_model_names=router_model_names,
        )

        file_content = await file.read()
        file_object = io.BytesIO(file_content)
        file_object.name = file.filename
        data["file"] = file_object
        try:
            ### CALL HOOKS ### - modify incoming data / reject request before calling the model
            data = await proxy_logging_obj.pre_call_hook(
                user_api_key_dict=user_api_key_dict,
                data=data,
                call_type="audio_transcription",
            )

            ## ROUTE TO CORRECT ENDPOINT ##
            llm_call = await route_request(
                data=data,
                route_type="atranscription",
                llm_router=llm_router,
                user_model=user_model,
            )
            response = await llm_call
        except Exception as e:
            raise HTTPException(status_code=500, detail=str(e))
        finally:
            file_object.close()  # close the file read in by io library

        ### ALERTING ###
        asyncio.create_task(
            proxy_logging_obj.update_request_status(
                litellm_call_id=data.get("litellm_call_id", ""), status="success"
            )
        )

        ### RESPONSE HEADERS ###
        hidden_params = getattr(response, "_hidden_params", {}) or {}
        model_id = hidden_params.get("model_id", None) or ""
        cache_key = hidden_params.get("cache_key", None) or ""
        api_base = hidden_params.get("api_base", None) or ""
        response_cost = hidden_params.get("response_cost", None) or ""
        litellm_call_id = hidden_params.get("litellm_call_id", None) or ""
        additional_headers: dict = hidden_params.get("additional_headers", {}) or {}

        fastapi_response.headers.update(
            get_custom_headers(
                user_api_key_dict=user_api_key_dict,
                model_id=model_id,
                cache_key=cache_key,
                api_base=api_base,
                version=version,
                response_cost=response_cost,
                model_region=getattr(user_api_key_dict, "allowed_model_region", ""),
                call_id=litellm_call_id,
                request_data=data,
                **additional_headers,
            )
        )

        return response
    except Exception as e:
        await proxy_logging_obj.post_call_failure_hook(
            user_api_key_dict=user_api_key_dict, original_exception=e, request_data=data
        )
        verbose_proxy_logger.error(
            "litellm.proxy.proxy_server.audio_transcription(): Exception occured - {}".format(
                str(e)
            )
        )
        verbose_proxy_logger.debug(traceback.format_exc())
        if isinstance(e, HTTPException):
            raise ProxyException(
                message=getattr(e, "message", str(e.detail)),
                type=getattr(e, "type", "None"),
                param=getattr(e, "param", "None"),
                code=getattr(e, "status_code", status.HTTP_400_BAD_REQUEST),
            )
        else:
            error_msg = f"{str(e)}"
            raise ProxyException(
                message=getattr(e, "message", error_msg),
                type=getattr(e, "type", "None"),
                param=getattr(e, "param", "None"),
                code=getattr(e, "status_code", 500),
            )


######################################################################

#                          /v1/realtime Endpoints

######################################################################
from fastapi import FastAPI, WebSocket, WebSocketDisconnect

from litellm import _arealtime


@app.websocket("/v1/realtime")
async def websocket_endpoint(websocket: WebSocket, model: str):
    import websockets

    await websocket.accept()

    data = {
        "model": model,
        "websocket": websocket,
    }

    ### ROUTE THE REQUEST ###
    try:
        llm_call = await route_request(
            data=data,
            route_type="_arealtime",
            llm_router=llm_router,
            user_model=user_model,
        )

        await llm_call
    except websockets.exceptions.InvalidStatusCode as e:  # type: ignore
        verbose_proxy_logger.exception("Invalid status code")
        await websocket.close(code=e.status_code, reason="Invalid status code")
    except Exception:
        verbose_proxy_logger.exception("Internal server error")
        await websocket.close(code=1011, reason="Internal server error")


######################################################################

#                          /v1/assistant Endpoints


######################################################################


@router.get(
    "/v1/assistants",
    dependencies=[Depends(user_api_key_auth)],
    tags=["assistants"],
)
@router.get(
    "/assistants",
    dependencies=[Depends(user_api_key_auth)],
    tags=["assistants"],
)
async def get_assistants(
    request: Request,
    fastapi_response: Response,
    user_api_key_dict: UserAPIKeyAuth = Depends(user_api_key_auth),
):
    """
    Returns a list of assistants.

    API Reference docs - https://platform.openai.com/docs/api-reference/assistants/listAssistants
    """
    global proxy_logging_obj
    data: Dict = {}
    try:
        # Use orjson to parse JSON data, orjson speeds up requests significantly
        await request.body()

        # Include original request and headers in the data
        data = await add_litellm_data_to_request(
            data=data,
            request=request,
            general_settings=general_settings,
            user_api_key_dict=user_api_key_dict,
            version=version,
            proxy_config=proxy_config,
        )

        # for now use custom_llm_provider=="openai" -> this will change as LiteLLM adds more providers for acreate_batch
        if llm_router is None:
            raise HTTPException(
                status_code=500, detail={"error": CommonProxyErrors.no_llm_router.value}
            )
        response = await llm_router.aget_assistants(**data)

        ### ALERTING ###
        asyncio.create_task(
            proxy_logging_obj.update_request_status(
                litellm_call_id=data.get("litellm_call_id", ""), status="success"
            )
        )

        ### RESPONSE HEADERS ###
        hidden_params = getattr(response, "_hidden_params", {}) or {}
        model_id = hidden_params.get("model_id", None) or ""
        cache_key = hidden_params.get("cache_key", None) or ""
        api_base = hidden_params.get("api_base", None) or ""

        fastapi_response.headers.update(
            get_custom_headers(
                user_api_key_dict=user_api_key_dict,
                model_id=model_id,
                cache_key=cache_key,
                api_base=api_base,
                version=version,
                model_region=getattr(user_api_key_dict, "allowed_model_region", ""),
                request_data=data,
            )
        )

        return response
    except Exception as e:
        await proxy_logging_obj.post_call_failure_hook(
            user_api_key_dict=user_api_key_dict, original_exception=e, request_data=data
        )
        verbose_proxy_logger.error(
            "litellm.proxy.proxy_server.get_assistants(): Exception occured - {}".format(
                str(e)
            )
        )
        verbose_proxy_logger.debug(traceback.format_exc())
        if isinstance(e, HTTPException):
            raise ProxyException(
                message=getattr(e, "message", str(e.detail)),
                type=getattr(e, "type", "None"),
                param=getattr(e, "param", "None"),
                code=getattr(e, "status_code", status.HTTP_400_BAD_REQUEST),
            )
        else:
            error_msg = f"{str(e)}"
            raise ProxyException(
                message=getattr(e, "message", error_msg),
                type=getattr(e, "type", "None"),
                param=getattr(e, "param", "None"),
                code=getattr(e, "status_code", 500),
            )


@router.post(
    "/v1/assistants",
    dependencies=[Depends(user_api_key_auth)],
    tags=["assistants"],
)
@router.post(
    "/assistants",
    dependencies=[Depends(user_api_key_auth)],
    tags=["assistants"],
)
async def create_assistant(
    request: Request,
    fastapi_response: Response,
    user_api_key_dict: UserAPIKeyAuth = Depends(user_api_key_auth),
):
    """
    Create assistant

    API Reference docs - https://platform.openai.com/docs/api-reference/assistants/createAssistant
    """
    global proxy_logging_obj
    data = {}  # ensure data always dict
    try:
        # Use orjson to parse JSON data, orjson speeds up requests significantly
        body = await request.body()
        data = orjson.loads(body)

        # Include original request and headers in the data
        data = await add_litellm_data_to_request(
            data=data,
            request=request,
            general_settings=general_settings,
            user_api_key_dict=user_api_key_dict,
            version=version,
            proxy_config=proxy_config,
        )

        # for now use custom_llm_provider=="openai" -> this will change as LiteLLM adds more providers for acreate_batch
        if llm_router is None:
            raise HTTPException(
                status_code=500, detail={"error": CommonProxyErrors.no_llm_router.value}
            )
        response = await llm_router.acreate_assistants(**data)

        ### ALERTING ###
        asyncio.create_task(
            proxy_logging_obj.update_request_status(
                litellm_call_id=data.get("litellm_call_id", ""), status="success"
            )
        )

        ### RESPONSE HEADERS ###
        hidden_params = getattr(response, "_hidden_params", {}) or {}
        model_id = hidden_params.get("model_id", None) or ""
        cache_key = hidden_params.get("cache_key", None) or ""
        api_base = hidden_params.get("api_base", None) or ""

        fastapi_response.headers.update(
            get_custom_headers(
                user_api_key_dict=user_api_key_dict,
                model_id=model_id,
                cache_key=cache_key,
                api_base=api_base,
                version=version,
                model_region=getattr(user_api_key_dict, "allowed_model_region", ""),
                request_data=data,
            )
        )

        return response
    except Exception as e:
        await proxy_logging_obj.post_call_failure_hook(
            user_api_key_dict=user_api_key_dict, original_exception=e, request_data=data
        )
        verbose_proxy_logger.error(
            "litellm.proxy.proxy_server.create_assistant(): Exception occured - {}".format(
                str(e)
            )
        )
        verbose_proxy_logger.debug(traceback.format_exc())
        if isinstance(e, HTTPException):
            raise ProxyException(
                message=getattr(e, "message", str(e.detail)),
                type=getattr(e, "type", "None"),
                param=getattr(e, "param", "None"),
                code=getattr(e, "status_code", status.HTTP_400_BAD_REQUEST),
            )
        else:
            error_msg = f"{str(e)}"
            raise ProxyException(
                message=getattr(e, "message", error_msg),
                type=getattr(e, "type", "None"),
                param=getattr(e, "param", "None"),
                code=getattr(e, "status_code", 500),
            )


@router.delete(
    "/v1/assistants/{assistant_id:path}",
    dependencies=[Depends(user_api_key_auth)],
    tags=["assistants"],
)
@router.delete(
    "/assistants/{assistant_id:path}",
    dependencies=[Depends(user_api_key_auth)],
    tags=["assistants"],
)
async def delete_assistant(
    request: Request,
    assistant_id: str,
    fastapi_response: Response,
    user_api_key_dict: UserAPIKeyAuth = Depends(user_api_key_auth),
):
    """
    Delete assistant

    API Reference docs - https://platform.openai.com/docs/api-reference/assistants/createAssistant
    """
    global proxy_logging_obj
    data: Dict = {}
    try:
        # Use orjson to parse JSON data, orjson speeds up requests significantly

        # Include original request and headers in the data
        data = await add_litellm_data_to_request(
            data=data,
            request=request,
            general_settings=general_settings,
            user_api_key_dict=user_api_key_dict,
            version=version,
            proxy_config=proxy_config,
        )

        # for now use custom_llm_provider=="openai" -> this will change as LiteLLM adds more providers for acreate_batch
        if llm_router is None:
            raise HTTPException(
                status_code=500, detail={"error": CommonProxyErrors.no_llm_router.value}
            )
        response = await llm_router.adelete_assistant(assistant_id=assistant_id, **data)

        ### ALERTING ###
        asyncio.create_task(
            proxy_logging_obj.update_request_status(
                litellm_call_id=data.get("litellm_call_id", ""), status="success"
            )
        )

        ### RESPONSE HEADERS ###
        hidden_params = getattr(response, "_hidden_params", {}) or {}
        model_id = hidden_params.get("model_id", None) or ""
        cache_key = hidden_params.get("cache_key", None) or ""
        api_base = hidden_params.get("api_base", None) or ""

        fastapi_response.headers.update(
            get_custom_headers(
                user_api_key_dict=user_api_key_dict,
                model_id=model_id,
                cache_key=cache_key,
                api_base=api_base,
                version=version,
                model_region=getattr(user_api_key_dict, "allowed_model_region", ""),
                request_data=data,
            )
        )

        return response
    except Exception as e:
        await proxy_logging_obj.post_call_failure_hook(
            user_api_key_dict=user_api_key_dict, original_exception=e, request_data=data
        )
        verbose_proxy_logger.error(
            "litellm.proxy.proxy_server.delete_assistant(): Exception occured - {}".format(
                str(e)
            )
        )
        verbose_proxy_logger.debug(traceback.format_exc())
        if isinstance(e, HTTPException):
            raise ProxyException(
                message=getattr(e, "message", str(e.detail)),
                type=getattr(e, "type", "None"),
                param=getattr(e, "param", "None"),
                code=getattr(e, "status_code", status.HTTP_400_BAD_REQUEST),
            )
        else:
            error_msg = f"{str(e)}"
            raise ProxyException(
                message=getattr(e, "message", error_msg),
                type=getattr(e, "type", "None"),
                param=getattr(e, "param", "None"),
                code=getattr(e, "status_code", 500),
            )


@router.post(
    "/v1/threads",
    dependencies=[Depends(user_api_key_auth)],
    tags=["assistants"],
)
@router.post(
    "/threads",
    dependencies=[Depends(user_api_key_auth)],
    tags=["assistants"],
)
async def create_threads(
    request: Request,
    fastapi_response: Response,
    user_api_key_dict: UserAPIKeyAuth = Depends(user_api_key_auth),
):
    """
    Create a thread.

    API Reference - https://platform.openai.com/docs/api-reference/threads/createThread
    """
    global proxy_logging_obj
    data: Dict = {}
    try:
        # Use orjson to parse JSON data, orjson speeds up requests significantly
        await request.body()

        # Include original request and headers in the data
        data = await add_litellm_data_to_request(
            data=data,
            request=request,
            general_settings=general_settings,
            user_api_key_dict=user_api_key_dict,
            version=version,
            proxy_config=proxy_config,
        )

        # for now use custom_llm_provider=="openai" -> this will change as LiteLLM adds more providers for acreate_batch
        if llm_router is None:
            raise HTTPException(
                status_code=500, detail={"error": CommonProxyErrors.no_llm_router.value}
            )
        response = await llm_router.acreate_thread(**data)

        ### ALERTING ###
        asyncio.create_task(
            proxy_logging_obj.update_request_status(
                litellm_call_id=data.get("litellm_call_id", ""), status="success"
            )
        )

        ### RESPONSE HEADERS ###
        hidden_params = getattr(response, "_hidden_params", {}) or {}
        model_id = hidden_params.get("model_id", None) or ""
        cache_key = hidden_params.get("cache_key", None) or ""
        api_base = hidden_params.get("api_base", None) or ""

        fastapi_response.headers.update(
            get_custom_headers(
                user_api_key_dict=user_api_key_dict,
                model_id=model_id,
                cache_key=cache_key,
                api_base=api_base,
                version=version,
                model_region=getattr(user_api_key_dict, "allowed_model_region", ""),
                request_data=data,
            )
        )

        return response
    except Exception as e:
        await proxy_logging_obj.post_call_failure_hook(
            user_api_key_dict=user_api_key_dict, original_exception=e, request_data=data
        )
        verbose_proxy_logger.error(
            "litellm.proxy.proxy_server.create_threads(): Exception occured - {}".format(
                str(e)
            )
        )
        verbose_proxy_logger.debug(traceback.format_exc())
        if isinstance(e, HTTPException):
            raise ProxyException(
                message=getattr(e, "message", str(e.detail)),
                type=getattr(e, "type", "None"),
                param=getattr(e, "param", "None"),
                code=getattr(e, "status_code", status.HTTP_400_BAD_REQUEST),
            )
        else:
            error_msg = f"{str(e)}"
            raise ProxyException(
                message=getattr(e, "message", error_msg),
                type=getattr(e, "type", "None"),
                param=getattr(e, "param", "None"),
                code=getattr(e, "status_code", 500),
            )


@router.get(
    "/v1/threads/{thread_id}",
    dependencies=[Depends(user_api_key_auth)],
    tags=["assistants"],
)
@router.get(
    "/threads/{thread_id}",
    dependencies=[Depends(user_api_key_auth)],
    tags=["assistants"],
)
async def get_thread(
    request: Request,
    thread_id: str,
    fastapi_response: Response,
    user_api_key_dict: UserAPIKeyAuth = Depends(user_api_key_auth),
):
    """
    Retrieves a thread.

    API Reference - https://platform.openai.com/docs/api-reference/threads/getThread
    """
    global proxy_logging_obj
    data: Dict = {}
    try:

        # Include original request and headers in the data
        data = await add_litellm_data_to_request(
            data=data,
            request=request,
            general_settings=general_settings,
            user_api_key_dict=user_api_key_dict,
            version=version,
            proxy_config=proxy_config,
        )

        # for now use custom_llm_provider=="openai" -> this will change as LiteLLM adds more providers for acreate_batch
        if llm_router is None:
            raise HTTPException(
                status_code=500, detail={"error": CommonProxyErrors.no_llm_router.value}
            )
        response = await llm_router.aget_thread(thread_id=thread_id, **data)

        ### ALERTING ###
        asyncio.create_task(
            proxy_logging_obj.update_request_status(
                litellm_call_id=data.get("litellm_call_id", ""), status="success"
            )
        )

        ### RESPONSE HEADERS ###
        hidden_params = getattr(response, "_hidden_params", {}) or {}
        model_id = hidden_params.get("model_id", None) or ""
        cache_key = hidden_params.get("cache_key", None) or ""
        api_base = hidden_params.get("api_base", None) or ""

        fastapi_response.headers.update(
            get_custom_headers(
                user_api_key_dict=user_api_key_dict,
                model_id=model_id,
                cache_key=cache_key,
                api_base=api_base,
                version=version,
                model_region=getattr(user_api_key_dict, "allowed_model_region", ""),
                request_data=data,
            )
        )

        return response
    except Exception as e:
        await proxy_logging_obj.post_call_failure_hook(
            user_api_key_dict=user_api_key_dict, original_exception=e, request_data=data
        )
        verbose_proxy_logger.error(
            "litellm.proxy.proxy_server.get_thread(): Exception occured - {}".format(
                str(e)
            )
        )
        verbose_proxy_logger.debug(traceback.format_exc())
        if isinstance(e, HTTPException):
            raise ProxyException(
                message=getattr(e, "message", str(e.detail)),
                type=getattr(e, "type", "None"),
                param=getattr(e, "param", "None"),
                code=getattr(e, "status_code", status.HTTP_400_BAD_REQUEST),
            )
        else:
            error_msg = f"{str(e)}"
            raise ProxyException(
                message=getattr(e, "message", error_msg),
                type=getattr(e, "type", "None"),
                param=getattr(e, "param", "None"),
                code=getattr(e, "status_code", 500),
            )


@router.post(
    "/v1/threads/{thread_id}/messages",
    dependencies=[Depends(user_api_key_auth)],
    tags=["assistants"],
)
@router.post(
    "/threads/{thread_id}/messages",
    dependencies=[Depends(user_api_key_auth)],
    tags=["assistants"],
)
async def add_messages(
    request: Request,
    thread_id: str,
    fastapi_response: Response,
    user_api_key_dict: UserAPIKeyAuth = Depends(user_api_key_auth),
):
    """
    Create a message.

    API Reference - https://platform.openai.com/docs/api-reference/messages/createMessage
    """
    global proxy_logging_obj
    data: Dict = {}
    try:
        # Use orjson to parse JSON data, orjson speeds up requests significantly
        body = await request.body()
        data = orjson.loads(body)

        # Include original request and headers in the data
        data = await add_litellm_data_to_request(
            data=data,
            request=request,
            general_settings=general_settings,
            user_api_key_dict=user_api_key_dict,
            version=version,
            proxy_config=proxy_config,
        )

        # for now use custom_llm_provider=="openai" -> this will change as LiteLLM adds more providers for acreate_batch
        if llm_router is None:
            raise HTTPException(
                status_code=500, detail={"error": CommonProxyErrors.no_llm_router.value}
            )
        response = await llm_router.a_add_message(thread_id=thread_id, **data)

        ### ALERTING ###
        asyncio.create_task(
            proxy_logging_obj.update_request_status(
                litellm_call_id=data.get("litellm_call_id", ""), status="success"
            )
        )

        ### RESPONSE HEADERS ###
        hidden_params = getattr(response, "_hidden_params", {}) or {}
        model_id = hidden_params.get("model_id", None) or ""
        cache_key = hidden_params.get("cache_key", None) or ""
        api_base = hidden_params.get("api_base", None) or ""

        fastapi_response.headers.update(
            get_custom_headers(
                user_api_key_dict=user_api_key_dict,
                model_id=model_id,
                cache_key=cache_key,
                api_base=api_base,
                version=version,
                model_region=getattr(user_api_key_dict, "allowed_model_region", ""),
                request_data=data,
            )
        )

        return response
    except Exception as e:
        await proxy_logging_obj.post_call_failure_hook(
            user_api_key_dict=user_api_key_dict, original_exception=e, request_data=data
        )
        verbose_proxy_logger.error(
            "litellm.proxy.proxy_server.add_messages(): Exception occured - {}".format(
                str(e)
            )
        )
        verbose_proxy_logger.debug(traceback.format_exc())
        if isinstance(e, HTTPException):
            raise ProxyException(
                message=getattr(e, "message", str(e.detail)),
                type=getattr(e, "type", "None"),
                param=getattr(e, "param", "None"),
                code=getattr(e, "status_code", status.HTTP_400_BAD_REQUEST),
            )
        else:
            error_msg = f"{str(e)}"
            raise ProxyException(
                message=getattr(e, "message", error_msg),
                type=getattr(e, "type", "None"),
                param=getattr(e, "param", "None"),
                code=getattr(e, "status_code", 500),
            )


@router.get(
    "/v1/threads/{thread_id}/messages",
    dependencies=[Depends(user_api_key_auth)],
    tags=["assistants"],
)
@router.get(
    "/threads/{thread_id}/messages",
    dependencies=[Depends(user_api_key_auth)],
    tags=["assistants"],
)
async def get_messages(
    request: Request,
    thread_id: str,
    fastapi_response: Response,
    user_api_key_dict: UserAPIKeyAuth = Depends(user_api_key_auth),
):
    """
    Returns a list of messages for a given thread.

    API Reference - https://platform.openai.com/docs/api-reference/messages/listMessages
    """
    global proxy_logging_obj
    data: Dict = {}
    try:
        # Include original request and headers in the data
        data = await add_litellm_data_to_request(
            data=data,
            request=request,
            general_settings=general_settings,
            user_api_key_dict=user_api_key_dict,
            version=version,
            proxy_config=proxy_config,
        )

        # for now use custom_llm_provider=="openai" -> this will change as LiteLLM adds more providers for acreate_batch
        if llm_router is None:
            raise HTTPException(
                status_code=500, detail={"error": CommonProxyErrors.no_llm_router.value}
            )
        response = await llm_router.aget_messages(thread_id=thread_id, **data)

        ### ALERTING ###
        asyncio.create_task(
            proxy_logging_obj.update_request_status(
                litellm_call_id=data.get("litellm_call_id", ""), status="success"
            )
        )

        ### RESPONSE HEADERS ###
        hidden_params = getattr(response, "_hidden_params", {}) or {}
        model_id = hidden_params.get("model_id", None) or ""
        cache_key = hidden_params.get("cache_key", None) or ""
        api_base = hidden_params.get("api_base", None) or ""

        fastapi_response.headers.update(
            get_custom_headers(
                user_api_key_dict=user_api_key_dict,
                model_id=model_id,
                cache_key=cache_key,
                api_base=api_base,
                version=version,
                model_region=getattr(user_api_key_dict, "allowed_model_region", ""),
                request_data=data,
            )
        )

        return response
    except Exception as e:
        await proxy_logging_obj.post_call_failure_hook(
            user_api_key_dict=user_api_key_dict, original_exception=e, request_data=data
        )
        verbose_proxy_logger.error(
            "litellm.proxy.proxy_server.get_messages(): Exception occured - {}".format(
                str(e)
            )
        )
        verbose_proxy_logger.debug(traceback.format_exc())
        if isinstance(e, HTTPException):
            raise ProxyException(
                message=getattr(e, "message", str(e.detail)),
                type=getattr(e, "type", "None"),
                param=getattr(e, "param", "None"),
                code=getattr(e, "status_code", status.HTTP_400_BAD_REQUEST),
            )
        else:
            error_msg = f"{str(e)}"
            raise ProxyException(
                message=getattr(e, "message", error_msg),
                type=getattr(e, "type", "None"),
                param=getattr(e, "param", "None"),
                code=getattr(e, "status_code", 500),
            )


@router.post(
    "/v1/threads/{thread_id}/runs",
    dependencies=[Depends(user_api_key_auth)],
    tags=["assistants"],
)
@router.post(
    "/threads/{thread_id}/runs",
    dependencies=[Depends(user_api_key_auth)],
    tags=["assistants"],
)
async def run_thread(
    request: Request,
    thread_id: str,
    fastapi_response: Response,
    user_api_key_dict: UserAPIKeyAuth = Depends(user_api_key_auth),
):
    """
    Create a run.

    API Reference: https://platform.openai.com/docs/api-reference/runs/createRun
    """
    global proxy_logging_obj
    data: Dict = {}
    try:
        body = await request.body()
        data = orjson.loads(body)
        # Include original request and headers in the data
        data = await add_litellm_data_to_request(
            data=data,
            request=request,
            general_settings=general_settings,
            user_api_key_dict=user_api_key_dict,
            version=version,
            proxy_config=proxy_config,
        )

        # for now use custom_llm_provider=="openai" -> this will change as LiteLLM adds more providers for acreate_batch
        if llm_router is None:
            raise HTTPException(
                status_code=500, detail={"error": CommonProxyErrors.no_llm_router.value}
            )
        response = await llm_router.arun_thread(thread_id=thread_id, **data)

        if (
            "stream" in data and data["stream"] is True
        ):  # use generate_responses to stream responses
            return StreamingResponse(
                async_assistants_data_generator(
                    user_api_key_dict=user_api_key_dict,
                    response=response,
                    request_data=data,
                ),
                media_type="text/event-stream",
            )

        ### ALERTING ###
        asyncio.create_task(
            proxy_logging_obj.update_request_status(
                litellm_call_id=data.get("litellm_call_id", ""), status="success"
            )
        )

        ### RESPONSE HEADERS ###
        hidden_params = getattr(response, "_hidden_params", {}) or {}
        model_id = hidden_params.get("model_id", None) or ""
        cache_key = hidden_params.get("cache_key", None) or ""
        api_base = hidden_params.get("api_base", None) or ""

        fastapi_response.headers.update(
            get_custom_headers(
                user_api_key_dict=user_api_key_dict,
                model_id=model_id,
                cache_key=cache_key,
                api_base=api_base,
                version=version,
                model_region=getattr(user_api_key_dict, "allowed_model_region", ""),
                request_data=data,
            )
        )

        return response
    except Exception as e:
        await proxy_logging_obj.post_call_failure_hook(
            user_api_key_dict=user_api_key_dict, original_exception=e, request_data=data
        )
        verbose_proxy_logger.error(
            "litellm.proxy.proxy_server.run_thread(): Exception occured - {}".format(
                str(e)
            )
        )
        verbose_proxy_logger.debug(traceback.format_exc())
        if isinstance(e, HTTPException):
            raise ProxyException(
                message=getattr(e, "message", str(e.detail)),
                type=getattr(e, "type", "None"),
                param=getattr(e, "param", "None"),
                code=getattr(e, "status_code", status.HTTP_400_BAD_REQUEST),
            )
        else:
            error_msg = f"{str(e)}"
            raise ProxyException(
                message=getattr(e, "message", error_msg),
                type=getattr(e, "type", "None"),
                param=getattr(e, "param", "None"),
                code=getattr(e, "status_code", 500),
            )


######################################################################

#                          /v1/batches Endpoints


######################################################################
@router.post(
    "/{provider}/v1/batches",
    dependencies=[Depends(user_api_key_auth)],
    tags=["batch"],
)
@router.post(
    "/v1/batches",
    dependencies=[Depends(user_api_key_auth)],
    tags=["batch"],
)
@router.post(
    "/batches",
    dependencies=[Depends(user_api_key_auth)],
    tags=["batch"],
)
async def create_batch(
    request: Request,
    fastapi_response: Response,
    provider: Optional[str] = None,
    user_api_key_dict: UserAPIKeyAuth = Depends(user_api_key_auth),
):
    """
    Create large batches of API requests for asynchronous processing.
    This is the equivalent of POST https://api.openai.com/v1/batch
    Supports Identical Params as: https://platform.openai.com/docs/api-reference/batch

    Example Curl
    ```
    curl http://localhost:4000/v1/batches \
        -H "Authorization: Bearer sk-1234" \
        -H "Content-Type: application/json" \
        -d '{
            "input_file_id": "file-abc123",
            "endpoint": "/v1/chat/completions",
            "completion_window": "24h"
    }'
    ```
    """
    global proxy_logging_obj
    data: Dict = {}

    try:
        body = await request.body()
        body_str = body.decode()
        try:
            data = ast.literal_eval(body_str)
        except Exception:
            data = json.loads(body_str)

        verbose_proxy_logger.debug(
            "Request received by LiteLLM:\n{}".format(json.dumps(data, indent=4)),
        )

        # Include original request and headers in the data
        data = await add_litellm_data_to_request(
            data=data,
            request=request,
            general_settings=general_settings,
            user_api_key_dict=user_api_key_dict,
            version=version,
            proxy_config=proxy_config,
        )

        ## check if model is a loadbalanced model
        router_model: Optional[str] = None
        is_router_model = False
        if litellm.enable_loadbalancing_on_batch_endpoints is True:
            router_model = data.get("model", None)
            is_router_model = is_known_model(model=router_model, llm_router=llm_router)

        _create_batch_data = CreateBatchRequest(**data)

        if (
            litellm.enable_loadbalancing_on_batch_endpoints is True
            and is_router_model
            and router_model is not None
        ):
            if llm_router is None:
                raise HTTPException(
                    status_code=500,
                    detail={
                        "error": "LLM Router not initialized. Ensure models added to proxy."
                    },
                )

            response = await llm_router.acreate_batch(**_create_batch_data)  # type: ignore
        else:
            if provider is None:
                provider = "openai"
            response = await litellm.acreate_batch(
                custom_llm_provider=provider, **_create_batch_data  # type: ignore
            )

        ### ALERTING ###
        asyncio.create_task(
            proxy_logging_obj.update_request_status(
                litellm_call_id=data.get("litellm_call_id", ""), status="success"
            )
        )

        ### RESPONSE HEADERS ###
        hidden_params = getattr(response, "_hidden_params", {}) or {}
        model_id = hidden_params.get("model_id", None) or ""
        cache_key = hidden_params.get("cache_key", None) or ""
        api_base = hidden_params.get("api_base", None) or ""

        fastapi_response.headers.update(
            get_custom_headers(
                user_api_key_dict=user_api_key_dict,
                model_id=model_id,
                cache_key=cache_key,
                api_base=api_base,
                version=version,
                model_region=getattr(user_api_key_dict, "allowed_model_region", ""),
                request_data=data,
            )
        )

        return response
    except Exception as e:
        await proxy_logging_obj.post_call_failure_hook(
            user_api_key_dict=user_api_key_dict, original_exception=e, request_data=data
        )
        verbose_proxy_logger.exception(
            "litellm.proxy.proxy_server.create_batch(): Exception occured - {}".format(
                str(e)
            )
        )
        verbose_proxy_logger.debug(traceback.format_exc())
        if isinstance(e, HTTPException):
            raise ProxyException(
                message=getattr(e, "message", str(e.detail)),
                type=getattr(e, "type", "None"),
                param=getattr(e, "param", "None"),
                code=getattr(e, "status_code", status.HTTP_400_BAD_REQUEST),
            )
        else:
            error_msg = f"{str(e)}"
            raise ProxyException(
                message=getattr(e, "message", error_msg),
                type=getattr(e, "type", "None"),
                param=getattr(e, "param", "None"),
                code=getattr(e, "status_code", 500),
            )


@router.get(
    "/{provider}/v1/batches/{batch_id:path}",
    dependencies=[Depends(user_api_key_auth)],
    tags=["batch"],
)
@router.get(
    "/v1/batches/{batch_id:path}",
    dependencies=[Depends(user_api_key_auth)],
    tags=["batch"],
)
@router.get(
    "/batches/{batch_id:path}",
    dependencies=[Depends(user_api_key_auth)],
    tags=["batch"],
)
async def retrieve_batch(
    request: Request,
    fastapi_response: Response,
    user_api_key_dict: UserAPIKeyAuth = Depends(user_api_key_auth),
    provider: Optional[str] = None,
    batch_id: str = Path(
        title="Batch ID to retrieve", description="The ID of the batch to retrieve"
    ),
):
    """
    Retrieves a batch.
    This is the equivalent of GET https://api.openai.com/v1/batches/{batch_id}
    Supports Identical Params as: https://platform.openai.com/docs/api-reference/batch/retrieve

    Example Curl
    ```
    curl http://localhost:4000/v1/batches/batch_abc123 \
    -H "Authorization: Bearer sk-1234" \
    -H "Content-Type: application/json" \

    ```
    """
    global proxy_logging_obj
    data: Dict = {}
    try:
        ## check if model is a loadbalanced model

        _retrieve_batch_request = RetrieveBatchRequest(
            batch_id=batch_id,
        )

        if litellm.enable_loadbalancing_on_batch_endpoints is True:
            if llm_router is None:
                raise HTTPException(
                    status_code=500,
                    detail={
                        "error": "LLM Router not initialized. Ensure models added to proxy."
                    },
                )

            response = await llm_router.aretrieve_batch(**_retrieve_batch_request)  # type: ignore
        else:
            if provider is None:
                provider = "openai"
            response = await litellm.aretrieve_batch(
                custom_llm_provider=provider, **_retrieve_batch_request  # type: ignore
            )

        ### ALERTING ###
        asyncio.create_task(
            proxy_logging_obj.update_request_status(
                litellm_call_id=data.get("litellm_call_id", ""), status="success"
            )
        )

        ### RESPONSE HEADERS ###
        hidden_params = getattr(response, "_hidden_params", {}) or {}
        model_id = hidden_params.get("model_id", None) or ""
        cache_key = hidden_params.get("cache_key", None) or ""
        api_base = hidden_params.get("api_base", None) or ""

        fastapi_response.headers.update(
            get_custom_headers(
                user_api_key_dict=user_api_key_dict,
                model_id=model_id,
                cache_key=cache_key,
                api_base=api_base,
                version=version,
                model_region=getattr(user_api_key_dict, "allowed_model_region", ""),
                request_data=data,
            )
        )

        return response
    except Exception as e:
        await proxy_logging_obj.post_call_failure_hook(
            user_api_key_dict=user_api_key_dict, original_exception=e, request_data=data
        )
        verbose_proxy_logger.exception(
            "litellm.proxy.proxy_server.retrieve_batch(): Exception occured - {}".format(
                str(e)
            )
        )
        verbose_proxy_logger.debug(traceback.format_exc())
        if isinstance(e, HTTPException):
            raise ProxyException(
                message=getattr(e, "message", str(e.detail)),
                type=getattr(e, "type", "None"),
                param=getattr(e, "param", "None"),
                code=getattr(e, "status_code", status.HTTP_400_BAD_REQUEST),
            )
        else:
            traceback.format_exc()
            error_msg = f"{str(e)}"
            raise ProxyException(
                message=getattr(e, "message", error_msg),
                type=getattr(e, "type", "None"),
                param=getattr(e, "param", "None"),
                code=getattr(e, "status_code", 500),
            )


@router.get(
    "/{provider}/v1/batches",
    dependencies=[Depends(user_api_key_auth)],
    tags=["batch"],
)
@router.get(
    "/v1/batches",
    dependencies=[Depends(user_api_key_auth)],
    tags=["batch"],
)
@router.get(
    "/batches",
    dependencies=[Depends(user_api_key_auth)],
    tags=["batch"],
)
async def list_batches(
    fastapi_response: Response,
    provider: Optional[str] = None,
    limit: Optional[int] = None,
    after: Optional[str] = None,
    user_api_key_dict: UserAPIKeyAuth = Depends(user_api_key_auth),
):
    """
    Lists 
    This is the equivalent of GET https://api.openai.com/v1/batches/
    Supports Identical Params as: https://platform.openai.com/docs/api-reference/batch/list

    Example Curl
    ```
    curl http://localhost:4000/v1/batches?limit=2 \
    -H "Authorization: Bearer sk-1234" \
    -H "Content-Type: application/json" \

    ```
    """
    global proxy_logging_obj
    verbose_proxy_logger.debug("GET /v1/batches after={} limit={}".format(after, limit))
    try:
        if provider is None:
            provider = "openai"
        response = await litellm.alist_batches(
            custom_llm_provider=provider,  # type: ignore
            after=after,
            limit=limit,
        )

        ### RESPONSE HEADERS ###
        hidden_params = getattr(response, "_hidden_params", {}) or {}
        model_id = hidden_params.get("model_id", None) or ""
        cache_key = hidden_params.get("cache_key", None) or ""
        api_base = hidden_params.get("api_base", None) or ""

        fastapi_response.headers.update(
            get_custom_headers(
                user_api_key_dict=user_api_key_dict,
                model_id=model_id,
                cache_key=cache_key,
                api_base=api_base,
                version=version,
                model_region=getattr(user_api_key_dict, "allowed_model_region", ""),
            )
        )

        return response
    except Exception as e:
        await proxy_logging_obj.post_call_failure_hook(
            user_api_key_dict=user_api_key_dict,
            original_exception=e,
            request_data={"after": after, "limit": limit},
        )
        verbose_proxy_logger.error(
            "litellm.proxy.proxy_server.retrieve_batch(): Exception occured - {}".format(
                str(e)
            )
        )
        verbose_proxy_logger.debug(traceback.format_exc())
        if isinstance(e, HTTPException):
            raise ProxyException(
                message=getattr(e, "message", str(e.detail)),
                type=getattr(e, "type", "None"),
                param=getattr(e, "param", "None"),
                code=getattr(e, "status_code", status.HTTP_400_BAD_REQUEST),
            )
        else:
            traceback.format_exc()
            error_msg = f"{str(e)}"
            raise ProxyException(
                message=getattr(e, "message", error_msg),
                type=getattr(e, "type", "None"),
                param=getattr(e, "param", "None"),
                code=getattr(e, "status_code", 500),
            )


######################################################################

#            END OF  /v1/batches Endpoints Implementation

######################################################################


@router.post(
    "/v1/moderations",
    dependencies=[Depends(user_api_key_auth)],
    response_class=ORJSONResponse,
    tags=["moderations"],
)
@router.post(
    "/moderations",
    dependencies=[Depends(user_api_key_auth)],
    response_class=ORJSONResponse,
    tags=["moderations"],
)
async def moderations(
    request: Request,
    fastapi_response: Response,
    user_api_key_dict: UserAPIKeyAuth = Depends(user_api_key_auth),
):
    """
    The moderations endpoint is a tool you can use to check whether content complies with an LLM Providers policies.

    Quick Start
    ```
    curl --location 'http://0.0.0.0:4000/moderations' \
    --header 'Content-Type: application/json' \
    --header 'Authorization: Bearer sk-1234' \
    --data '{"input": "Sample text goes here", "model": "text-moderation-stable"}'
    ```
    """
    global proxy_logging_obj
    data: Dict = {}
    try:
        # Use orjson to parse JSON data, orjson speeds up requests significantly
        body = await request.body()
        data = orjson.loads(body)

        # Include original request and headers in the data
        data = await add_litellm_data_to_request(
            data=data,
            request=request,
            general_settings=general_settings,
            user_api_key_dict=user_api_key_dict,
            version=version,
            proxy_config=proxy_config,
        )

        data["model"] = (
            general_settings.get("moderation_model", None)  # server default
            or user_model  # model name passed via cli args
            or data.get("model")  # default passed in http request
        )
        if user_model:
            data["model"] = user_model

        ### CALL HOOKS ### - modify incoming data / reject request before calling the model
        data = await proxy_logging_obj.pre_call_hook(
            user_api_key_dict=user_api_key_dict, data=data, call_type="moderation"
        )

        time.time()

        ## ROUTE TO CORRECT ENDPOINT ##
        llm_call = await route_request(
            data=data,
            route_type="amoderation",
            llm_router=llm_router,
            user_model=user_model,
        )
        response = await llm_call

        ### ALERTING ###
        asyncio.create_task(
            proxy_logging_obj.update_request_status(
                litellm_call_id=data.get("litellm_call_id", ""), status="success"
            )
        )

        ### RESPONSE HEADERS ###
        hidden_params = getattr(response, "_hidden_params", {}) or {}
        model_id = hidden_params.get("model_id", None) or ""
        cache_key = hidden_params.get("cache_key", None) or ""
        api_base = hidden_params.get("api_base", None) or ""

        fastapi_response.headers.update(
            get_custom_headers(
                user_api_key_dict=user_api_key_dict,
                model_id=model_id,
                cache_key=cache_key,
                api_base=api_base,
                version=version,
                model_region=getattr(user_api_key_dict, "allowed_model_region", ""),
                request_data=data,
            )
        )

        return response
    except Exception as e:
        await proxy_logging_obj.post_call_failure_hook(
            user_api_key_dict=user_api_key_dict, original_exception=e, request_data=data
        )
        verbose_proxy_logger.exception(
            "litellm.proxy.proxy_server.moderations(): Exception occured - {}".format(
                str(e)
            )
        )
        if isinstance(e, HTTPException):
            raise ProxyException(
                message=getattr(e, "message", str(e)),
                type=getattr(e, "type", "None"),
                param=getattr(e, "param", "None"),
                code=getattr(e, "status_code", status.HTTP_400_BAD_REQUEST),
            )
        else:
            error_msg = f"{str(e)}"
            raise ProxyException(
                message=getattr(e, "message", error_msg),
                type=getattr(e, "type", "None"),
                param=getattr(e, "param", "None"),
                code=getattr(e, "status_code", 500),
            )


#### ANTHROPIC ENDPOINTS ####


@router.post(
    "/v1/messages",
    tags=["[beta] Anthropic `/v1/messages`"],
    dependencies=[Depends(user_api_key_auth)],
    response_model=AnthropicResponse,
)
async def anthropic_response(  # noqa: PLR0915
    anthropic_data: AnthropicMessagesRequest,
    fastapi_response: Response,
    request: Request,
    user_api_key_dict: UserAPIKeyAuth = Depends(user_api_key_auth),
):
    from litellm import adapter_completion
    from litellm.adapters.anthropic_adapter import anthropic_adapter

    litellm.adapters = [{"id": "anthropic", "adapter": anthropic_adapter}]

    global user_temperature, user_request_timeout, user_max_tokens, user_api_base
    body = await request.body()
    body_str = body.decode()
    try:
        request_data: dict = ast.literal_eval(body_str)
    except Exception:
        request_data = json.loads(body_str)
    data: dict = {**request_data, "adapter_id": "anthropic"}
    try:
        data["model"] = (
            general_settings.get("completion_model", None)  # server default
            or user_model  # model name passed via cli args
            or data["model"]  # default passed in http request
        )
        if user_model:
            data["model"] = user_model

        data = await add_litellm_data_to_request(
            data=data,  # type: ignore
            request=request,
            general_settings=general_settings,
            user_api_key_dict=user_api_key_dict,
            version=version,
            proxy_config=proxy_config,
        )

        # override with user settings, these are params passed via cli
        if user_temperature:
            data["temperature"] = user_temperature
        if user_request_timeout:
            data["request_timeout"] = user_request_timeout
        if user_max_tokens:
            data["max_tokens"] = user_max_tokens
        if user_api_base:
            data["api_base"] = user_api_base

        ### MODEL ALIAS MAPPING ###
        # check if model name in model alias map
        # get the actual model name
        if data["model"] in litellm.model_alias_map:
            data["model"] = litellm.model_alias_map[data["model"]]

        ### CALL HOOKS ### - modify incoming data before calling the model
        data = await proxy_logging_obj.pre_call_hook(  # type: ignore
            user_api_key_dict=user_api_key_dict, data=data, call_type="text_completion"
        )

        ### ROUTE THE REQUESTs ###
        router_model_names = llm_router.model_names if llm_router is not None else []
        # skip router if user passed their key
        if "api_key" in data:
            llm_response = asyncio.create_task(litellm.aadapter_completion(**data))
        elif (
            llm_router is not None and data["model"] in router_model_names
        ):  # model in router model list
            llm_response = asyncio.create_task(llm_router.aadapter_completion(**data))
        elif (
            llm_router is not None
            and llm_router.model_group_alias is not None
            and data["model"] in llm_router.model_group_alias
        ):  # model set in model_group_alias
            llm_response = asyncio.create_task(llm_router.aadapter_completion(**data))
        elif (
            llm_router is not None and data["model"] in llm_router.deployment_names
        ):  # model in router deployments, calling a specific deployment on the router
            llm_response = asyncio.create_task(
                llm_router.aadapter_completion(**data, specific_deployment=True)
            )
        elif (
            llm_router is not None and data["model"] in llm_router.get_model_ids()
        ):  # model in router model list
            llm_response = asyncio.create_task(llm_router.aadapter_completion(**data))
        elif (
            llm_router is not None
            and data["model"] not in router_model_names
            and (
                llm_router.default_deployment is not None
                or len(llm_router.pattern_router.patterns) > 0
            )
        ):  # model in router deployments, calling a specific deployment on the router
            llm_response = asyncio.create_task(llm_router.aadapter_completion(**data))
        elif user_model is not None:  # `litellm --model <your-model-name>`
            llm_response = asyncio.create_task(litellm.aadapter_completion(**data))
        else:
            raise HTTPException(
                status_code=status.HTTP_400_BAD_REQUEST,
                detail={
                    "error": "completion: Invalid model name passed in model="
                    + data.get("model", "")
                },
            )

        # Await the llm_response task
        response = await llm_response

        hidden_params = getattr(response, "_hidden_params", {}) or {}
        model_id = hidden_params.get("model_id", None) or ""
        cache_key = hidden_params.get("cache_key", None) or ""
        api_base = hidden_params.get("api_base", None) or ""
        response_cost = hidden_params.get("response_cost", None) or ""

        ### ALERTING ###
        asyncio.create_task(
            proxy_logging_obj.update_request_status(
                litellm_call_id=data.get("litellm_call_id", ""), status="success"
            )
        )

        verbose_proxy_logger.debug("final response: %s", response)

        fastapi_response.headers.update(
            get_custom_headers(
                user_api_key_dict=user_api_key_dict,
                model_id=model_id,
                cache_key=cache_key,
                api_base=api_base,
                version=version,
                response_cost=response_cost,
                request_data=data,
            )
        )

        if (
            "stream" in data and data["stream"] is True
        ):  # use generate_responses to stream responses
            selected_data_generator = async_data_generator_anthropic(
                response=response,
                user_api_key_dict=user_api_key_dict,
                request_data=data,
            )
            return StreamingResponse(
                selected_data_generator,
                media_type="text/event-stream",
            )

        verbose_proxy_logger.info("\nResponse from Litellm:\n{}".format(response))
        return response
    except RejectedRequestError as e:
        _data = e.request_data
        await proxy_logging_obj.post_call_failure_hook(
            user_api_key_dict=user_api_key_dict,
            original_exception=e,
            request_data=_data,
        )
        if _data.get("stream", None) is not None and _data["stream"] is True:
            _chat_response = litellm.ModelResponse()
            _usage = litellm.Usage(
                prompt_tokens=0,
                completion_tokens=0,
                total_tokens=0,
            )
            _chat_response.usage = _usage  # type: ignore
            _chat_response.choices[0].message.content = e.message  # type: ignore
            _iterator = litellm.utils.ModelResponseIterator(
                model_response=_chat_response, convert_to_delta=True
            )
            _streaming_response = litellm.TextCompletionStreamWrapper(
                completion_stream=_iterator,
                model=_data.get("model", ""),
            )

            selected_data_generator = select_data_generator(
                response=_streaming_response,
                user_api_key_dict=user_api_key_dict,
                request_data=data,
            )

            return StreamingResponse(
                selected_data_generator,
                media_type="text/event-stream",
                headers={},
            )
        else:
            _response = litellm.TextCompletionResponse()
            _response.choices[0].text = e.message
            return _response
    except Exception as e:
        await proxy_logging_obj.post_call_failure_hook(
            user_api_key_dict=user_api_key_dict, original_exception=e, request_data=data
        )
        verbose_proxy_logger.exception(
            "litellm.proxy.proxy_server.anthropic_response(): Exception occured - {}".format(
                str(e)
            )
        )
        error_msg = f"{str(e)}"
        raise ProxyException(
            message=getattr(e, "message", error_msg),
            type=getattr(e, "type", "None"),
            param=getattr(e, "param", "None"),
            code=getattr(e, "status_code", 500),
        )


#### DEV UTILS ####

# @router.get(
#     "/utils/available_routes",
#     tags=["llm utils"],
#     dependencies=[Depends(user_api_key_auth)],
# )
# async def get_available_routes(user_api_key_dict: UserAPIKeyAuth = Depends(user_api_key_auth)):


@router.post(
    "/utils/token_counter",
    tags=["llm utils"],
    dependencies=[Depends(user_api_key_auth)],
    response_model=TokenCountResponse,
)
async def token_counter(request: TokenCountRequest):
    """ """
    from litellm import token_counter

    global llm_router

    prompt = request.prompt
    messages = request.messages
    if prompt is None and messages is None:
        raise HTTPException(
            status_code=400, detail="prompt or messages must be provided"
        )

    deployment = None
    litellm_model_name = None
    if llm_router is not None:
        # get 1 deployment corresponding to the model
        for _model in llm_router.model_list:
            if _model["model_name"] == request.model:
                deployment = _model
                break
    if deployment is not None:
        litellm_model_name = deployment.get("litellm_params", {}).get("model")
        # remove the custom_llm_provider_prefix in the litellm_model_name
        if "/" in litellm_model_name:
            litellm_model_name = litellm_model_name.split("/", 1)[1]

    model_to_use = (
        litellm_model_name or request.model
    )  # use litellm model name, if it's not avalable then fallback to request.model
    _tokenizer_used = litellm.utils._select_tokenizer(model=model_to_use)
    tokenizer_used = str(_tokenizer_used["type"])
    total_tokens = token_counter(
        model=model_to_use,
        text=prompt,
        messages=messages,
    )
    return TokenCountResponse(
        total_tokens=total_tokens,
        request_model=request.model,
        model_used=model_to_use,
        tokenizer_type=tokenizer_used,
    )


@router.get(
    "/utils/supported_openai_params",
    tags=["llm utils"],
    dependencies=[Depends(user_api_key_auth)],
)
async def supported_openai_params(model: str):
    """
    Returns supported openai params for a given litellm model name 

    e.g. `gpt-4` vs `gpt-3.5-turbo` 

    Example curl: 
    ```
    curl -X GET --location 'http://localhost:4000/utils/supported_openai_params?model=gpt-3.5-turbo-16k' \
        --header 'Authorization: Bearer sk-1234'
    ```
    """
    try:
        model, custom_llm_provider, _, _ = litellm.get_llm_provider(model=model)
        return {
            "supported_openai_params": litellm.get_supported_openai_params(
                model=model, custom_llm_provider=custom_llm_provider
            )
        }
    except Exception:
        raise HTTPException(
            status_code=400, detail={"error": "Could not map model={}".format(model)}
        )


#### END-USER MANAGEMENT ####


@router.post(
    "/end_user/block",
    tags=["Customer Management"],
    dependencies=[Depends(user_api_key_auth)],
    include_in_schema=False,
)
@router.post(
    "/customer/block",
    tags=["Customer Management"],
    dependencies=[Depends(user_api_key_auth)],
)
async def block_user(data: BlockUsers):
    """
    [BETA] Reject calls with this end-user id

        (any /chat/completion call with this user={end-user-id} param, will be rejected.)

        ```
        curl -X POST "http://0.0.0.0:8000/user/block"
        -H "Authorization: Bearer sk-1234"
        -D '{
        "user_ids": [<user_id>, ...]
        }'
        ```
    """
    try:
        records = []
        if prisma_client is not None:
            for id in data.user_ids:
                record = await prisma_client.db.litellm_endusertable.upsert(
                    where={"user_id": id},  # type: ignore
                    data={
                        "create": {"user_id": id, "blocked": True},  # type: ignore
                        "update": {"blocked": True},
                    },
                )
                records.append(record)
        else:
            raise HTTPException(
                status_code=500,
                detail={"error": "Postgres DB Not connected"},
            )

        return {"blocked_users": records}
    except Exception as e:
        verbose_proxy_logger.error(f"An error occurred - {str(e)}")
        raise HTTPException(status_code=500, detail={"error": str(e)})


@router.post(
    "/end_user/unblock",
    tags=["Customer Management"],
    dependencies=[Depends(user_api_key_auth)],
    include_in_schema=False,
)
@router.post(
    "/customer/unblock",
    tags=["Customer Management"],
    dependencies=[Depends(user_api_key_auth)],
)
async def unblock_user(data: BlockUsers):
    """
    [BETA] Unblock calls with this user id

    Example
    ```
    curl -X POST "http://0.0.0.0:8000/user/unblock"
    -H "Authorization: Bearer sk-1234"
    -D '{
    "user_ids": [<user_id>, ...]
    }'
    ```
    """
    from enterprise.enterprise_hooks.blocked_user_list import (
        _ENTERPRISE_BlockedUserList,
    )

    if (
        not any(isinstance(x, _ENTERPRISE_BlockedUserList) for x in litellm.callbacks)
        or litellm.blocked_user_list is None
    ):
        raise HTTPException(
            status_code=400,
            detail={
                "error": "Blocked user check was never set. This call has no effect."
            },
        )

    if isinstance(litellm.blocked_user_list, list):
        for id in data.user_ids:
            litellm.blocked_user_list.remove(id)
    else:
        raise HTTPException(
            status_code=500,
            detail={
                "error": "`blocked_user_list` must be set as a list. Filepaths can't be updated."
            },
        )

    return {"blocked_users": litellm.blocked_user_list}


@router.post(
    "/end_user/new",
    tags=["Customer Management"],
    include_in_schema=False,
    dependencies=[Depends(user_api_key_auth)],
)
@router.post(
    "/customer/new",
    tags=["Customer Management"],
    dependencies=[Depends(user_api_key_auth)],
)
async def new_end_user(
    data: NewCustomerRequest,
    user_api_key_dict: UserAPIKeyAuth = Depends(user_api_key_auth),
):
    """
    Allow creating a new Customer 


    Parameters:
    - user_id: str - The unique identifier for the user.
    - alias: Optional[str] - A human-friendly alias for the user.
    - blocked: bool - Flag to allow or disallow requests for this end-user. Default is False.
    - max_budget: Optional[float] - The maximum budget allocated to the user. Either 'max_budget' or 'budget_id' should be provided, not both.
    - budget_id: Optional[str] - The identifier for an existing budget allocated to the user. Either 'max_budget' or 'budget_id' should be provided, not both.
    - allowed_model_region: Optional[Union[Literal["eu"], Literal["us"]]] - Require all user requests to use models in this specific region.
    - default_model: Optional[str] - If no equivalent model in the allowed region, default all requests to this model.
    - metadata: Optional[dict] = Metadata for customer, store information for customer. Example metadata = {"data_training_opt_out": True}
    
    
    - Allow specifying allowed regions 
    - Allow specifying default model

    Example curl:
    ```
    curl --location 'http://0.0.0.0:4000/customer/new' \
        --header 'Authorization: Bearer sk-1234' \
        --header 'Content-Type: application/json' \
        --data '{
            "user_id" : "ishaan-jaff-3",
            "allowed_region": "eu",
            "budget_id": "free_tier",
            "default_model": "azure/gpt-3.5-turbo-eu" <- all calls from this user, use this model? 
        }'

        # return end-user object
    ```

    NOTE: This used to be called `/end_user/new`, we will still be maintaining compatibility for /end_user/XXX for these endpoints
    """
    global prisma_client, llm_router
    """
    Validation:
        - check if default model exists 
        - create budget object if not already created
    
    - Add user to end user table 

    Return 
    - end-user object
    - currently allowed models 
    """
    if prisma_client is None:
        raise HTTPException(
            status_code=500,
            detail={"error": CommonProxyErrors.db_not_connected_error.value},
        )
    try:

        ## VALIDATION ##
        if data.default_model is not None:
            if llm_router is None:
                raise HTTPException(
                    status_code=422,
                    detail={"error": CommonProxyErrors.no_llm_router.value},
                )
            elif data.default_model not in llm_router.get_model_names():
                raise HTTPException(
                    status_code=422,
                    detail={
                        "error": "Default Model not on proxy. Configure via `/model/new` or config.yaml. Default_model={}, proxy_model_names={}".format(
                            data.default_model, set(llm_router.get_model_names())
                        )
                    },
                )

        new_end_user_obj: Dict = {}

        ## CREATE BUDGET ## if set
        if data.max_budget is not None:
            budget_record = await prisma_client.db.litellm_budgettable.create(
                data={
                    "max_budget": data.max_budget,
                    "created_by": user_api_key_dict.user_id or litellm_proxy_admin_name,  # type: ignore
                    "updated_by": user_api_key_dict.user_id or litellm_proxy_admin_name,
                }
            )

            new_end_user_obj["budget_id"] = budget_record.budget_id
        elif data.budget_id is not None:
            new_end_user_obj["budget_id"] = data.budget_id

        _user_data = data.dict(exclude_none=True)

        for k, v in _user_data.items():
            if k != "max_budget" and k != "budget_id":
                new_end_user_obj[k] = v

        ## WRITE TO DB ##
        end_user_record = await prisma_client.db.litellm_endusertable.create(
            data=new_end_user_obj  # type: ignore
        )

        return end_user_record
    except Exception as e:
        if "Unique constraint failed on the fields: (`user_id`)" in str(e):
            raise ProxyException(
                message=f"Customer already exists, passed user_id={data.user_id}. Please pass a new user_id.",
                type="bad_request",
                code=400,
                param="user_id",
            )

        if isinstance(e, HTTPException):
            raise ProxyException(
                message=getattr(e, "detail", f"Internal Server Error({str(e)})"),
                type="internal_error",
                param=getattr(e, "param", "None"),
                code=getattr(e, "status_code", status.HTTP_500_INTERNAL_SERVER_ERROR),
            )
        elif isinstance(e, ProxyException):
            raise e
        raise ProxyException(
            message="Internal Server Error, " + str(e),
            type="internal_error",
            param=getattr(e, "param", "None"),
            code=status.HTTP_500_INTERNAL_SERVER_ERROR,
        )


@router.get(
    "/customer/info",
    tags=["Customer Management"],
    dependencies=[Depends(user_api_key_auth)],
    response_model=LiteLLM_EndUserTable,
)
@router.get(
    "/end_user/info",
    tags=["Customer Management"],
    include_in_schema=False,
    dependencies=[Depends(user_api_key_auth)],
)
async def end_user_info(
    end_user_id: str = fastapi.Query(
        description="End User ID in the request parameters"
    ),
):
    global prisma_client

    if prisma_client is None:
        raise HTTPException(
            status_code=500,
            detail={"error": CommonProxyErrors.db_not_connected_error.value},
        )

    user_info = await prisma_client.db.litellm_endusertable.find_first(
        where={"user_id": end_user_id}, include={"litellm_budget_table": True}
    )

    if user_info is None:
        raise HTTPException(
            status_code=400,
            detail={"error": "End User Id={} does not exist in db".format(end_user_id)},
        )
    return user_info.model_dump(exclude_none=True)


@router.post(
    "/customer/update",
    tags=["Customer Management"],
    dependencies=[Depends(user_api_key_auth)],
)
@router.post(
    "/end_user/update",
    tags=["Customer Management"],
    include_in_schema=False,
    dependencies=[Depends(user_api_key_auth)],
)
async def update_end_user(
    data: UpdateCustomerRequest,
    user_api_key_dict: UserAPIKeyAuth = Depends(user_api_key_auth),
):
    """
    Example curl 

    ```
    curl --location 'http://0.0.0.0:4000/customer/update' \
    --header 'Authorization: Bearer sk-1234' \
    --header 'Content-Type: application/json' \
    --data '{
        "user_id": "test-litellm-user-4",
        "budget_id": "paid_tier"
    }'

    See below for all params 
    ```
    """

    global prisma_client
    try:
        data_json: dict = data.json()
        # get the row from db
        if prisma_client is None:
            raise Exception("Not connected to DB!")

        # get non default values for key
        non_default_values = {}
        for k, v in data_json.items():
            if v is not None and v not in (
                [],
                {},
                0,
            ):  # models default to [], spend defaults to 0, we should not reset these values
                non_default_values[k] = v

        ## ADD USER, IF NEW ##
        verbose_proxy_logger.debug("/customer/update: Received data = %s", data)
        if data.user_id is not None and len(data.user_id) > 0:
            non_default_values["user_id"] = data.user_id  # type: ignore
            verbose_proxy_logger.debug("In update customer, user_id condition block.")
            response = await prisma_client.db.litellm_endusertable.update(
                where={"user_id": data.user_id}, data=non_default_values  # type: ignore
            )
            if response is None:
                raise ValueError(
                    f"Failed updating customer data. User ID does not exist passed user_id={data.user_id}"
                )
            verbose_proxy_logger.debug(
                f"received response from updating prisma client. response={response}"
            )
            return response
        else:
            raise ValueError(f"user_id is required, passed user_id = {data.user_id}")

        # update based on remaining passed in values
    except Exception as e:
        verbose_proxy_logger.error(
            "litellm.proxy.proxy_server.update_end_user(): Exception occured - {}".format(
                str(e)
            )
        )
        verbose_proxy_logger.debug(traceback.format_exc())
        if isinstance(e, HTTPException):
            raise ProxyException(
                message=getattr(e, "detail", f"Internal Server Error({str(e)})"),
                type="internal_error",
                param=getattr(e, "param", "None"),
                code=getattr(e, "status_code", status.HTTP_500_INTERNAL_SERVER_ERROR),
            )
        elif isinstance(e, ProxyException):
            raise e
        raise ProxyException(
            message="Internal Server Error, " + str(e),
            type="internal_error",
            param=getattr(e, "param", "None"),
            code=status.HTTP_500_INTERNAL_SERVER_ERROR,
        )
    pass


@router.post(
    "/customer/delete",
    tags=["Customer Management"],
    dependencies=[Depends(user_api_key_auth)],
)
@router.post(
    "/end_user/delete",
    tags=["Customer Management"],
    include_in_schema=False,
    dependencies=[Depends(user_api_key_auth)],
)
async def delete_end_user(
    data: DeleteCustomerRequest,
    user_api_key_dict: UserAPIKeyAuth = Depends(user_api_key_auth),
):
    """
    Example curl 

    ```
    curl --location 'http://0.0.0.0:4000/customer/delete' \
        --header 'Authorization: Bearer sk-1234' \
        --header 'Content-Type: application/json' \
        --data '{
            "user_ids" :["ishaan-jaff-5"]
    }'

    See below for all params 
    ```
    """
    global prisma_client

    try:
        if prisma_client is None:
            raise Exception("Not connected to DB!")

        verbose_proxy_logger.debug("/customer/delete: Received data = %s", data)
        if (
            data.user_ids is not None
            and isinstance(data.user_ids, list)
            and len(data.user_ids) > 0
        ):
            response = await prisma_client.db.litellm_endusertable.delete_many(
                where={"user_id": {"in": data.user_ids}}
            )
            if response is None:
                raise ValueError(
                    f"Failed deleting customer data. User ID does not exist passed user_id={data.user_ids}"
                )
            if response != len(data.user_ids):
                raise ValueError(
                    f"Failed deleting all customer data. User ID does not exist passed user_id={data.user_ids}. Deleted {response} customers, passed {len(data.user_ids)} customers"
                )
            verbose_proxy_logger.debug(
                f"received response from updating prisma client. response={response}"
            )
            return {
                "deleted_customers": response,
                "message": "Successfully deleted customers with ids: "
                + str(data.user_ids),
            }
        else:
            raise ValueError(f"user_id is required, passed user_id = {data.user_ids}")

        # update based on remaining passed in values
    except Exception as e:
        verbose_proxy_logger.error(
            "litellm.proxy.proxy_server.delete_end_user(): Exception occured - {}".format(
                str(e)
            )
        )
        verbose_proxy_logger.debug(traceback.format_exc())
        if isinstance(e, HTTPException):
            raise ProxyException(
                message=getattr(e, "detail", f"Internal Server Error({str(e)})"),
                type="internal_error",
                param=getattr(e, "param", "None"),
                code=getattr(e, "status_code", status.HTTP_500_INTERNAL_SERVER_ERROR),
            )
        elif isinstance(e, ProxyException):
            raise e
        raise ProxyException(
            message="Internal Server Error, " + str(e),
            type="internal_error",
            param=getattr(e, "param", "None"),
            code=status.HTTP_500_INTERNAL_SERVER_ERROR,
        )
    pass


@router.get(
    "/customer/list",
    tags=["Customer Management"],
    dependencies=[Depends(user_api_key_auth)],
    response_model=List[LiteLLM_EndUserTable],
)
@router.get(
    "/end_user/list",
    tags=["Customer Management"],
    include_in_schema=False,
    dependencies=[Depends(user_api_key_auth)],
)
async def list_end_user(
    http_request: Request,
    user_api_key_dict: UserAPIKeyAuth = Depends(user_api_key_auth),
):
    """
    [Admin-only] List all available customers

    ```
    curl --location --request GET 'http://0.0.0.0:4000/customer/list' \
        --header 'Authorization: Bearer sk-1234'
    ```
    """
    from litellm.proxy.proxy_server import (
        create_audit_log_for_update,
        litellm_proxy_admin_name,
        prisma_client,
    )

    if (
        user_api_key_dict.user_role != LitellmUserRoles.PROXY_ADMIN
        and user_api_key_dict.user_role != LitellmUserRoles.PROXY_ADMIN_VIEW_ONLY
    ):
        raise HTTPException(
            status_code=401,
            detail={
                "error": "Admin-only endpoint. Your user role={}".format(
                    user_api_key_dict.user_role
                )
            },
        )

    if prisma_client is None:
        raise HTTPException(
            status_code=400,
            detail={"error": CommonProxyErrors.db_not_connected_error.value},
        )

    response = await prisma_client.db.litellm_endusertable.find_many(
        include={"litellm_budget_table": True}
    )

    returned_response: List[LiteLLM_EndUserTable] = []
    for item in response:
        returned_response.append(LiteLLM_EndUserTable(**item.model_dump()))
    return returned_response


async def create_audit_log_for_update(request_data: LiteLLM_AuditLogs):
    if premium_user is not True:
        return

    if litellm.store_audit_logs is not True:
        return
    if prisma_client is None:
        raise Exception("prisma_client is None, no DB connected")

    verbose_proxy_logger.debug("creating audit log for %s", request_data)

    if isinstance(request_data.updated_values, dict):
        request_data.updated_values = json.dumps(request_data.updated_values)

    if isinstance(request_data.before_value, dict):
        request_data.before_value = json.dumps(request_data.before_value)

    _request_data = request_data.dict(exclude_none=True)

    try:
        await prisma_client.db.litellm_auditlog.create(
            data={
                **_request_data,  # type: ignore
            }
        )
    except Exception as e:
        # [Non-Blocking Exception. Do not allow blocking LLM API call]
        verbose_proxy_logger.error(f"Failed Creating audit log {e}")

    return


#### BUDGET TABLE MANAGEMENT ####


@router.post(
    "/budget/new",
    tags=["budget management"],
    dependencies=[Depends(user_api_key_auth)],
)
async def new_budget(
    budget_obj: BudgetNew,
    user_api_key_dict: UserAPIKeyAuth = Depends(user_api_key_auth),
):
    """
    Create a new budget object. Can apply this to teams, orgs, end-users, keys.
    """
    global prisma_client

    if prisma_client is None:
        raise HTTPException(
            status_code=500,
            detail={"error": CommonProxyErrors.db_not_connected_error.value},
        )

    response = await prisma_client.db.litellm_budgettable.create(
        data={
            **budget_obj.model_dump(exclude_none=True),  # type: ignore
            "created_by": user_api_key_dict.user_id or litellm_proxy_admin_name,
            "updated_by": user_api_key_dict.user_id or litellm_proxy_admin_name,
        }  # type: ignore
    )

    return response


@router.post(
    "/budget/info",
    tags=["budget management"],
    dependencies=[Depends(user_api_key_auth)],
)
async def info_budget(data: BudgetRequest):
    """
    Get the budget id specific information
    """
    global prisma_client

    if prisma_client is None:
        raise HTTPException(status_code=500, detail={"error": "No db connected"})

    if len(data.budgets) == 0:
        raise HTTPException(
            status_code=400,
            detail={
                "error": f"Specify list of budget id's to query. Passed in={data.budgets}"
            },
        )
    response = await prisma_client.db.litellm_budgettable.find_many(
        where={"budget_id": {"in": data.budgets}},
    )

    return response


@router.get(
    "/budget/settings",
    tags=["budget management"],
    dependencies=[Depends(user_api_key_auth)],
)
async def budget_settings(
    budget_id: str,
    user_api_key_dict: UserAPIKeyAuth = Depends(user_api_key_auth),
):
    """
    Get list of configurable params + current value for a budget item + description of each field

    Used on Admin UI.
    """
    if prisma_client is None:
        raise HTTPException(
            status_code=400,
            detail={"error": CommonProxyErrors.db_not_connected_error.value},
        )

    if user_api_key_dict.user_role != LitellmUserRoles.PROXY_ADMIN:
        raise HTTPException(
            status_code=400,
            detail={
                "error": "{}, your role={}".format(
                    CommonProxyErrors.not_allowed_access.value,
                    user_api_key_dict.user_role,
                )
            },
        )

    ## get budget item from db
    db_budget_row = await prisma_client.db.litellm_budgettable.find_first(
        where={"budget_id": budget_id}
    )

    if db_budget_row is not None:
        db_budget_row_dict = db_budget_row.model_dump(exclude_none=True)
    else:
        db_budget_row_dict = {}

    allowed_args = {
        "max_parallel_requests": {"type": "Integer"},
        "tpm_limit": {"type": "Integer"},
        "rpm_limit": {"type": "Integer"},
        "budget_duration": {"type": "String"},
        "max_budget": {"type": "Float"},
        "soft_budget": {"type": "Float"},
    }

    return_val = []

    for field_name, field_info in BudgetNew.model_fields.items():
        if field_name in allowed_args:

            _stored_in_db = True

            _response_obj = ConfigList(
                field_name=field_name,
                field_type=allowed_args[field_name]["type"],
                field_description=field_info.description or "",
                field_value=db_budget_row_dict.get(field_name, None),
                stored_in_db=_stored_in_db,
                field_default_value=field_info.default,
            )
            return_val.append(_response_obj)

    return return_val


@router.get(
    "/budget/list",
    tags=["budget management"],
    dependencies=[Depends(user_api_key_auth)],
)
async def list_budget(
    user_api_key_dict: UserAPIKeyAuth = Depends(user_api_key_auth),
):
    """List all the created budgets in proxy db. Used on Admin UI."""
    if prisma_client is None:
        raise HTTPException(
            status_code=400,
            detail={"error": CommonProxyErrors.db_not_connected_error.value},
        )

    if user_api_key_dict.user_role != LitellmUserRoles.PROXY_ADMIN:
        raise HTTPException(
            status_code=400,
            detail={
                "error": "{}, your role={}".format(
                    CommonProxyErrors.not_allowed_access.value,
                    user_api_key_dict.user_role,
                )
            },
        )

    response = await prisma_client.db.litellm_budgettable.find_many()

    return response


@router.post(
    "/budget/delete",
    tags=["budget management"],
    dependencies=[Depends(user_api_key_auth)],
)
async def delete_budget(
    data: BudgetDeleteRequest,
    user_api_key_dict: UserAPIKeyAuth = Depends(user_api_key_auth),
):
    """Delete budget"""
    global prisma_client

    if prisma_client is None:
        raise HTTPException(
            status_code=500,
            detail={"error": CommonProxyErrors.db_not_connected_error.value},
        )

    if user_api_key_dict.user_role != LitellmUserRoles.PROXY_ADMIN:
        raise HTTPException(
            status_code=400,
            detail={
                "error": "{}, your role={}".format(
                    CommonProxyErrors.not_allowed_access.value,
                    user_api_key_dict.user_role,
                )
            },
        )

    response = await prisma_client.db.litellm_budgettable.delete(
        where={"budget_id": data.id}
    )

    return response


#### MODEL MANAGEMENT ####


#### [BETA] - This is a beta endpoint, format might change based on user feedback. - https://github.com/BerriAI/litellm/issues/964
@router.post(
    "/model/new",
    description="Allows adding new models to the model list in the config.yaml",
    tags=["model management"],
    dependencies=[Depends(user_api_key_auth)],
)
async def add_new_model(
    model_params: Deployment,
    user_api_key_dict: UserAPIKeyAuth = Depends(user_api_key_auth),
):
    global llm_router, llm_model_list, general_settings, user_config_file_path, proxy_config, prisma_client, master_key, store_model_in_db, proxy_logging_obj
    try:
        import base64

        global prisma_client

        if prisma_client is None:
            raise HTTPException(
                status_code=500,
                detail={
                    "error": "No DB Connected. Here's how to do it - https://docs.litellm.ai/docs/proxy/virtual_keys"
                },
            )

        model_response = None
        # update DB
        if store_model_in_db is True:
            """
            - store model_list in db
            - store keys separately
            """
            # encrypt litellm params #
            _litellm_params_dict = model_params.litellm_params.dict(exclude_none=True)
            _orignal_litellm_model_name = model_params.litellm_params.model
            for k, v in _litellm_params_dict.items():
                encrypted_value = encrypt_value_helper(value=v)
                model_params.litellm_params[k] = encrypted_value
            _data: dict = {
                "model_id": model_params.model_info.id,
                "model_name": model_params.model_name,
                "litellm_params": model_params.litellm_params.model_dump_json(exclude_none=True),  # type: ignore
                "model_info": model_params.model_info.model_dump_json(  # type: ignore
                    exclude_none=True
                ),
                "created_by": user_api_key_dict.user_id or litellm_proxy_admin_name,
                "updated_by": user_api_key_dict.user_id or litellm_proxy_admin_name,
            }
            if model_params.model_info.id is not None:
                _data["model_id"] = model_params.model_info.id
            model_response = await prisma_client.db.litellm_proxymodeltable.create(
                data=_data  # type: ignore
            )

            await proxy_config.add_deployment(
                prisma_client=prisma_client, proxy_logging_obj=proxy_logging_obj
            )
            try:
                # don't let failed slack alert block the /model/new response
                _alerting = general_settings.get("alerting", []) or []
                if "slack" in _alerting:
                    # send notification - new model added
                    await proxy_logging_obj.slack_alerting_instance.model_added_alert(
                        model_name=model_params.model_name,
                        litellm_model_name=_orignal_litellm_model_name,
                        passed_model_info=model_params.model_info,
                    )
            except Exception:
                pass

        else:
            raise HTTPException(
                status_code=500,
                detail={
                    "error": "Set `'STORE_MODEL_IN_DB='True'` in your env to enable this feature."
                },
            )

        return model_response

    except Exception as e:
        verbose_proxy_logger.error(
            "litellm.proxy.proxy_server.add_new_model(): Exception occured - {}".format(
                str(e)
            )
        )
        verbose_proxy_logger.debug(traceback.format_exc())
        if isinstance(e, HTTPException):
            raise ProxyException(
                message=getattr(e, "detail", f"Authentication Error({str(e)})"),
                type=ProxyErrorTypes.auth_error,
                param=getattr(e, "param", "None"),
                code=getattr(e, "status_code", status.HTTP_400_BAD_REQUEST),
            )
        elif isinstance(e, ProxyException):
            raise e
        raise ProxyException(
            message="Authentication Error, " + str(e),
            type=ProxyErrorTypes.auth_error,
            param=getattr(e, "param", "None"),
            code=status.HTTP_400_BAD_REQUEST,
        )


#### MODEL MANAGEMENT ####
@router.post(
    "/model/update",
    description="Edit existing model params",
    tags=["model management"],
    dependencies=[Depends(user_api_key_auth)],
)
async def update_model(
    model_params: updateDeployment,
    user_api_key_dict: UserAPIKeyAuth = Depends(user_api_key_auth),
):
    global llm_router, llm_model_list, general_settings, user_config_file_path, proxy_config, prisma_client, master_key, store_model_in_db, proxy_logging_obj
    try:
        import base64

        global prisma_client

        if prisma_client is None:
            raise HTTPException(
                status_code=500,
                detail={
                    "error": "No DB Connected. Here's how to do it - https://docs.litellm.ai/docs/proxy/virtual_keys"
                },
            )
        # update DB
        if store_model_in_db is True:
            _model_id = None
            _model_info = getattr(model_params, "model_info", None)
            if _model_info is None:
                raise Exception("model_info not provided")

            _model_id = _model_info.id
            if _model_id is None:
                raise Exception("model_info.id not provided")
            _existing_litellm_params = (
                await prisma_client.db.litellm_proxymodeltable.find_unique(
                    where={"model_id": _model_id}
                )
            )
            if _existing_litellm_params is None:
                if (
                    llm_router is not None
                    and llm_router.get_deployment(model_id=_model_id) is not None
                ):
                    raise HTTPException(
                        status_code=400,
                        detail={
                            "error": "Can't edit model. Model in config. Store model in db via `/model/new`. to edit."
                        },
                    )
                raise Exception("model not found")
            _existing_litellm_params_dict = dict(
                _existing_litellm_params.litellm_params
            )

            if model_params.litellm_params is None:
                raise Exception("litellm_params not provided")

            _new_litellm_params_dict = model_params.litellm_params.dict(
                exclude_none=True
            )

            ### ENCRYPT PARAMS ###
            for k, v in _new_litellm_params_dict.items():
                encrypted_value = encrypt_value_helper(value=v)
                model_params.litellm_params[k] = encrypted_value

            ### MERGE WITH EXISTING DATA ###
            merged_dictionary = {}
            _mp = model_params.litellm_params.dict()

            for key, value in _mp.items():
                if value is not None:
                    merged_dictionary[key] = value
                elif (
                    key in _existing_litellm_params_dict
                    and _existing_litellm_params_dict[key] is not None
                ):
                    merged_dictionary[key] = _existing_litellm_params_dict[key]
                else:
                    pass

            _data: dict = {
                "litellm_params": json.dumps(merged_dictionary),  # type: ignore
                "updated_by": user_api_key_dict.user_id or litellm_proxy_admin_name,
            }
            model_response = await prisma_client.db.litellm_proxymodeltable.update(
                where={"model_id": _model_id},
                data=_data,  # type: ignore
            )

            return model_response
    except Exception as e:
        verbose_proxy_logger.error(
            "litellm.proxy.proxy_server.update_model(): Exception occured - {}".format(
                str(e)
            )
        )
        verbose_proxy_logger.debug(traceback.format_exc())
        if isinstance(e, HTTPException):
            raise ProxyException(
                message=getattr(e, "detail", f"Authentication Error({str(e)})"),
                type=ProxyErrorTypes.auth_error,
                param=getattr(e, "param", "None"),
                code=getattr(e, "status_code", status.HTTP_400_BAD_REQUEST),
            )
        elif isinstance(e, ProxyException):
            raise e
        raise ProxyException(
            message="Authentication Error, " + str(e),
            type=ProxyErrorTypes.auth_error,
            param=getattr(e, "param", "None"),
            code=status.HTTP_400_BAD_REQUEST,
        )


@router.get(
    "/v2/model/info",
    description="v2 - returns all the models set on the config.yaml, shows 'user_access' = True if the user has access to the model. Provides more info about each model in /models, including config.yaml descriptions (except api key and api base)",
    tags=["model management"],
    dependencies=[Depends(user_api_key_auth)],
    include_in_schema=False,
)
async def model_info_v2(
    user_api_key_dict: UserAPIKeyAuth = Depends(user_api_key_auth),
    model: Optional[str] = fastapi.Query(
        None, description="Specify the model name (optional)"
    ),
    debug: Optional[bool] = False,
):
    """
    BETA ENDPOINT. Might change unexpectedly. Use `/v1/model/info` for now.
    """
    global llm_model_list, general_settings, user_config_file_path, proxy_config, llm_router

    if llm_model_list is None or not isinstance(llm_model_list, list):
        raise HTTPException(
            status_code=500,
            detail={
                "error": f"No model list passed, models={llm_model_list}. You can add a model through the config.yaml or on the LiteLLM Admin UI."
            },
        )

    # Load existing config
    await proxy_config.get_config()

    all_models = copy.deepcopy(llm_model_list)
    if user_model is not None:
        # if user does not use a config.yaml, https://github.com/BerriAI/litellm/issues/2061
        all_models += [user_model]

    # check all models user has access to in user_api_key_dict
    if len(user_api_key_dict.models) > 0:
        pass

    if model is not None:
        all_models = [m for m in all_models if m["model_name"] == model]

    # fill in model info based on config.yaml and litellm model_prices_and_context_window.json
    for _model in all_models:
        # provided model_info in config.yaml
        model_info = _model.get("model_info", {})
        if debug is True:
            _openai_client = "None"
            if llm_router is not None:
                _openai_client = (
                    llm_router._get_client(
                        deployment=_model, kwargs={}, client_type="async"
                    )
                    or "None"
                )
            else:
                _openai_client = "llm_router_is_None"
            openai_client = str(_openai_client)
            _model["openai_client"] = openai_client

        # read litellm model_prices_and_context_window.json to get the following:
        # input_cost_per_token, output_cost_per_token, max_tokens
        litellm_model_info = get_litellm_model_info(model=_model)

        # 2nd pass on the model, try seeing if we can find model in litellm model_cost map
        if litellm_model_info == {}:
            # use litellm_param model_name to get model_info
            litellm_params = _model.get("litellm_params", {})
            litellm_model = litellm_params.get("model", None)
            try:
                litellm_model_info = litellm.get_model_info(model=litellm_model)
            except Exception:
                litellm_model_info = {}
        # 3rd pass on the model, try seeing if we can find model but without the "/" in model cost map
        if litellm_model_info == {}:
            # use litellm_param model_name to get model_info
            litellm_params = _model.get("litellm_params", {})
            litellm_model = litellm_params.get("model", None)
            split_model = litellm_model.split("/")
            if len(split_model) > 0:
                litellm_model = split_model[-1]
            try:
                litellm_model_info = litellm.get_model_info(
                    model=litellm_model, custom_llm_provider=split_model[0]
                )
            except Exception:
                litellm_model_info = {}
        for k, v in litellm_model_info.items():
            if k not in model_info:
                model_info[k] = v
        _model["model_info"] = model_info
        # don't return the api key / vertex credentials
        # don't return the llm credentials
        _model["litellm_params"].pop("api_key", None)
        _model["litellm_params"].pop("vertex_credentials", None)
        _model["litellm_params"].pop("aws_access_key_id", None)
        _model["litellm_params"].pop("aws_secret_access_key", None)

    verbose_proxy_logger.debug("all_models: %s", all_models)
    return {"data": all_models}


@router.get(
    "/model/streaming_metrics",
    description="View time to first token for models in spend logs",
    tags=["model management"],
    include_in_schema=False,
    dependencies=[Depends(user_api_key_auth)],
)
async def model_streaming_metrics(
    user_api_key_dict: UserAPIKeyAuth = Depends(user_api_key_auth),
    _selected_model_group: Optional[str] = None,
    startTime: Optional[datetime] = None,
    endTime: Optional[datetime] = None,
):
    global prisma_client, llm_router
    if prisma_client is None:
        raise ProxyException(
            message=CommonProxyErrors.db_not_connected_error.value,
            type="internal_error",
            param="None",
            code=status.HTTP_500_INTERNAL_SERVER_ERROR,
        )

    startTime = startTime or datetime.now() - timedelta(days=7)  # show over past week
    endTime = endTime or datetime.now()

    is_same_day = startTime.date() == endTime.date()
    if is_same_day:
        sql_query = """
            SELECT
                api_base,
                model_group,
                model,
                "startTime",
                request_id,
                EXTRACT(epoch FROM ("completionStartTime" - "startTime")) AS time_to_first_token
            FROM
                "LiteLLM_SpendLogs"
            WHERE
                "model_group" = $1 AND "cache_hit" != 'True'
                AND "completionStartTime" IS NOT NULL
                AND "completionStartTime" != "endTime"
                AND DATE("startTime") = DATE($2::timestamp)
            GROUP BY
                api_base,
                model_group,
                model,
                request_id
            ORDER BY
                time_to_first_token DESC;
        """
    else:
        sql_query = """
            SELECT
                api_base,
                model_group,
                model,
                DATE_TRUNC('day', "startTime")::DATE AS day,
                AVG(EXTRACT(epoch FROM ("completionStartTime" - "startTime"))) AS time_to_first_token
            FROM
                "LiteLLM_SpendLogs"
            WHERE
                "startTime" BETWEEN $2::timestamp AND $3::timestamp
                AND "model_group" = $1 AND "cache_hit" != 'True'
                AND "completionStartTime" IS NOT NULL
                AND "completionStartTime" != "endTime"
            GROUP BY
                api_base,
                model_group,
                model,
                day
            ORDER BY
                time_to_first_token DESC;
        """

    _all_api_bases = set()
    db_response = await prisma_client.db.query_raw(
        sql_query, _selected_model_group, startTime, endTime
    )
    _daily_entries: dict = {}  # {"Jun 23": {"model1": 0.002, "model2": 0.003}}
    if db_response is not None:
        for model_data in db_response:
            _api_base = model_data["api_base"]
            _model = model_data["model"]
            time_to_first_token = model_data["time_to_first_token"]
            unique_key = ""
            if is_same_day:
                _request_id = model_data["request_id"]
                unique_key = _request_id
                if _request_id not in _daily_entries:
                    _daily_entries[_request_id] = {}
            else:
                _day = model_data["day"]
                unique_key = _day
                time_to_first_token = model_data["time_to_first_token"]
                if _day not in _daily_entries:
                    _daily_entries[_day] = {}
            _combined_model_name = str(_model)
            if "https://" in _api_base:
                _combined_model_name = str(_api_base)
            if "/openai/" in _combined_model_name:
                _combined_model_name = _combined_model_name.split("/openai/")[0]

            _all_api_bases.add(_combined_model_name)

            _daily_entries[unique_key][_combined_model_name] = time_to_first_token

        """
        each entry needs to be like this:
        {
            date: 'Jun 23',
            'gpt-4-https://api.openai.com/v1/': 0.002,
            'gpt-43-https://api.openai.com-12/v1/': 0.002,
        }
        """
        # convert daily entries to list of dicts

        response: List[dict] = []

        # sort daily entries by date
        _daily_entries = dict(sorted(_daily_entries.items(), key=lambda item: item[0]))
        for day in _daily_entries:
            entry = {"date": str(day)}
            for model_key, latency in _daily_entries[day].items():
                entry[model_key] = latency
            response.append(entry)

        return {
            "data": response,
            "all_api_bases": list(_all_api_bases),
        }


@router.get(
    "/model/metrics",
    description="View number of requests & avg latency per model on config.yaml",
    tags=["model management"],
    include_in_schema=False,
    dependencies=[Depends(user_api_key_auth)],
)
async def model_metrics(
    user_api_key_dict: UserAPIKeyAuth = Depends(user_api_key_auth),
    _selected_model_group: Optional[str] = "gpt-4-32k",
    startTime: Optional[datetime] = None,
    endTime: Optional[datetime] = None,
    api_key: Optional[str] = None,
    customer: Optional[str] = None,
):
    global prisma_client, llm_router
    if prisma_client is None:
        raise ProxyException(
            message="Prisma Client is not initialized",
            type="internal_error",
            param="None",
            code=status.HTTP_500_INTERNAL_SERVER_ERROR,
        )
    startTime = startTime or datetime.now() - timedelta(days=30)
    endTime = endTime or datetime.now()

    if api_key is None or api_key == "undefined":
        api_key = "null"

    if customer is None or customer == "undefined":
        customer = "null"

    sql_query = """
        SELECT
            api_base,
            model_group,
            model,
            DATE_TRUNC('day', "startTime")::DATE AS day,
            AVG(EXTRACT(epoch FROM ("endTime" - "startTime")) / NULLIF("completion_tokens", 0)) AS avg_latency_per_token
        FROM
            "LiteLLM_SpendLogs"
        WHERE
            "startTime" >= $2::timestamp AND "startTime" <= $3::timestamp
            AND "model_group" = $1 AND "cache_hit" != 'True'
            AND (
                CASE
                    WHEN $4 != 'null' THEN "api_key" = $4
                    ELSE TRUE
                END
            )
            AND (
                CASE
                    WHEN $5 != 'null' THEN "end_user" = $5
                    ELSE TRUE
                END
            )
        GROUP BY
            api_base,
            model_group,
            model,
            day
        HAVING
            SUM(completion_tokens) > 0
        ORDER BY
            avg_latency_per_token DESC;
    """
    _all_api_bases = set()
    db_response = await prisma_client.db.query_raw(
        sql_query, _selected_model_group, startTime, endTime, api_key, customer
    )
    _daily_entries: dict = {}  # {"Jun 23": {"model1": 0.002, "model2": 0.003}}

    if db_response is not None:
        for model_data in db_response:
            _api_base = model_data["api_base"]
            _model = model_data["model"]
            _day = model_data["day"]
            _avg_latency_per_token = model_data["avg_latency_per_token"]
            if _day not in _daily_entries:
                _daily_entries[_day] = {}
            _combined_model_name = str(_model)
            if "https://" in _api_base:
                _combined_model_name = str(_api_base)
            if "/openai/" in _combined_model_name:
                _combined_model_name = _combined_model_name.split("/openai/")[0]

            _all_api_bases.add(_combined_model_name)
            _daily_entries[_day][_combined_model_name] = _avg_latency_per_token

        """
        each entry needs to be like this:
        {
            date: 'Jun 23',
            'gpt-4-https://api.openai.com/v1/': 0.002,
            'gpt-43-https://api.openai.com-12/v1/': 0.002,
        }
        """
        # convert daily entries to list of dicts

        response: List[dict] = []

        # sort daily entries by date
        _daily_entries = dict(sorted(_daily_entries.items(), key=lambda item: item[0]))
        for day in _daily_entries:
            entry = {"date": str(day)}
            for model_key, latency in _daily_entries[day].items():
                entry[model_key] = latency
            response.append(entry)

        return {
            "data": response,
            "all_api_bases": list(_all_api_bases),
        }


@router.get(
    "/model/metrics/slow_responses",
    description="View number of hanging requests per model_group",
    tags=["model management"],
    include_in_schema=False,
    dependencies=[Depends(user_api_key_auth)],
)
async def model_metrics_slow_responses(
    user_api_key_dict: UserAPIKeyAuth = Depends(user_api_key_auth),
    _selected_model_group: Optional[str] = "gpt-4-32k",
    startTime: Optional[datetime] = None,
    endTime: Optional[datetime] = None,
    api_key: Optional[str] = None,
    customer: Optional[str] = None,
):
    global prisma_client, llm_router, proxy_logging_obj
    if prisma_client is None:
        raise ProxyException(
            message="Prisma Client is not initialized",
            type="internal_error",
            param="None",
            code=status.HTTP_500_INTERNAL_SERVER_ERROR,
        )
    if api_key is None or api_key == "undefined":
        api_key = "null"

    if customer is None or customer == "undefined":
        customer = "null"

    startTime = startTime or datetime.now() - timedelta(days=30)
    endTime = endTime or datetime.now()

    alerting_threshold = (
        proxy_logging_obj.slack_alerting_instance.alerting_threshold or 300
    )
    alerting_threshold = int(alerting_threshold)

    sql_query = """
SELECT
    api_base,
    COUNT(*) AS total_count,
    SUM(CASE
        WHEN ("endTime" - "startTime") >= (INTERVAL '1 SECOND' * CAST($1 AS INTEGER)) THEN 1
        ELSE 0
    END) AS slow_count
FROM
    "LiteLLM_SpendLogs"
WHERE
    "model_group" = $2
    AND "cache_hit" != 'True'
    AND "startTime" >= $3::timestamp
    AND "startTime" <= $4::timestamp
    AND (
        CASE
            WHEN $5 != 'null' THEN "api_key" = $5
            ELSE TRUE
        END
    )
    AND (
        CASE
            WHEN $6 != 'null' THEN "end_user" = $6
            ELSE TRUE
        END
    )
GROUP BY
    api_base
ORDER BY
    slow_count DESC;
    """

    db_response = await prisma_client.db.query_raw(
        sql_query,
        alerting_threshold,
        _selected_model_group,
        startTime,
        endTime,
        api_key,
        customer,
    )

    if db_response is not None:
        for row in db_response:
            _api_base = row.get("api_base") or ""
            if "/openai/" in _api_base:
                _api_base = _api_base.split("/openai/")[0]
            row["api_base"] = _api_base
    return db_response


@router.get(
    "/model/metrics/exceptions",
    description="View number of failed requests per model on config.yaml",
    tags=["model management"],
    include_in_schema=False,
    dependencies=[Depends(user_api_key_auth)],
)
async def model_metrics_exceptions(
    user_api_key_dict: UserAPIKeyAuth = Depends(user_api_key_auth),
    _selected_model_group: Optional[str] = None,
    startTime: Optional[datetime] = None,
    endTime: Optional[datetime] = None,
    api_key: Optional[str] = None,
    customer: Optional[str] = None,
):
    global prisma_client, llm_router
    if prisma_client is None:
        raise ProxyException(
            message="Prisma Client is not initialized",
            type="internal_error",
            param="None",
            code=status.HTTP_500_INTERNAL_SERVER_ERROR,
        )

    startTime = startTime or datetime.now() - timedelta(days=30)
    endTime = endTime or datetime.now()

    if api_key is None or api_key == "undefined":
        api_key = "null"

    """
    """
    sql_query = """
        WITH cte AS (
            SELECT 
                CASE WHEN api_base = '' THEN litellm_model_name ELSE CONCAT(litellm_model_name, '-', api_base) END AS combined_model_api_base,
                exception_type,
                COUNT(*) AS num_rate_limit_exceptions
            FROM "LiteLLM_ErrorLogs"
            WHERE 
                "startTime" >= $1::timestamp 
                AND "endTime" <= $2::timestamp 
                AND model_group = $3
            GROUP BY combined_model_api_base, exception_type
        )
        SELECT 
            combined_model_api_base,
            COUNT(*) AS total_exceptions,
            json_object_agg(exception_type, num_rate_limit_exceptions) AS exception_counts
        FROM cte
        GROUP BY combined_model_api_base
        ORDER BY total_exceptions DESC
        LIMIT 200;
    """
    db_response = await prisma_client.db.query_raw(
        sql_query, startTime, endTime, _selected_model_group, api_key
    )
    response: List[dict] = []
    exception_types = set()

    """
    Return Data
    {
        "combined_model_api_base": "gpt-3.5-turbo-https://api.openai.com/v1/,
        "total_exceptions": 5,
        "BadRequestException": 5,
        "TimeoutException": 2
    }
    """

    if db_response is not None:
        # loop through all models
        for model_data in db_response:
            model = model_data.get("combined_model_api_base", "")
            total_exceptions = model_data.get("total_exceptions", 0)
            exception_counts = model_data.get("exception_counts", {})
            curr_row = {
                "model": model,
                "total_exceptions": total_exceptions,
            }
            curr_row.update(exception_counts)
            response.append(curr_row)
            for k, v in exception_counts.items():
                exception_types.add(k)

    return {"data": response, "exception_types": list(exception_types)}


@router.get(
    "/model/info",
    tags=["model management"],
    dependencies=[Depends(user_api_key_auth)],
)
@router.get(
    "/v1/model/info",
    tags=["model management"],
    dependencies=[Depends(user_api_key_auth)],
)
async def model_info_v1(  # noqa: PLR0915
    user_api_key_dict: UserAPIKeyAuth = Depends(user_api_key_auth),
    litellm_model_id: Optional[str] = None,
):
    """
    Provides more info about each model in /models, including config.yaml descriptions (except api key and api base)

    Parameters:
        litellm_model_id: Optional[str] = None (this is the value of `x-litellm-model-id` returned in response headers)

        - When litellm_model_id is passed, it will return the info for that specific model
        - When litellm_model_id is not passed, it will return the info for all models

    Returns:
        Returns a dictionary containing information about each model.

    Example Response:
    ```json
    {
        "data": [
                    {
                        "model_name": "fake-openai-endpoint",
                        "litellm_params": {
                            "api_base": "https://exampleopenaiendpoint-production.up.railway.app/",
                            "model": "openai/fake"
                        },
                        "model_info": {
                            "id": "112f74fab24a7a5245d2ced3536dd8f5f9192c57ee6e332af0f0512e08bed5af",
                            "db_model": false
                        }
                    }
                ]
    }

    ```
    """
    global llm_model_list, general_settings, user_config_file_path, proxy_config, llm_router, user_model

    if user_model is not None:
        # user is trying to get specific model from litellm router
        try:
            model_info: Dict = cast(Dict, litellm.get_model_info(model=user_model))
        except Exception:
            model_info = {}
        _deployment_info = Deployment(
            model_name="*",
            litellm_params=LiteLLM_Params(
                model=user_model,
            ),
            model_info=model_info,
        )
        _deployment_info_dict = _deployment_info.model_dump()
        _deployment_info_dict = remove_sensitive_info_from_deployment(
            deployment_dict=_deployment_info_dict
        )
        return {"data": _deployment_info_dict}

    if llm_model_list is None:
        raise HTTPException(
            status_code=500,
            detail={
                "error": "LLM Model List not loaded in. Make sure you passed models in your config.yaml or on the LiteLLM Admin UI. - https://docs.litellm.ai/docs/proxy/configs"
            },
        )

    if llm_router is None:
        raise HTTPException(
            status_code=500,
            detail={
                "error": "LLM Router is not loaded in. Make sure you passed models in your config.yaml or on the LiteLLM Admin UI. - https://docs.litellm.ai/docs/proxy/configs"
            },
        )

    if litellm_model_id is not None:
        # user is trying to get specific model from litellm router
        deployment_info = llm_router.get_deployment(model_id=litellm_model_id)
        if deployment_info is None:
            raise HTTPException(
                status_code=404,
                detail={
                    "error": f"Model id = {litellm_model_id} not found on litellm proxy"
                },
            )
        _deployment_info_dict = deployment_info.model_dump()
        _deployment_info_dict = remove_sensitive_info_from_deployment(
            deployment_dict=_deployment_info_dict
        )
        return {"data": _deployment_info_dict}

    all_models: List[dict] = []
    ## CHECK IF MODEL RESTRICTIONS ARE SET AT KEY/TEAM LEVEL ##
    if llm_router is None:
        proxy_model_list = []
    else:
        proxy_model_list = llm_router.get_model_names()

    key_models = get_key_models(
        user_api_key_dict=user_api_key_dict, proxy_model_list=proxy_model_list
    )
    team_models = get_team_models(
        user_api_key_dict=user_api_key_dict, proxy_model_list=proxy_model_list
    )
    all_models_str = get_complete_model_list(
        key_models=key_models,
        team_models=team_models,
        proxy_model_list=proxy_model_list,
        user_model=user_model,
        infer_model_from_keys=general_settings.get("infer_model_from_keys", False),
    )

    if len(all_models_str) > 0:
        model_names = all_models_str
        llm_model_list = llm_router.get_model_list()
        if llm_model_list is not None:
            _relevant_models = [
                m for m in llm_model_list if m["model_name"] in model_names
            ]
            all_models = copy.deepcopy(_relevant_models)  # type: ignore
        else:
            all_models = []

    for model in all_models:
        # provided model_info in config.yaml
        model_info = model.get("model_info", {})

        # read litellm model_prices_and_context_window.json to get the following:
        # input_cost_per_token, output_cost_per_token, max_tokens
        litellm_model_info = get_litellm_model_info(model=model)

        # 2nd pass on the model, try seeing if we can find model in litellm model_cost map
        if litellm_model_info == {}:
            # use litellm_param model_name to get model_info
            litellm_params = model.get("litellm_params", {})
            litellm_model = litellm_params.get("model", None)
            try:
                litellm_model_info = litellm.get_model_info(model=litellm_model)
            except Exception:
                litellm_model_info = {}
        # 3rd pass on the model, try seeing if we can find model but without the "/" in model cost map
        if litellm_model_info == {}:
            # use litellm_param model_name to get model_info
            litellm_params = model.get("litellm_params", {})
            litellm_model = litellm_params.get("model", None)
            split_model = litellm_model.split("/")
            if len(split_model) > 0:
                litellm_model = split_model[-1]
            try:
                litellm_model_info = litellm.get_model_info(
                    model=litellm_model, custom_llm_provider=split_model[0]
                )
            except Exception:
                litellm_model_info = {}
        for k, v in litellm_model_info.items():
            if k not in model_info:
                model_info[k] = v
        model["model_info"] = model_info
        # don't return the llm credentials
        model = remove_sensitive_info_from_deployment(deployment_dict=model)

    verbose_proxy_logger.debug("all_models: %s", all_models)
    return {"data": all_models}


@router.get(
    "/model_group/info",
    tags=["model management"],
    dependencies=[Depends(user_api_key_auth)],
)
async def model_group_info(
    user_api_key_dict: UserAPIKeyAuth = Depends(user_api_key_auth),
):
    """
    Get information about all the deployments on litellm proxy, including config.yaml descriptions (except api key and api base)

    - /models returns all deployments. Proxy Admins can use this to list all deployments setup on the proxy
    - /model_group/info returns all model groups. End users of proxy should use /model_group/info since those models will be used for /chat/completions, /embeddings, etc.


    ```shell
    curl -X 'GET' \
    'http://localhost:4000/model_group/info' \
    -H 'accept: application/json' \
    -H 'x-api-key: sk-1234'
    ```

    Example Response:
    ```json
        {
            "data": [
                {
                "model_group": "rerank-english-v3.0",
                "providers": [
                    "cohere"
                ],
                "max_input_tokens": null,
                "max_output_tokens": null,
                "input_cost_per_token": 0.0,
                "output_cost_per_token": 0.0,
                "mode": null,
                "tpm": null,
                "rpm": null,
                "supports_parallel_function_calling": false,
                "supports_vision": false,
                "supports_function_calling": false,
                "supported_openai_params": [
                    "stream",
                    "temperature",
                    "max_tokens",
                    "logit_bias",
                    "top_p",
                    "frequency_penalty",
                    "presence_penalty",
                    "stop",
                    "n",
                    "extra_headers"
                ]
                },
                {
                "model_group": "gpt-3.5-turbo",
                "providers": [
                    "openai"
                ],
                "max_input_tokens": 16385.0,
                "max_output_tokens": 4096.0,
                "input_cost_per_token": 1.5e-06,
                "output_cost_per_token": 2e-06,
                "mode": "chat",
                "tpm": null,
                "rpm": null,
                "supports_parallel_function_calling": false,
                "supports_vision": false,
                "supports_function_calling": true,
                "supported_openai_params": [
                    "frequency_penalty",
                    "logit_bias",
                    "logprobs",
                    "top_logprobs",
                    "max_tokens",
                    "max_completion_tokens",
                    "n",
                    "presence_penalty",
                    "seed",
                    "stop",
                    "stream",
                    "stream_options",
                    "temperature",
                    "top_p",
                    "tools",
                    "tool_choice",
                    "function_call",
                    "functions",
                    "max_retries",
                    "extra_headers",
                    "parallel_tool_calls",
                    "response_format"
                ]
                },
                {
                "model_group": "llava-hf",
                "providers": [
                    "openai"
                ],
                "max_input_tokens": null,
                "max_output_tokens": null,
                "input_cost_per_token": 0.0,
                "output_cost_per_token": 0.0,
                "mode": null,
                "tpm": null,
                "rpm": null,
                "supports_parallel_function_calling": false,
                "supports_vision": true,
                "supports_function_calling": false,
                "supported_openai_params": [
                    "frequency_penalty",
                    "logit_bias",
                    "logprobs",
                    "top_logprobs",
                    "max_tokens",
                    "max_completion_tokens",
                    "n",
                    "presence_penalty",
                    "seed",
                    "stop",
                    "stream",
                    "stream_options",
                    "temperature",
                    "top_p",
                    "tools",
                    "tool_choice",
                    "function_call",
                    "functions",
                    "max_retries",
                    "extra_headers",
                    "parallel_tool_calls",
                    "response_format"
                ]
                }
            ]
            }
    ```
    """
    global llm_model_list, general_settings, user_config_file_path, proxy_config, llm_router

    if llm_model_list is None:
        raise HTTPException(
            status_code=500, detail={"error": "LLM Model List not loaded in"}
        )
    if llm_router is None:
        raise HTTPException(
            status_code=500, detail={"error": "LLM Router is not loaded in"}
        )
    ## CHECK IF MODEL RESTRICTIONS ARE SET AT KEY/TEAM LEVEL ##
    if llm_router is None:
        proxy_model_list = []
    else:
        proxy_model_list = llm_router.get_model_names()

    key_models = get_key_models(
        user_api_key_dict=user_api_key_dict, proxy_model_list=proxy_model_list
    )
    team_models = get_team_models(
        user_api_key_dict=user_api_key_dict, proxy_model_list=proxy_model_list
    )
    all_models_str = get_complete_model_list(
        key_models=key_models,
        team_models=team_models,
        proxy_model_list=proxy_model_list,
        user_model=user_model,
        infer_model_from_keys=general_settings.get("infer_model_from_keys", False),
    )

    model_groups: List[ModelGroupInfo] = []

    for model in all_models_str:

        _model_group_info = llm_router.get_model_group_info(model_group=model)
        if _model_group_info is not None:
            model_groups.append(_model_group_info)

    return {"data": model_groups}


#### [BETA] - This is a beta endpoint, format might change based on user feedback. - https://github.com/BerriAI/litellm/issues/964
@router.post(
    "/model/delete",
    description="Allows deleting models in the model list in the config.yaml",
    tags=["model management"],
    dependencies=[Depends(user_api_key_auth)],
)
async def delete_model(model_info: ModelInfoDelete):
    global llm_router, llm_model_list, general_settings, user_config_file_path, proxy_config
    try:
        """
        [BETA] - This is a beta endpoint, format might change based on user feedback. - https://github.com/BerriAI/litellm/issues/964

        - Check if id in db
        - Delete
        """

        global prisma_client

        if prisma_client is None:
            raise HTTPException(
                status_code=500,
                detail={
                    "error": "No DB Connected. Here's how to do it - https://docs.litellm.ai/docs/proxy/virtual_keys"
                },
            )

        # update DB
        if store_model_in_db is True:
            """
            - store model_list in db
            - store keys separately
            """
            # encrypt litellm params #
            result = await prisma_client.db.litellm_proxymodeltable.delete(
                where={"model_id": model_info.id}
            )

            if result is None:
                raise HTTPException(
                    status_code=400,
                    detail={"error": f"Model with id={model_info.id} not found in db"},
                )

            ## DELETE FROM ROUTER ##
            if llm_router is not None:
                llm_router.delete_deployment(id=model_info.id)

            return {"message": f"Model: {result.model_id} deleted successfully"}
        else:
            raise HTTPException(
                status_code=500,
                detail={
                    "error": "Set `'STORE_MODEL_IN_DB='True'` in your env to enable this feature."
                },
            )

    except Exception as e:
        if isinstance(e, HTTPException):
            raise ProxyException(
                message=getattr(e, "detail", f"Authentication Error({str(e)})"),
                type=ProxyErrorTypes.auth_error,
                param=getattr(e, "param", "None"),
                code=getattr(e, "status_code", status.HTTP_400_BAD_REQUEST),
            )
        elif isinstance(e, ProxyException):
            raise e
        raise ProxyException(
            message="Authentication Error, " + str(e),
            type=ProxyErrorTypes.auth_error,
            param=getattr(e, "param", "None"),
            code=status.HTTP_400_BAD_REQUEST,
        )


@router.get(
    "/model/settings",
    description="Returns provider name, description, and required parameters for each provider",
    tags=["model management"],
    dependencies=[Depends(user_api_key_auth)],
    include_in_schema=False,
)
async def model_settings():
    """
    Used by UI to generate 'model add' page
    {
        field_name=field_name,
        field_type=allowed_args[field_name]["type"], # string/int
        field_description=field_info.description or "", # human-friendly description
        field_value=general_settings.get(field_name, None), # example value
    }
    """

    returned_list = []
    for provider in litellm.provider_list:
        returned_list.append(
            ProviderInfo(
                name=provider,
                fields=litellm.get_provider_fields(custom_llm_provider=provider),
            )
        )

    return returned_list


#### ALERTING MANAGEMENT ENDPOINTS ####


@router.get(
    "/alerting/settings",
    description="Return the configurable alerting param, description, and current value",
    tags=["alerting"],
    dependencies=[Depends(user_api_key_auth)],
    include_in_schema=False,
)
async def alerting_settings(
    user_api_key_dict: UserAPIKeyAuth = Depends(user_api_key_auth),
):
    global proxy_logging_obj, prisma_client
    """
    Used by UI to generate 'alerting settings' page
    {
        field_name=field_name,
        field_type=allowed_args[field_name]["type"], # string/int
        field_description=field_info.description or "", # human-friendly description
        field_value=general_settings.get(field_name, None), # example value
    }
    """
    if prisma_client is None:
        raise HTTPException(
            status_code=400,
            detail={"error": CommonProxyErrors.db_not_connected_error.value},
        )

    if user_api_key_dict.user_role != LitellmUserRoles.PROXY_ADMIN:
        raise HTTPException(
            status_code=400,
            detail={
                "error": "{}, your role={}".format(
                    CommonProxyErrors.not_allowed_access.value,
                    user_api_key_dict.user_role,
                )
            },
        )

    ## get general settings from db
    db_general_settings = await prisma_client.db.litellm_config.find_first(
        where={"param_name": "general_settings"}
    )

    if db_general_settings is not None and db_general_settings.param_value is not None:
        db_general_settings_dict = dict(db_general_settings.param_value)
        alerting_args_dict: dict = db_general_settings_dict.get("alerting_args", {})  # type: ignore
        alerting_values: Optional[list] = db_general_settings_dict.get("alerting")  # type: ignore
    else:
        alerting_args_dict = {}
        alerting_values = None

    allowed_args = {
        "slack_alerting": {"type": "Boolean"},
        "daily_report_frequency": {"type": "Integer"},
        "report_check_interval": {"type": "Integer"},
        "budget_alert_ttl": {"type": "Integer"},
        "outage_alert_ttl": {"type": "Integer"},
        "region_outage_alert_ttl": {"type": "Integer"},
        "minor_outage_alert_threshold": {"type": "Integer"},
        "major_outage_alert_threshold": {"type": "Integer"},
        "max_outage_alert_list_size": {"type": "Integer"},
    }

    _slack_alerting: SlackAlerting = proxy_logging_obj.slack_alerting_instance
    _slack_alerting_args_dict = _slack_alerting.alerting_args.model_dump()

    return_val = []

    is_slack_enabled = False

    if general_settings.get("alerting") and isinstance(
        general_settings["alerting"], list
    ):
        if "slack" in general_settings["alerting"]:
            is_slack_enabled = True

    _response_obj = ConfigList(
        field_name="slack_alerting",
        field_type=allowed_args["slack_alerting"]["type"],
        field_description="Enable slack alerting for monitoring proxy in production: llm outages, budgets, spend tracking failures.",
        field_value=is_slack_enabled,
        stored_in_db=True if alerting_values is not None else False,
        field_default_value=None,
        premium_field=False,
    )
    return_val.append(_response_obj)

    for field_name, field_info in SlackAlertingArgs.model_fields.items():
        if field_name in allowed_args:

            _stored_in_db: Optional[bool] = None
            if field_name in alerting_args_dict:
                _stored_in_db = True
            else:
                _stored_in_db = False

            _response_obj = ConfigList(
                field_name=field_name,
                field_type=allowed_args[field_name]["type"],
                field_description=field_info.description or "",
                field_value=_slack_alerting_args_dict.get(field_name, None),
                stored_in_db=_stored_in_db,
                field_default_value=field_info.default,
                premium_field=(
                    True if field_name == "region_outage_alert_ttl" else False
                ),
            )
            return_val.append(_response_obj)
    return return_val


#### EXPERIMENTAL QUEUING ####
@router.post(
    "/queue/chat/completions",
    tags=["experimental"],
    dependencies=[Depends(user_api_key_auth)],
    include_in_schema=False,
)
async def async_queue_request(
    request: Request,
    fastapi_response: Response,
    model: Optional[str] = None,
    user_api_key_dict: UserAPIKeyAuth = Depends(user_api_key_auth),
):
    global general_settings, user_debug, proxy_logging_obj
    """
    v2 attempt at a background worker to handle queuing.

    Just supports /chat/completion calls currently.

    Now using a FastAPI background task + /chat/completions compatible endpoint
    """
    data = {}
    try:
        data = await request.json()  # type: ignore

        # Include original request and headers in the data
        data["proxy_server_request"] = {
            "url": str(request.url),
            "method": request.method,
            "headers": dict(request.headers),
            "body": copy.copy(data),  # use copy instead of deepcopy
        }

        verbose_proxy_logger.debug("receiving data: %s", data)
        data["model"] = (
            general_settings.get("completion_model", None)  # server default
            or user_model  # model name passed via cli args
            or model  # for azure deployments
            or data["model"]  # default passed in http request
        )

        # users can pass in 'user' param to /chat/completions. Don't override it
        if data.get("user", None) is None and user_api_key_dict.user_id is not None:
            # if users are using user_api_key_auth, set `user` in `data`
            data["user"] = user_api_key_dict.user_id

        if "metadata" not in data:
            data["metadata"] = {}
        data["metadata"]["user_api_key"] = user_api_key_dict.api_key
        data["metadata"]["user_api_key_metadata"] = user_api_key_dict.metadata
        _headers = dict(request.headers)
        _headers.pop(
            "authorization", None
        )  # do not store the original `sk-..` api key in the db
        data["metadata"]["headers"] = _headers
        data["metadata"]["user_api_key_alias"] = getattr(
            user_api_key_dict, "key_alias", None
        )
        data["metadata"]["user_api_key_user_id"] = user_api_key_dict.user_id
        data["metadata"]["user_api_key_team_id"] = getattr(
            user_api_key_dict, "team_id", None
        )
        data["metadata"]["endpoint"] = str(request.url)

        global user_temperature, user_request_timeout, user_max_tokens, user_api_base
        # override with user settings, these are params passed via cli
        if user_temperature:
            data["temperature"] = user_temperature
        if user_request_timeout:
            data["request_timeout"] = user_request_timeout
        if user_max_tokens:
            data["max_tokens"] = user_max_tokens
        if user_api_base:
            data["api_base"] = user_api_base

        if llm_router is None:
            raise HTTPException(
                status_code=500, detail={"error": CommonProxyErrors.no_llm_router.value}
            )

        response = await llm_router.schedule_acompletion(**data)

        if (
            "stream" in data and data["stream"] is True
        ):  # use generate_responses to stream responses
            return StreamingResponse(
                async_data_generator(
                    user_api_key_dict=user_api_key_dict,
                    response=response,
                    request_data=data,
                ),
                media_type="text/event-stream",
            )

        fastapi_response.headers.update({"x-litellm-priority": str(data["priority"])})
        return response
    except Exception as e:
        await proxy_logging_obj.post_call_failure_hook(
            user_api_key_dict=user_api_key_dict, original_exception=e, request_data=data
        )
        if isinstance(e, HTTPException):
            raise ProxyException(
                message=getattr(e, "detail", f"Authentication Error({str(e)})"),
                type=ProxyErrorTypes.auth_error,
                param=getattr(e, "param", "None"),
                code=getattr(e, "status_code", status.HTTP_400_BAD_REQUEST),
            )
        elif isinstance(e, ProxyException):
            raise e
        raise ProxyException(
            message="Authentication Error, " + str(e),
            type=ProxyErrorTypes.auth_error,
            param=getattr(e, "param", "None"),
            code=status.HTTP_400_BAD_REQUEST,
        )


@app.get("/fallback/login", tags=["experimental"], include_in_schema=False)
async def fallback_login(request: Request):
    """
    Create Proxy API Keys using Google Workspace SSO. Requires setting PROXY_BASE_URL in .env
    PROXY_BASE_URL should be the your deployed proxy endpoint, e.g. PROXY_BASE_URL="https://litellm-production-7002.up.railway.app/"
    Example:
    """
    # get url from request
    redirect_url = os.getenv("PROXY_BASE_URL", str(request.base_url))
    ui_username = os.getenv("UI_USERNAME")
    if redirect_url.endswith("/"):
        redirect_url += "sso/callback"
    else:
        redirect_url += "/sso/callback"

    if ui_username is not None:
        # No Google, Microsoft SSO
        # Use UI Credentials set in .env
        from fastapi.responses import HTMLResponse

        return HTMLResponse(content=html_form, status_code=200)
    else:
        from fastapi.responses import HTMLResponse

        return HTMLResponse(content=html_form, status_code=200)


@router.post(
    "/login", include_in_schema=False
)  # hidden since this is a helper for UI sso login
async def login(request: Request):  # noqa: PLR0915
    global premium_user, general_settings
    try:
        import multipart
    except ImportError:
        subprocess.run(["pip", "install", "python-multipart"])
    global master_key
    if master_key is None:
        raise ProxyException(
            message="Master Key not set for Proxy. Please set Master Key to use Admin UI. Set `LITELLM_MASTER_KEY` in .env or set general_settings:master_key in config.yaml.  https://docs.litellm.ai/docs/proxy/virtual_keys. If set, use `--detailed_debug` to debug issue.",
            type=ProxyErrorTypes.auth_error,
            param="master_key",
            code=status.HTTP_500_INTERNAL_SERVER_ERROR,
        )
    form = await request.form()
    username = str(form.get("username"))
    password = str(form.get("password"))
    ui_username = os.getenv("UI_USERNAME", "admin")
    ui_password = os.getenv("UI_PASSWORD", None)
    if ui_password is None:
        ui_password = str(master_key) if master_key is not None else None
    if ui_password is None:
        raise ProxyException(
            message="set Proxy master key to use UI. https://docs.litellm.ai/docs/proxy/virtual_keys. If set, use `--detailed_debug` to debug issue.",
            type=ProxyErrorTypes.auth_error,
            param="UI_PASSWORD",
            code=status.HTTP_500_INTERNAL_SERVER_ERROR,
        )

    # check if we can find the `username` in the db. on the ui, users can enter username=their email
    _user_row = None
    user_role: Optional[
        Literal[
            LitellmUserRoles.PROXY_ADMIN,
            LitellmUserRoles.PROXY_ADMIN_VIEW_ONLY,
            LitellmUserRoles.INTERNAL_USER,
            LitellmUserRoles.INTERNAL_USER_VIEW_ONLY,
        ]
    ] = None
    if prisma_client is not None:
        _user_row = await prisma_client.db.litellm_usertable.find_first(
            where={"user_email": {"equals": username}}
        )
    """
    To login to Admin UI, we support the following 
    - Login with UI_USERNAME and UI_PASSWORD
    - Login with Invite Link `user_email` and `password` combination
    """
    if secrets.compare_digest(username, ui_username) and secrets.compare_digest(
        password, ui_password
    ):
        # Non SSO -> If user is using UI_USERNAME and UI_PASSWORD they are Proxy admin
        user_role = LitellmUserRoles.PROXY_ADMIN
        user_id = username

        # we want the key created to have PROXY_ADMIN_PERMISSIONS
        key_user_id = litellm_proxy_admin_name
        if (
            os.getenv("PROXY_ADMIN_ID", None) is not None
            and os.environ["PROXY_ADMIN_ID"] == user_id
        ) or user_id == "admin":
            # checks if user is admin
            key_user_id = os.getenv("PROXY_ADMIN_ID", "default_user_id")

        # Admin is Authe'd in - generate key for the UI to access Proxy

        # ensure this user is set as the proxy admin, in this route there is no sso, we can assume this user is only the admin
        await user_update(
            data=UpdateUserRequest(
                user_id=key_user_id,
                user_role=user_role,
            )
        )
        if os.getenv("DATABASE_URL") is not None:
            response = await generate_key_helper_fn(
                request_type="key",
                **{
                    "user_role": LitellmUserRoles.PROXY_ADMIN,
                    "duration": "24hr",
                    "key_max_budget": 5,
                    "models": [],
                    "aliases": {},
                    "config": {},
                    "spend": 0,
                    "user_id": key_user_id,
                    "team_id": "litellm-dashboard",
                },  # type: ignore
            )
        else:
            raise ProxyException(
                message="No Database connected. Set DATABASE_URL in .env. If set, use `--detailed_debug` to debug issue.",
                type=ProxyErrorTypes.auth_error,
                param="DATABASE_URL",
                code=status.HTTP_500_INTERNAL_SERVER_ERROR,
            )
        key = response["token"]  # type: ignore
        litellm_dashboard_ui = os.getenv("PROXY_BASE_URL", "")
        if litellm_dashboard_ui.endswith("/"):
            litellm_dashboard_ui += "ui/"
        else:
            litellm_dashboard_ui += "/ui/"
        import jwt

        jwt_token = jwt.encode(  # type: ignore
            {
                "user_id": user_id,
                "key": key,
                "user_email": user_id,
                "user_role": user_role,  # this is the path without sso - we can assume only admins will use this
                "login_method": "username_password",
                "premium_user": premium_user,
                "auth_header_name": general_settings.get(
                    "litellm_key_header_name", "Authorization"
                ),
            },
            master_key,
            algorithm="HS256",
        )
        litellm_dashboard_ui += "?userID=" + user_id
        redirect_response = RedirectResponse(url=litellm_dashboard_ui, status_code=303)
        redirect_response.set_cookie(key="token", value=jwt_token)
        return redirect_response
    elif _user_row is not None:
        """
        When sharing invite links

        -> if the user has no role in the DB assume they are only a viewer
        """
        user_id = getattr(_user_row, "user_id", "unknown")
        user_role = getattr(
            _user_row, "user_role", LitellmUserRoles.INTERNAL_USER_VIEW_ONLY
        )
        user_email = getattr(_user_row, "user_email", "unknown")
        _password = getattr(_user_row, "password", "unknown")

        # check if password == _user_row.password
        hash_password = hash_token(token=password)
        if secrets.compare_digest(password, _password) or secrets.compare_digest(
            hash_password, _password
        ):
            if os.getenv("DATABASE_URL") is not None:
                response = await generate_key_helper_fn(
                    request_type="key",
                    **{  # type: ignore
                        "user_role": user_role,
                        "duration": "24hr",
                        "key_max_budget": 5,
                        "models": [],
                        "aliases": {},
                        "config": {},
                        "spend": 0,
                        "user_id": user_id,
                        "team_id": "litellm-dashboard",
                    },
                )
            else:
                raise ProxyException(
                    message="No Database connected. Set DATABASE_URL in .env. If set, use `--detailed_debug` to debug issue.",
                    type=ProxyErrorTypes.auth_error,
                    param="DATABASE_URL",
                    code=status.HTTP_500_INTERNAL_SERVER_ERROR,
                )
            key = response["token"]  # type: ignore
            litellm_dashboard_ui = os.getenv("PROXY_BASE_URL", "")
            if litellm_dashboard_ui.endswith("/"):
                litellm_dashboard_ui += "ui/"
            else:
                litellm_dashboard_ui += "/ui/"
            import jwt

            jwt_token = jwt.encode(  # type: ignore
                {
                    "user_id": user_id,
                    "key": key,
                    "user_email": user_email,
                    "user_role": user_role,
                    "login_method": "username_password",
                    "premium_user": premium_user,
                    "auth_header_name": general_settings.get(
                        "litellm_key_header_name", "Authorization"
                    ),
                },
                master_key,
                algorithm="HS256",
            )
            litellm_dashboard_ui += "?userID=" + user_id
            redirect_response = RedirectResponse(
                url=litellm_dashboard_ui, status_code=303
            )
            redirect_response.set_cookie(key="token", value=jwt_token)
            return redirect_response
        else:
            raise ProxyException(
                message=f"Invalid credentials used to access UI.\nNot valid credentials for {username}",
                type=ProxyErrorTypes.auth_error,
                param="invalid_credentials",
                code=status.HTTP_401_UNAUTHORIZED,
            )
    else:
        raise ProxyException(
            message="Invalid credentials used to access UI.\nCheck 'UI_USERNAME', 'UI_PASSWORD' in .env file",
            type=ProxyErrorTypes.auth_error,
            param="invalid_credentials",
            code=status.HTTP_401_UNAUTHORIZED,
        )


@app.get("/onboarding/get_token", include_in_schema=False)
async def onboarding(invite_link: str):
    """
    - Get the invite link
    - Validate it's still 'valid'
    - Invalidate the link (prevents abuse)
    - Get user from db
    - Pass in user_email if set
    """
    global prisma_client, master_key, general_settings
    if master_key is None:
        raise ProxyException(
            message="Master Key not set for Proxy. Please set Master Key to use Admin UI. Set `LITELLM_MASTER_KEY` in .env or set general_settings:master_key in config.yaml.  https://docs.litellm.ai/docs/proxy/virtual_keys. If set, use `--detailed_debug` to debug issue.",
            type=ProxyErrorTypes.auth_error,
            param="master_key",
            code=status.HTTP_500_INTERNAL_SERVER_ERROR,
        )
    ### VALIDATE INVITE LINK ###
    if prisma_client is None:
        raise HTTPException(
            status_code=500,
            detail={"error": CommonProxyErrors.db_not_connected_error.value},
        )

    invite_obj = await prisma_client.db.litellm_invitationlink.find_unique(
        where={"id": invite_link}
    )
    if invite_obj is None:
        raise HTTPException(
            status_code=401, detail={"error": "Invitation link does not exist in db."}
        )
    #### CHECK IF EXPIRED
    # Extract the date part from both datetime objects
    utc_now_date = litellm.utils.get_utc_datetime().date()
    expires_at_date = invite_obj.expires_at.date()
    if expires_at_date < utc_now_date:
        raise HTTPException(
            status_code=401, detail={"error": "Invitation link has expired."}
        )

    #### INVALIDATE LINK
    current_time = litellm.utils.get_utc_datetime()

    _ = await prisma_client.db.litellm_invitationlink.update(
        where={"id": invite_link},
        data={
            "accepted_at": current_time,
            "updated_at": current_time,
            "is_accepted": True,
            "updated_by": invite_obj.user_id,  # type: ignore
        },
    )

    ### GET USER OBJECT ###
    user_obj = await prisma_client.db.litellm_usertable.find_unique(
        where={"user_id": invite_obj.user_id}
    )

    if user_obj is None:
        raise HTTPException(
            status_code=401, detail={"error": "User does not exist in db."}
        )

    user_email = user_obj.user_email

    response = await generate_key_helper_fn(
        request_type="key",
        **{
            "user_role": user_obj.user_role,
            "duration": "24hr",
            "key_max_budget": 5,
            "models": [],
            "aliases": {},
            "config": {},
            "spend": 0,
            "user_id": user_obj.user_id,
            "team_id": "litellm-dashboard",
        },  # type: ignore
    )
    key = response["token"]  # type: ignore

    litellm_dashboard_ui = os.getenv("PROXY_BASE_URL", "")
    if litellm_dashboard_ui.endswith("/"):
        litellm_dashboard_ui += "ui/onboarding"
    else:
        litellm_dashboard_ui += "/ui/onboarding"
    import jwt

    jwt_token = jwt.encode(  # type: ignore
        {
            "user_id": user_obj.user_id,
            "key": key,
            "user_email": user_obj.user_email,
            "user_role": user_obj.user_role,
            "login_method": "username_password",
            "premium_user": premium_user,
            "auth_header_name": general_settings.get(
                "litellm_key_header_name", "Authorization"
            ),
        },
        master_key,
        algorithm="HS256",
    )

    litellm_dashboard_ui += "?token={}&user_email={}".format(jwt_token, user_email)
    return {
        "login_url": litellm_dashboard_ui,
        "token": jwt_token,
        "user_email": user_email,
    }


@app.post("/onboarding/claim_token", include_in_schema=False)
async def claim_onboarding_link(data: InvitationClaim):
    """
    Special route. Allows UI link share user to update their password.

    - Get the invite link
    - Validate it's still 'valid'
    - Check if user within initial session (prevents abuse)
    - Get user from db
    - Update user password

    This route can only update user password.
    """
    global prisma_client
    ### VALIDATE INVITE LINK ###
    if prisma_client is None:
        raise HTTPException(
            status_code=500,
            detail={"error": CommonProxyErrors.db_not_connected_error.value},
        )

    invite_obj = await prisma_client.db.litellm_invitationlink.find_unique(
        where={"id": data.invitation_link}
    )
    if invite_obj is None:
        raise HTTPException(
            status_code=401, detail={"error": "Invitation link does not exist in db."}
        )
    #### CHECK IF EXPIRED
    # Extract the date part from both datetime objects
    utc_now_date = litellm.utils.get_utc_datetime().date()
    expires_at_date = invite_obj.expires_at.date()
    if expires_at_date < utc_now_date:
        raise HTTPException(
            status_code=401, detail={"error": "Invitation link has expired."}
        )

    #### CHECK IF CLAIMED
    ##### if claimed - accept
    ##### if unclaimed - reject

    if invite_obj.is_accepted is True:
        # this is a valid invite that was accepted
        pass
    else:
        raise HTTPException(
            status_code=401,
            detail={
                "error": "The invitation link was never validated. Please file an issue, if this is not intended - https://github.com/BerriAI/litellm/issues."
            },
        )

    #### CHECK IF VALID USER ID
    if invite_obj.user_id != data.user_id:
        raise HTTPException(
            status_code=401,
            detail={
                "error": "Invalid invitation link. The user id submitted does not match the user id this link is attached to. Got={}, Expected={}".format(
                    data.user_id, invite_obj.user_id
                )
            },
        )
    ### UPDATE USER OBJECT ###
    hash_password = hash_token(token=data.password)
    user_obj = await prisma_client.db.litellm_usertable.update(
        where={"user_id": invite_obj.user_id}, data={"password": hash_password}
    )

    if user_obj is None:
        raise HTTPException(
            status_code=401, detail={"error": "User does not exist in db."}
        )

    return user_obj


@app.get("/get_image", include_in_schema=False)
def get_image():
    """Get logo to show on admin UI"""

    # get current_dir
    current_dir = os.path.dirname(os.path.abspath(__file__))
    default_logo = os.path.join(current_dir, "logo.jpg")

    logo_path = os.getenv("UI_LOGO_PATH", default_logo)
    verbose_proxy_logger.debug("Reading logo from path: %s", logo_path)

    # Check if the logo path is an HTTP/HTTPS URL
    if logo_path.startswith(("http://", "https://")):
        # Download the image and cache it
        response = requests.get(logo_path)
        if response.status_code == 200:
            # Save the image to a local file
            cache_path = os.path.join(current_dir, "cached_logo.jpg")
            with open(cache_path, "wb") as f:
                f.write(response.content)

            # Return the cached image as a FileResponse
            return FileResponse(cache_path, media_type="image/jpeg")
        else:
            # Handle the case when the image cannot be downloaded
            return FileResponse(default_logo, media_type="image/jpeg")
    else:
        # Return the local image file if the logo path is not an HTTP/HTTPS URL
        return FileResponse(logo_path, media_type="image/jpeg")


#### INVITATION MANAGEMENT ####


@router.post(
    "/invitation/new",
    tags=["Invite Links"],
    dependencies=[Depends(user_api_key_auth)],
    response_model=InvitationModel,
    include_in_schema=False,
)
async def new_invitation(
    data: InvitationNew, user_api_key_dict: UserAPIKeyAuth = Depends(user_api_key_auth)
):
    """
    Allow admin to create invite links, to onboard new users to Admin UI.

    ```
    curl -X POST 'http://localhost:4000/invitation/new' \
        -H 'Content-Type: application/json' \
        -D '{
            "user_id": "1234" // 👈 id of user in 'LiteLLM_UserTable'
        }'
    ```
    """
    global prisma_client

    if prisma_client is None:
        raise HTTPException(
            status_code=400,
            detail={"error": CommonProxyErrors.db_not_connected_error.value},
        )

    if user_api_key_dict.user_role != LitellmUserRoles.PROXY_ADMIN:
        raise HTTPException(
            status_code=400,
            detail={
                "error": "{}, your role={}".format(
                    CommonProxyErrors.not_allowed_access.value,
                    user_api_key_dict.user_role,
                )
            },
        )

    current_time = litellm.utils.get_utc_datetime()
    expires_at = current_time + timedelta(days=7)

    try:
        response = await prisma_client.db.litellm_invitationlink.create(
            data={
                "user_id": data.user_id,
                "created_at": current_time,
                "expires_at": expires_at,
                "created_by": user_api_key_dict.user_id or litellm_proxy_admin_name,
                "updated_at": current_time,
                "updated_by": user_api_key_dict.user_id or litellm_proxy_admin_name,
            }  # type: ignore
        )
        return response
    except Exception as e:
        if "Foreign key constraint failed on the field" in str(e):
            raise HTTPException(
                status_code=400,
                detail={
                    "error": "User id does not exist in 'LiteLLM_UserTable'. Fix this by creating user via `/user/new`."
                },
            )
        raise HTTPException(status_code=500, detail={"error": str(e)})


@router.get(
    "/invitation/info",
    tags=["Invite Links"],
    dependencies=[Depends(user_api_key_auth)],
    response_model=InvitationModel,
    include_in_schema=False,
)
async def invitation_info(
    invitation_id: str, user_api_key_dict: UserAPIKeyAuth = Depends(user_api_key_auth)
):
    """
    Allow admin to create invite links, to onboard new users to Admin UI.

    ```
    curl -X POST 'http://localhost:4000/invitation/new' \
        -H 'Content-Type: application/json' \
        -D '{
            "user_id": "1234" // 👈 id of user in 'LiteLLM_UserTable'
        }'
    ```
    """
    global prisma_client

    if prisma_client is None:
        raise HTTPException(
            status_code=400,
            detail={"error": CommonProxyErrors.db_not_connected_error.value},
        )

    if user_api_key_dict.user_role != LitellmUserRoles.PROXY_ADMIN:
        raise HTTPException(
            status_code=400,
            detail={
                "error": "{}, your role={}".format(
                    CommonProxyErrors.not_allowed_access.value,
                    user_api_key_dict.user_role,
                )
            },
        )

    response = await prisma_client.db.litellm_invitationlink.find_unique(
        where={"id": invitation_id}
    )

    if response is None:
        raise HTTPException(
            status_code=400,
            detail={"error": "Invitation id does not exist in the database."},
        )
    return response


@router.post(
    "/invitation/update",
    tags=["Invite Links"],
    dependencies=[Depends(user_api_key_auth)],
    response_model=InvitationModel,
    include_in_schema=False,
)
async def invitation_update(
    data: InvitationUpdate,
    user_api_key_dict: UserAPIKeyAuth = Depends(user_api_key_auth),
):
    """
    Update when invitation is accepted
    
    ```
    curl -X POST 'http://localhost:4000/invitation/update' \
        -H 'Content-Type: application/json' \
        -D '{
            "invitation_id": "1234" // 👈 id of invitation in 'LiteLLM_InvitationTable'
            "is_accepted": True // when invitation is accepted
        }'
    ```
    """
    global prisma_client

    if prisma_client is None:
        raise HTTPException(
            status_code=400,
            detail={"error": CommonProxyErrors.db_not_connected_error.value},
        )

    if user_api_key_dict.user_id is None:
        raise HTTPException(
            status_code=500,
            detail={
                "error": "Unable to identify user id. Received={}".format(
                    user_api_key_dict.user_id
                )
            },
        )

    current_time = litellm.utils.get_utc_datetime()
    response = await prisma_client.db.litellm_invitationlink.update(
        where={"id": data.invitation_id},
        data={
            "id": data.invitation_id,
            "is_accepted": data.is_accepted,
            "accepted_at": current_time,
            "updated_at": current_time,
            "updated_by": user_api_key_dict.user_id,  # type: ignore
        },
    )

    if response is None:
        raise HTTPException(
            status_code=400,
            detail={"error": "Invitation id does not exist in the database."},
        )
    return response


@router.post(
    "/invitation/delete",
    tags=["Invite Links"],
    dependencies=[Depends(user_api_key_auth)],
    response_model=InvitationModel,
    include_in_schema=False,
)
async def invitation_delete(
    data: InvitationDelete,
    user_api_key_dict: UserAPIKeyAuth = Depends(user_api_key_auth),
):
    """
    Delete invitation link
    
    ```
    curl -X POST 'http://localhost:4000/invitation/delete' \
        -H 'Content-Type: application/json' \
        -D '{
            "invitation_id": "1234" // 👈 id of invitation in 'LiteLLM_InvitationTable'
        }'
    ```
    """
    global prisma_client

    if prisma_client is None:
        raise HTTPException(
            status_code=400,
            detail={"error": CommonProxyErrors.db_not_connected_error.value},
        )

    if user_api_key_dict.user_role != LitellmUserRoles.PROXY_ADMIN:
        raise HTTPException(
            status_code=400,
            detail={
                "error": "{}, your role={}".format(
                    CommonProxyErrors.not_allowed_access.value,
                    user_api_key_dict.user_role,
                )
            },
        )

    response = await prisma_client.db.litellm_invitationlink.delete(
        where={"id": data.invitation_id}
    )

    if response is None:
        raise HTTPException(
            status_code=400,
            detail={"error": "Invitation id does not exist in the database."},
        )
    return response


#### CONFIG MANAGEMENT ####
@router.post(
    "/config/update",
    tags=["config.yaml"],
    dependencies=[Depends(user_api_key_auth)],
    include_in_schema=False,
)
async def update_config(config_info: ConfigYAML):  # noqa: PLR0915
    """
    For Admin UI - allows admin to update config via UI

    Currently supports modifying General Settings + LiteLLM settings
    """
    global llm_router, llm_model_list, general_settings, proxy_config, proxy_logging_obj, master_key, prisma_client
    try:
        import base64

        """
        - Update the ConfigTable DB
        - Run 'add_deployment'
        """
        if prisma_client is None:
            raise Exception("No DB Connected")

        if store_model_in_db is not True:
            raise HTTPException(
                status_code=500,
                detail={
                    "error": "Set `'STORE_MODEL_IN_DB='True'` in your env to enable this feature."
                },
            )

        updated_settings = config_info.json(exclude_none=True)
        updated_settings = prisma_client.jsonify_object(updated_settings)
        for k, v in updated_settings.items():
            if k == "router_settings":
                await prisma_client.db.litellm_config.upsert(
                    where={"param_name": k},
                    data={
                        "create": {"param_name": k, "param_value": v},
                        "update": {"param_value": v},
                    },
                )

        ### OLD LOGIC [TODO] MOVE TO DB ###

        # Load existing config
        config = await proxy_config.get_config()
        verbose_proxy_logger.debug("Loaded config: %s", config)

        # update the general settings
        if config_info.general_settings is not None:
            config.setdefault("general_settings", {})
            updated_general_settings = config_info.general_settings.dict(
                exclude_none=True
            )

            _existing_settings = config["general_settings"]
            for k, v in updated_general_settings.items():
                # overwrite existing settings with updated values
                if k == "alert_to_webhook_url":
                    # check if slack is already enabled. if not, enable it
                    if "alerting" not in _existing_settings:
                        _existing_settings["alerting"].append("slack")
                    elif isinstance(_existing_settings["alerting"], list):
                        if "slack" not in _existing_settings["alerting"]:
                            _existing_settings["alerting"].append("slack")
                _existing_settings[k] = v
            config["general_settings"] = _existing_settings

        if config_info.environment_variables is not None:
            config.setdefault("environment_variables", {})
            _updated_environment_variables = config_info.environment_variables

            # encrypt updated_environment_variables #
            for k, v in _updated_environment_variables.items():
                encrypted_value = encrypt_value_helper(value=v)
                _updated_environment_variables[k] = encrypted_value

            _existing_env_variables = config["environment_variables"]

            for k, v in _updated_environment_variables.items():
                # overwrite existing env variables with updated values
                _existing_env_variables[k] = _updated_environment_variables[k]

        # update the litellm settings
        if config_info.litellm_settings is not None:
            config.setdefault("litellm_settings", {})
            updated_litellm_settings = config_info.litellm_settings
            config["litellm_settings"] = {
                **updated_litellm_settings,
                **config["litellm_settings"],
            }

            # if litellm.success_callback in updated_litellm_settings and config["litellm_settings"]
            if (
                "success_callback" in updated_litellm_settings
                and "success_callback" in config["litellm_settings"]
            ):

                # check both success callback are lists
                if isinstance(
                    config["litellm_settings"]["success_callback"], list
                ) and isinstance(updated_litellm_settings["success_callback"], list):
                    combined_success_callback = (
                        config["litellm_settings"]["success_callback"]
                        + updated_litellm_settings["success_callback"]
                    )
                    combined_success_callback = list(set(combined_success_callback))
                    config["litellm_settings"][
                        "success_callback"
                    ] = combined_success_callback

        # Save the updated config
        await proxy_config.save_config(new_config=config)

        await proxy_config.add_deployment(
            prisma_client=prisma_client, proxy_logging_obj=proxy_logging_obj
        )

        return {"message": "Config updated successfully"}
    except Exception as e:
        verbose_proxy_logger.error(
            "litellm.proxy.proxy_server.update_config(): Exception occured - {}".format(
                str(e)
            )
        )
        verbose_proxy_logger.debug(traceback.format_exc())
        if isinstance(e, HTTPException):
            raise ProxyException(
                message=getattr(e, "detail", f"Authentication Error({str(e)})"),
                type=ProxyErrorTypes.auth_error,
                param=getattr(e, "param", "None"),
                code=getattr(e, "status_code", status.HTTP_400_BAD_REQUEST),
            )
        elif isinstance(e, ProxyException):
            raise e
        raise ProxyException(
            message="Authentication Error, " + str(e),
            type=ProxyErrorTypes.auth_error,
            param=getattr(e, "param", "None"),
            code=status.HTTP_400_BAD_REQUEST,
        )


### CONFIG GENERAL SETTINGS
"""
- Update config settings
- Get config settings

Keep it more precise, to prevent overwrite other values unintentially
"""


@router.post(
    "/config/field/update",
    tags=["config.yaml"],
    dependencies=[Depends(user_api_key_auth)],
    include_in_schema=False,
)
async def update_config_general_settings(
    data: ConfigFieldUpdate,
    user_api_key_dict: UserAPIKeyAuth = Depends(user_api_key_auth),
):
    """
    Update a specific field in litellm general settings
    """
    global prisma_client
    ## VALIDATION ##
    """
    - Check if prisma_client is None
    - Check if user allowed to call this endpoint (admin-only)
    - Check if param in general settings 
    - Check if config value is valid type 
    """

    if prisma_client is None:
        raise HTTPException(
            status_code=400,
            detail={"error": CommonProxyErrors.db_not_connected_error.value},
        )

    if user_api_key_dict.user_role != LitellmUserRoles.PROXY_ADMIN:
        raise HTTPException(
            status_code=400,
            detail={"error": CommonProxyErrors.not_allowed_access.value},
        )

    if data.field_name not in ConfigGeneralSettings.model_fields:
        raise HTTPException(
            status_code=400,
            detail={"error": "Invalid field={} passed in.".format(data.field_name)},
        )

    try:
        ConfigGeneralSettings(**{data.field_name: data.field_value})
    except Exception:
        raise HTTPException(
            status_code=400,
            detail={
                "error": "Invalid type of field value={} passed in.".format(
                    type(data.field_value),
                )
            },
        )

    ## get general settings from db
    db_general_settings = await prisma_client.db.litellm_config.find_first(
        where={"param_name": "general_settings"}
    )
    ### update value

    if db_general_settings is None or db_general_settings.param_value is None:
        general_settings = {}
    else:
        general_settings = dict(db_general_settings.param_value)

    ## update db

    general_settings[data.field_name] = data.field_value

    response = await prisma_client.db.litellm_config.upsert(
        where={"param_name": "general_settings"},
        data={
            "create": {"param_name": "general_settings", "param_value": json.dumps(general_settings)},  # type: ignore
            "update": {"param_value": json.dumps(general_settings)},  # type: ignore
        },
    )

    return response


@router.get(
    "/config/field/info",
    tags=["config.yaml"],
    dependencies=[Depends(user_api_key_auth)],
    response_model=ConfigFieldInfo,
    include_in_schema=False,
)
async def get_config_general_settings(
    field_name: str,
    user_api_key_dict: UserAPIKeyAuth = Depends(user_api_key_auth),
):
    global prisma_client

    ## VALIDATION ##
    """
    - Check if prisma_client is None
    - Check if user allowed to call this endpoint (admin-only)
    - Check if param in general settings 
    """
    if prisma_client is None:
        raise HTTPException(
            status_code=400,
            detail={"error": CommonProxyErrors.db_not_connected_error.value},
        )

    if user_api_key_dict.user_role != LitellmUserRoles.PROXY_ADMIN:
        raise HTTPException(
            status_code=400,
            detail={"error": CommonProxyErrors.not_allowed_access.value},
        )

    if field_name not in ConfigGeneralSettings.model_fields:
        raise HTTPException(
            status_code=400,
            detail={"error": "Invalid field={} passed in.".format(field_name)},
        )

    ## get general settings from db
    db_general_settings = await prisma_client.db.litellm_config.find_first(
        where={"param_name": "general_settings"}
    )
    ### pop the value

    if db_general_settings is None or db_general_settings.param_value is None:
        raise HTTPException(
            status_code=400,
            detail={"error": "Field name={} not in DB".format(field_name)},
        )
    else:
        general_settings = dict(db_general_settings.param_value)

        if field_name in general_settings:
            return ConfigFieldInfo(
                field_name=field_name, field_value=general_settings[field_name]
            )
        else:
            raise HTTPException(
                status_code=400,
                detail={"error": "Field name={} not in DB".format(field_name)},
            )


@router.get(
    "/config/list",
    tags=["config.yaml"],
    dependencies=[Depends(user_api_key_auth)],
    include_in_schema=False,
)
async def get_config_list(
    config_type: Literal["general_settings"],
    user_api_key_dict: UserAPIKeyAuth = Depends(user_api_key_auth),
) -> List[ConfigList]:
    """
    List the available fields + current values for a given type of setting (currently just 'general_settings'user_api_key_dict: UserAPIKeyAuth = Depends(user_api_key_auth),)
    """
    global prisma_client, general_settings

    ## VALIDATION ##
    """
    - Check if prisma_client is None
    - Check if user allowed to call this endpoint (admin-only)
    - Check if param in general settings 
    """
    if prisma_client is None:
        raise HTTPException(
            status_code=400,
            detail={"error": CommonProxyErrors.db_not_connected_error.value},
        )

    if user_api_key_dict.user_role != LitellmUserRoles.PROXY_ADMIN:
        raise HTTPException(
            status_code=400,
            detail={
                "error": "{}, your role={}".format(
                    CommonProxyErrors.not_allowed_access.value,
                    user_api_key_dict.user_role,
                )
            },
        )

    ## get general settings from db
    db_general_settings = await prisma_client.db.litellm_config.find_first(
        where={"param_name": "general_settings"}
    )

    if db_general_settings is not None and db_general_settings.param_value is not None:
        db_general_settings_dict = dict(db_general_settings.param_value)
    else:
        db_general_settings_dict = {}

    allowed_args = {
        "max_parallel_requests": {"type": "Integer"},
        "global_max_parallel_requests": {"type": "Integer"},
        "max_request_size_mb": {"type": "Integer"},
        "max_response_size_mb": {"type": "Integer"},
        "pass_through_endpoints": {"type": "PydanticModel"},
    }

    return_val = []

    for field_name, field_info in ConfigGeneralSettings.model_fields.items():
        if field_name in allowed_args:

            ## HANDLE TYPED DICT

            typed_dict_type = allowed_args[field_name]["type"]

            if typed_dict_type == "PydanticModel":
                if field_name == "pass_through_endpoints":
                    pydantic_class_list = [PassThroughGenericEndpoint]
                else:
                    pydantic_class_list = []

                for pydantic_class in pydantic_class_list:
                    # Get type hints from the TypedDict to create FieldDetail objects
                    nested_fields = [
                        FieldDetail(
                            field_name=sub_field,
                            field_type=sub_field_type.__name__,
                            field_description="",  # Add custom logic if descriptions are available
                            field_default_value=general_settings.get(sub_field, None),
                            stored_in_db=None,
                        )
                        for sub_field, sub_field_type in pydantic_class.__annotations__.items()
                    ]

                    idx = 0
                    for (
                        sub_field,
                        sub_field_info,
                    ) in pydantic_class.model_fields.items():
                        if (
                            hasattr(sub_field_info, "description")
                            and sub_field_info.description is not None
                        ):
                            nested_fields[idx].field_description = (
                                sub_field_info.description
                            )
                        idx += 1

                    _stored_in_db = None
                    if field_name in db_general_settings_dict:
                        _stored_in_db = True
                    elif field_name in general_settings:
                        _stored_in_db = False

                    _response_obj = ConfigList(
                        field_name=field_name,
                        field_type=allowed_args[field_name]["type"],
                        field_description=field_info.description or "",
                        field_value=general_settings.get(field_name, None),
                        stored_in_db=_stored_in_db,
                        field_default_value=field_info.default,
                        nested_fields=nested_fields,
                    )
                    return_val.append(_response_obj)

            else:
                nested_fields = None

                _stored_in_db = None
                if field_name in db_general_settings_dict:
                    _stored_in_db = True
                elif field_name in general_settings:
                    _stored_in_db = False

                _response_obj = ConfigList(
                    field_name=field_name,
                    field_type=allowed_args[field_name]["type"],
                    field_description=field_info.description or "",
                    field_value=general_settings.get(field_name, None),
                    stored_in_db=_stored_in_db,
                    field_default_value=field_info.default,
                    nested_fields=nested_fields,
                )
                return_val.append(_response_obj)

    return return_val


@router.post(
    "/config/field/delete",
    tags=["config.yaml"],
    dependencies=[Depends(user_api_key_auth)],
    include_in_schema=False,
)
async def delete_config_general_settings(
    data: ConfigFieldDelete,
    user_api_key_dict: UserAPIKeyAuth = Depends(user_api_key_auth),
):
    """
    Delete the db value of this field in litellm general settings. Resets it to it's initial default value on litellm.
    """
    global prisma_client
    ## VALIDATION ##
    """
    - Check if prisma_client is None
    - Check if user allowed to call this endpoint (admin-only)
    - Check if param in general settings 
    """
    if prisma_client is None:
        raise HTTPException(
            status_code=400,
            detail={"error": CommonProxyErrors.db_not_connected_error.value},
        )

    if user_api_key_dict.user_role != LitellmUserRoles.PROXY_ADMIN:
        raise HTTPException(
            status_code=400,
            detail={
                "error": "{}, your role={}".format(
                    CommonProxyErrors.not_allowed_access.value,
                    user_api_key_dict.user_role,
                )
            },
        )

    if data.field_name not in ConfigGeneralSettings.model_fields:
        raise HTTPException(
            status_code=400,
            detail={"error": "Invalid field={} passed in.".format(data.field_name)},
        )

    ## get general settings from db
    db_general_settings = await prisma_client.db.litellm_config.find_first(
        where={"param_name": "general_settings"}
    )
    ### pop the value

    if db_general_settings is None or db_general_settings.param_value is None:
        raise HTTPException(
            status_code=400,
            detail={"error": "Field name={} not in config".format(data.field_name)},
        )
    else:
        general_settings = dict(db_general_settings.param_value)

    ## update db

    general_settings.pop(data.field_name, None)

    response = await prisma_client.db.litellm_config.upsert(
        where={"param_name": "general_settings"},
        data={
            "create": {"param_name": "general_settings", "param_value": json.dumps(general_settings)},  # type: ignore
            "update": {"param_value": json.dumps(general_settings)},  # type: ignore
        },
    )

    return response


@router.get(
    "/get/config/callbacks",
    tags=["config.yaml"],
    include_in_schema=False,
    dependencies=[Depends(user_api_key_auth)],
)
async def get_config():  # noqa: PLR0915
    """
    For Admin UI - allows admin to view config via UI
    # return the callbacks and the env variables for the callback

    """
    global llm_router, llm_model_list, general_settings, proxy_config, proxy_logging_obj, master_key
    try:
        import base64

        all_available_callbacks = AllCallbacks()

        config_data = await proxy_config.get_config()
        _litellm_settings = config_data.get("litellm_settings", {})
        _general_settings = config_data.get("general_settings", {})
        environment_variables = config_data.get("environment_variables", {})

        # check if "langfuse" in litellm_settings
        _success_callbacks = _litellm_settings.get("success_callback", [])
        _data_to_return = []
        """
        [
            {
                "name": "langfuse",
                "variables": {
                    "LANGFUSE_PUB_KEY": "value",
                    "LANGFUSE_SECRET_KEY": "value",
                    "LANGFUSE_HOST": "value"
                },
            }
        ]
        
        """
        for _callback in _success_callbacks:
            if _callback != "langfuse":
                if _callback == "openmeter":
                    env_vars = [
                        "OPENMETER_API_KEY",
                    ]
                elif _callback == "braintrust":
                    env_vars = [
                        "BRAINTRUST_API_KEY",
                    ]
                elif _callback == "traceloop":
                    env_vars = ["TRACELOOP_API_KEY"]
                elif _callback == "custom_callback_api":
                    env_vars = ["GENERIC_LOGGER_ENDPOINT"]
                elif _callback == "otel":
                    env_vars = ["OTEL_EXPORTER", "OTEL_ENDPOINT", "OTEL_HEADERS"]
                elif _callback == "langsmith":
                    env_vars = [
                        "LANGSMITH_API_KEY",
                        "LANGSMITH_PROJECT",
                        "LANGSMITH_DEFAULT_RUN_NAME",
                    ]
                else:
                    env_vars = []

                env_vars_dict = {}
                for _var in env_vars:
                    env_variable = environment_variables.get(_var, None)
                    if env_variable is None:
                        env_vars_dict[_var] = None
                    else:
                        # decode + decrypt the value
                        decrypted_value = decrypt_value_helper(value=env_variable)
                        env_vars_dict[_var] = decrypted_value

                _data_to_return.append({"name": _callback, "variables": env_vars_dict})
            elif _callback == "langfuse":
                _langfuse_vars = [
                    "LANGFUSE_PUBLIC_KEY",
                    "LANGFUSE_SECRET_KEY",
                    "LANGFUSE_HOST",
                ]
                _langfuse_env_vars = {}
                for _var in _langfuse_vars:
                    env_variable = environment_variables.get(_var, None)
                    if env_variable is None:
                        _langfuse_env_vars[_var] = None
                    else:
                        # decode + decrypt the value
                        decrypted_value = decrypt_value_helper(value=env_variable)
                        _langfuse_env_vars[_var] = decrypted_value

                _data_to_return.append(
                    {"name": _callback, "variables": _langfuse_env_vars}
                )

        # Check if slack alerting is on
        _alerting = _general_settings.get("alerting", [])
        alerting_data = []
        if "slack" in _alerting:
            _slack_vars = [
                "SLACK_WEBHOOK_URL",
            ]
            _slack_env_vars = {}
            for _var in _slack_vars:
                env_variable = environment_variables.get(_var, None)
                if env_variable is None:
                    _value = os.getenv("SLACK_WEBHOOK_URL", None)
                    _slack_env_vars[_var] = _value
                else:
                    # decode + decrypt the value
                    _decrypted_value = decrypt_value_helper(value=env_variable)
                    _slack_env_vars[_var] = _decrypted_value

            _alerting_types = proxy_logging_obj.slack_alerting_instance.alert_types
            _all_alert_types = (
                proxy_logging_obj.slack_alerting_instance._all_possible_alert_types()
            )
            _alerts_to_webhook = (
                proxy_logging_obj.slack_alerting_instance.alert_to_webhook_url
            )
            alerting_data.append(
                {
                    "name": "slack",
                    "variables": _slack_env_vars,
                    "active_alerts": _alerting_types,
                    "alerts_to_webhook": _alerts_to_webhook,
                }
            )
        # pass email alerting vars
        _email_vars = [
            "SMTP_HOST",
            "SMTP_PORT",
            "SMTP_USERNAME",
            "SMTP_PASSWORD",
            "SMTP_SENDER_EMAIL",
            "TEST_EMAIL_ADDRESS",
            "EMAIL_LOGO_URL",
            "EMAIL_SUPPORT_CONTACT",
        ]
        _email_env_vars = {}
        for _var in _email_vars:
            env_variable = environment_variables.get(_var, None)
            if env_variable is None:
                _email_env_vars[_var] = None
            else:
                # decode + decrypt the value
                _decrypted_value = decrypt_value_helper(value=env_variable)
                _email_env_vars[_var] = _decrypted_value

        alerting_data.append(
            {
                "name": "email",
                "variables": _email_env_vars,
            }
        )

        if llm_router is None:
            _router_settings = {}
        else:
            _router_settings = llm_router.get_settings()

        return {
            "status": "success",
            "callbacks": _data_to_return,
            "alerts": alerting_data,
            "router_settings": _router_settings,
            "available_callbacks": all_available_callbacks,
        }
    except Exception as e:
        verbose_proxy_logger.exception(
            "litellm.proxy.proxy_server.get_config(): Exception occured - {}".format(
                str(e)
            )
        )
        if isinstance(e, HTTPException):
            raise ProxyException(
                message=getattr(e, "detail", f"Authentication Error({str(e)})"),
                type=ProxyErrorTypes.auth_error,
                param=getattr(e, "param", "None"),
                code=getattr(e, "status_code", status.HTTP_400_BAD_REQUEST),
            )
        elif isinstance(e, ProxyException):
            raise e
        raise ProxyException(
            message="Authentication Error, " + str(e),
            type=ProxyErrorTypes.auth_error,
            param=getattr(e, "param", "None"),
            code=status.HTTP_400_BAD_REQUEST,
        )


@router.get(
    "/config/yaml",
    tags=["config.yaml"],
    dependencies=[Depends(user_api_key_auth)],
    include_in_schema=False,
)
async def config_yaml_endpoint(config_info: ConfigYAML):
    """
    This is a mock endpoint, to show what you can set in config.yaml details in the Swagger UI.

    Parameters:

    The config.yaml object has the following attributes:
    - **model_list**: *Optional[List[ModelParams]]* - A list of supported models on the server, along with model-specific configurations. ModelParams includes "model_name" (name of the model), "litellm_params" (litellm-specific parameters for the model), and "model_info" (additional info about the model such as id, mode, cost per token, etc).

    - **litellm_settings**: *Optional[dict]*: Settings for the litellm module. You can specify multiple properties like "drop_params", "set_verbose", "api_base", "cache".

    - **general_settings**: *Optional[ConfigGeneralSettings]*: General settings for the server like "completion_model" (default model for chat completion calls), "use_azure_key_vault" (option to load keys from azure key vault), "master_key" (key required for all calls to proxy), and others.

    Please, refer to each class's description for a better understanding of the specific attributes within them.

    Note: This is a mock endpoint primarily meant for demonstration purposes, and does not actually provide or change any configurations.
    """
    return {"hello": "world"}


@router.get(
    "/get/litellm_model_cost_map",
    include_in_schema=False,
    dependencies=[Depends(user_api_key_auth)],
)
async def get_litellm_model_cost_map():
    try:
        _model_cost_map = litellm.model_cost
        return _model_cost_map
    except Exception as e:
        raise HTTPException(
            status_code=500,
            detail=f"Internal Server Error ({str(e)})",
        )


@router.get("/", dependencies=[Depends(user_api_key_auth)])
async def home(request: Request):
    return "LiteLLM: RUNNING"


@router.get("/routes", dependencies=[Depends(user_api_key_auth)])
async def get_routes():
    """
    Get a list of available routes in the FastAPI application.
    """
    routes = []
    for route in app.routes:
        endpoint_route = getattr(route, "endpoint", None)
        if endpoint_route is not None:
            route_info = {
                "path": getattr(route, "path", None),
                "methods": getattr(route, "methods", None),
                "name": getattr(route, "name", None),
                "endpoint": (
                    endpoint_route.__name__
                    if getattr(route, "endpoint", None)
                    else None
                ),
            }
            routes.append(route_info)

    return {"routes": routes}


#### TEST ENDPOINTS ####
# @router.get(
#     "/token/generate",
#     dependencies=[Depends(user_api_key_auth)],
#     include_in_schema=False,
# )
# async def token_generate():
#     """
#     Test endpoint. Admin-only access. Meant for generating admin tokens with specific claims and testing if they work for creating keys, etc.
#     """
#     # Initialize AuthJWTSSO with your OpenID Provider configuration
#     from fastapi_sso import AuthJWTSSO

#     auth_jwt_sso = AuthJWTSSO(
#         issuer=os.getenv("OPENID_BASE_URL"),
#         client_id=os.getenv("OPENID_CLIENT_ID"),
#         client_secret=os.getenv("OPENID_CLIENT_SECRET"),
#         scopes=["litellm_proxy_admin"],
#     )

#     token = auth_jwt_sso.create_access_token()

#     return {"token": token}


@router.on_event("shutdown")
async def shutdown_event():
    global prisma_client, master_key, user_custom_auth, user_custom_key_generate
    verbose_proxy_logger.info("Shutting down LiteLLM Proxy Server")
    if prisma_client:
        verbose_proxy_logger.debug("Disconnecting from Prisma")
        await prisma_client.disconnect()

    if litellm.cache is not None:
        await litellm.cache.disconnect()

    await jwt_handler.close()

    if db_writer_client is not None:
        await db_writer_client.close()

    # flush remaining langfuse logs
    if "langfuse" in litellm.success_callback:
        try:
            # flush langfuse logs on shutdow
            from litellm.utils import langFuseLogger

            if langFuseLogger is not None:
                langFuseLogger.Langfuse.flush()
        except Exception:
            # [DO NOT BLOCK shutdown events for this]
            pass

    ## RESET CUSTOM VARIABLES ##
    cleanup_router_config_variables()


def cleanup_router_config_variables():
    global master_key, user_config_file_path, otel_logging, user_custom_auth, user_custom_auth_path, user_custom_key_generate, user_custom_sso, use_background_health_checks, health_check_interval, prisma_client

    # Set all variables to None
    master_key = None
    user_config_file_path = None
    otel_logging = None
    user_custom_auth = None
    user_custom_auth_path = None
    user_custom_key_generate = None
    user_custom_sso = None
    use_background_health_checks = None
    health_check_interval = None
    prisma_client = None


app.include_router(router)
app.include_router(rerank_router)
app.include_router(fine_tuning_router)
app.include_router(vertex_router)
app.include_router(gemini_router)
app.include_router(langfuse_router)
app.include_router(pass_through_router)
app.include_router(health_router)
app.include_router(key_management_router)
app.include_router(internal_user_router)
app.include_router(team_router)
app.include_router(ui_sso_router)
app.include_router(organization_router)
app.include_router(spend_management_router)
app.include_router(caching_router)
app.include_router(analytics_router)
app.include_router(debugging_endpoints_router)
app.include_router(ui_crud_endpoints_router)
app.include_router(openai_files_router)
app.include_router(team_callback_router)<|MERGE_RESOLUTION|>--- conflicted
+++ resolved
@@ -1543,15 +1543,8 @@
             ## INIT PROXY REDIS USAGE CLIENT ##
             redis_usage_cache = litellm.cache.cache
 
-<<<<<<< HEAD
-    async def load_config(  # noqa: PLR0915
-        self, router: Optional[litellm.Router], config_file_path: str
-    ):
-        """
-        Load config values into proxy global state
-=======
+            
     async def get_config(self, config_file_path: Optional[str] = None) -> dict:
->>>>>>> c58d5422
         """
         Load config file
         Supports reading from:
