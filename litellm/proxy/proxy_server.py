--- conflicted
+++ resolved
@@ -2939,7 +2939,6 @@
 
             key = response["token"]  # type: ignore
             user_id = response["user_id"]  # type: ignore
-<<<<<<< HEAD
             litellm_dashboard_ui = "http://localhost:3000"
 
             litellm_dashboard_ui += (
@@ -2951,13 +2950,6 @@
                 + os.getenv("GOOGLE_REDIRECT_URI")
             )
             return RedirectResponse(url=litellm_dashboard_ui)
-=======
-            return RedirectResponse(url="chat.openai.com")
-            # return RedirectResponse(url=google_auth_url)
-            # return JSONResponse(
-            #     content={"key": key, "user_id": user_id}, status_code=200
-            # )
->>>>>>> c86d97fe
 
         else:
             # Handle user info retrieval error
