import asyncio
import copy
import inspect
import io
import os
import random
import secrets
import subprocess
import sys
import time
import traceback
import uuid
import warnings
from datetime import datetime, timedelta
from typing import (
    TYPE_CHECKING,
    Any,
    List,
    Optional,
    Tuple,
    Union,
    cast,
    get_args,
    get_origin,
    get_type_hints,
)

from litellm.constants import (
    DEFAULT_MAX_RECURSE_DEPTH,
    DEFAULT_SLACK_ALERTING_THRESHOLD,
    LITELLM_EMBEDDING_PROVIDERS_SUPPORTING_INPUT_ARRAY_OF_TOKENS,
    LITELLM_SETTINGS_SAFE_DB_OVERRIDES,
)
from litellm.types.utils import (
    ModelResponse,
    ModelResponseStream,
    TextCompletionResponse,
)

if TYPE_CHECKING:
    from opentelemetry.trace import Span as _Span

    from litellm.integrations.opentelemetry import OpenTelemetry

    Span = Union[_Span, Any]
else:
    Span = Any
    OpenTelemetry = Any


def showwarning(message, category, filename, lineno, file=None, line=None):
    traceback_info = f"{filename}:{lineno}: {category.__name__}: {message}\n"
    if file is not None:
        file.write(traceback_info)


warnings.showwarning = showwarning
warnings.filterwarnings("default", category=UserWarning)

# Your client code here


messages: list = []
sys.path.insert(
    0, os.path.abspath("../..")
)  # Adds the parent directory to the system path - for litellm local dev

try:
    import logging

    import backoff
    import fastapi
    import orjson
    import yaml  # type: ignore
    from apscheduler.schedulers.asyncio import AsyncIOScheduler
except ImportError as e:
    raise ImportError(f"Missing dependency {e}. Run `pip install 'litellm[proxy]'`")

list_of_messages = [
    "'The thing I wish you improved is...'",
    "'A feature I really want is...'",
    "'The worst thing about this product is...'",
    "'This product would be better if...'",
    "'I don't like how this works...'",
    "'It would help me if you could add...'",
    "'This feature doesn't meet my needs because...'",
    "'I get frustrated when the product...'",
]


def generate_feedback_box():
    box_width = 60

    # Select a random message
    message = random.choice(list_of_messages)

    print()  # noqa
    print("\033[1;37m" + "#" + "-" * box_width + "#\033[0m")  # noqa
    print("\033[1;37m" + "#" + " " * box_width + "#\033[0m")  # noqa
    print("\033[1;37m" + "# {:^59} #\033[0m".format(message))  # noqa
    print(  # noqa
        "\033[1;37m"
        + "# {:^59} #\033[0m".format("https://github.com/BerriAI/litellm/issues/new")
    )  # noqa
    print("\033[1;37m" + "#" + " " * box_width + "#\033[0m")  # noqa
    print("\033[1;37m" + "#" + "-" * box_width + "#\033[0m")  # noqa
    print()  # noqa
    print(" Thank you for using LiteLLM! - Krrish & Ishaan")  # noqa
    print()  # noqa
    print()  # noqa
    print()  # noqa
    print(  # noqa
        "\033[1;31mGive Feedback / Get Help: https://github.com/BerriAI/litellm/issues/new\033[0m"
    )  # noqa
    print()  # noqa
    print()  # noqa


from collections import defaultdict
from contextlib import asynccontextmanager

import litellm
from litellm import Router
from litellm._logging import verbose_proxy_logger, verbose_router_logger
from litellm.caching.caching import DualCache, RedisCache
from litellm.constants import (
    DAYS_IN_A_MONTH,
    DEFAULT_HEALTH_CHECK_INTERVAL,
    DEFAULT_MODEL_CREATED_AT_TIME,
    LITELLM_PROXY_ADMIN_NAME,
    PROMETHEUS_FALLBACK_STATS_SEND_TIME_HOURS,
    PROXY_BATCH_WRITE_AT,
    PROXY_BUDGET_RESCHEDULER_MAX_TIME,
    PROXY_BUDGET_RESCHEDULER_MIN_TIME,
)
from litellm.exceptions import RejectedRequestError
from litellm.integrations.SlackAlerting.slack_alerting import SlackAlerting
from litellm.litellm_core_utils.core_helpers import (
    _get_parent_otel_span_from_kwargs,
    get_litellm_metadata_from_kwargs,
)
from litellm.litellm_core_utils.credential_accessor import CredentialAccessor
from litellm.litellm_core_utils.litellm_logging import Logging as LiteLLMLoggingObj
from litellm.litellm_core_utils.sensitive_data_masker import SensitiveDataMasker
from litellm.llms.custom_httpx.http_handler import AsyncHTTPHandler, HTTPHandler
from litellm.proxy._experimental.mcp_server.server import router as mcp_router
from litellm.proxy._experimental.mcp_server.tool_registry import (
    global_mcp_tool_registry,
)
from litellm.proxy._types import *
from litellm.proxy.analytics_endpoints.analytics_endpoints import (
    router as analytics_router,
)
from litellm.proxy.anthropic_endpoints.endpoints import router as anthropic_router
from litellm.proxy.auth.auth_checks import (
    ExperimentalUIJWTToken,
    get_team_object,
    log_db_metrics,
)
from litellm.proxy.auth.auth_utils import check_response_size_is_safe
from litellm.proxy.auth.handle_jwt import JWTHandler
from litellm.proxy.auth.litellm_license import LicenseCheck
from litellm.proxy.auth.model_checks import (
    get_complete_model_list,
    get_key_models,
    get_team_models,
)
from litellm.proxy.auth.user_api_key_auth import (
    user_api_key_auth,
    user_api_key_auth_websocket,
)
from litellm.proxy.batches_endpoints.endpoints import router as batches_router

## Import All Misc routes here ##
from litellm.proxy.caching_routes import router as caching_router
from litellm.proxy.common_request_processing import (
    ProxyBaseLLMRequestProcessing,
    create_streaming_response,
)
from litellm.proxy.common_utils.callback_utils import initialize_callbacks_on_proxy
from litellm.proxy.common_utils.debug_utils import init_verbose_loggers
from litellm.proxy.common_utils.debug_utils import router as debugging_endpoints_router
from litellm.proxy.common_utils.encrypt_decrypt_utils import (
    decrypt_value_helper,
    encrypt_value_helper,
)
from litellm.proxy.common_utils.html_forms.ui_login import html_form
from litellm.proxy.common_utils.http_parsing_utils import (
    _read_request_body,
    check_file_size_under_limit,
    get_form_data,
)
from litellm.proxy.common_utils.load_config_utils import (
    get_config_file_contents_from_gcs,
    get_file_contents_from_s3,
)
from litellm.proxy.common_utils.openai_endpoint_utils import (
    remove_sensitive_info_from_deployment,
)
from litellm.proxy.common_utils.proxy_state import ProxyState
from litellm.proxy.common_utils.reset_budget_job import ResetBudgetJob
from litellm.proxy.common_utils.swagger_utils import ERROR_RESPONSES
from litellm.proxy.credential_endpoints.endpoints import router as credential_router
from litellm.proxy.db.db_transaction_queue.spend_log_cleanup import SpendLogCleanup
from litellm.proxy.db.exception_handler import PrismaDBExceptionHandler
from litellm.proxy.fine_tuning_endpoints.endpoints import router as fine_tuning_router
from litellm.proxy.fine_tuning_endpoints.endpoints import set_fine_tuning_config
from litellm.proxy.guardrails.guardrail_endpoints import router as guardrails_router
from litellm.proxy.guardrails.init_guardrails import (
    init_guardrails_v2,
    initialize_guardrails,
)
from litellm.proxy.health_check import perform_health_check
from litellm.proxy.health_endpoints._health_endpoints import router as health_router
from litellm.proxy.hooks.model_max_budget_limiter import (
    _PROXY_VirtualKeyModelMaxBudgetLimiter,
)
from litellm.proxy.hooks.prompt_injection_detection import (
    _OPTIONAL_PromptInjectionDetection,
)
from litellm.proxy.hooks.proxy_track_cost_callback import _ProxyDBLogger
from litellm.proxy.image_endpoints.endpoints import router as image_router
from litellm.proxy.litellm_pre_call_utils import add_litellm_data_to_request
from litellm.proxy.management_endpoints.budget_management_endpoints import (
    router as budget_management_router,
)
from litellm.proxy.management_endpoints.common_utils import _user_has_admin_view
from litellm.proxy.management_endpoints.customer_endpoints import (
    router as customer_router,
)
from litellm.proxy.management_endpoints.internal_user_endpoints import (
    router as internal_user_router,
)
from litellm.proxy.management_endpoints.internal_user_endpoints import user_update
from litellm.proxy.management_endpoints.key_management_endpoints import (
    delete_verification_tokens,
    duration_in_seconds,
    generate_key_helper_fn,
)
from litellm.proxy.management_endpoints.key_management_endpoints import (
    router as key_management_router,
)
from litellm.proxy.management_endpoints.model_management_endpoints import (
    _add_model_to_db,
    _add_team_model_to_db,
    _deduplicate_litellm_router_models,
)
from litellm.proxy.management_endpoints.model_management_endpoints import (
    router as model_management_router,
)
from litellm.proxy.management_endpoints.organization_endpoints import (
    router as organization_router,
)
from litellm.proxy.management_endpoints.scim.scim_v2 import scim_router
from litellm.proxy.management_endpoints.tag_management_endpoints import (
    router as tag_management_router,
)
from litellm.proxy.management_endpoints.team_callback_endpoints import (
    router as team_callback_router,
)
from litellm.proxy.management_endpoints.team_endpoints import router as team_router
from litellm.proxy.management_endpoints.team_endpoints import (
    update_team,
    validate_membership,
)
from litellm.proxy.management_endpoints.ui_sso import (
    get_disabled_non_admin_personal_key_creation,
)
from litellm.proxy.management_endpoints.ui_sso import router as ui_sso_router
from litellm.proxy.management_helpers.audit_logs import create_audit_log_for_update
from litellm.proxy.middleware.prometheus_auth_middleware import PrometheusAuthMiddleware
from litellm.proxy.openai_files_endpoints.files_endpoints import (
    router as openai_files_router,
)
from litellm.proxy.openai_files_endpoints.files_endpoints import set_files_config
from litellm.proxy.pass_through_endpoints.llm_passthrough_endpoints import (
    passthrough_endpoint_router,
)
from litellm.proxy.pass_through_endpoints.llm_passthrough_endpoints import (
    router as llm_passthrough_router,
)
from litellm.proxy.pass_through_endpoints.pass_through_endpoints import (
    initialize_pass_through_endpoints,
)
from litellm.proxy.pass_through_endpoints.pass_through_endpoints import (
    router as pass_through_router,
)
from litellm.proxy.rerank_endpoints.endpoints import router as rerank_router
from litellm.proxy.response_api_endpoints.endpoints import router as response_router
from litellm.proxy.route_llm_request import route_request
from litellm.proxy.spend_tracking.spend_management_endpoints import (
    router as spend_management_router,
)
from litellm.proxy.spend_tracking.spend_tracking_utils import get_logging_payload
from litellm.proxy.types_utils.utils import get_instance_fn
from litellm.proxy.ui_crud_endpoints.proxy_setting_endpoints import (
    router as ui_crud_endpoints_router,
)
from litellm.proxy.utils import (
    PrismaClient,
    ProxyLogging,
    ProxyUpdateSpend,
    _cache_user_row,
    _get_docs_url,
    _get_projected_spend_over_limit,
    _get_redoc_url,
    _is_projected_spend_over_limit,
    _is_valid_team_configs,
    get_error_message_str,
    hash_token,
    update_spend,
)
from litellm.proxy.vertex_ai_endpoints.langfuse_endpoints import (
    router as langfuse_router,
)
from litellm.router import (
    AssistantsTypedDict,
    Deployment,
    LiteLLM_Params,
    ModelGroupInfo,
)
from litellm.scheduler import FlowItem, Scheduler
from litellm.secret_managers.aws_secret_manager import load_aws_kms
from litellm.secret_managers.google_kms import load_google_kms
from litellm.secret_managers.main import (
    get_secret,
    get_secret_bool,
    get_secret_str,
    str_to_bool,
)
from litellm.types.integrations.slack_alerting import SlackAlertingArgs
from litellm.types.llms.anthropic import (
    AnthropicMessagesRequest,
    AnthropicResponse,
    AnthropicResponseContentBlockText,
    AnthropicResponseUsageBlock,
)
from litellm.types.llms.openai import HttpxBinaryResponseContent
from litellm.types.router import DeploymentTypedDict
from litellm.types.router import ModelInfo as RouterModelInfo
from litellm.types.router import RouterGeneralSettings, updateDeployment
from litellm.types.scheduler import DefaultPriorities
from litellm.types.utils import CredentialItem, CustomHuggingfaceTokenizer
from litellm.types.utils import ModelInfo as ModelMapInfo
from litellm.types.utils import RawRequestTypedDict, StandardLoggingPayload
from litellm.utils import _add_custom_logger_callback_to_specific_event

try:
    from litellm._version import version
except Exception:
    version = "0.0.0"
litellm.suppress_debug_info = True
import json
from typing import Union

from fastapi import (
    Depends,
    FastAPI,
    File,
    Form,
    Header,
    HTTPException,
    Path,
    Query,
    Request,
    Response,
    UploadFile,
    applications,
    status,
)
from fastapi.encoders import jsonable_encoder
from fastapi.middleware.cors import CORSMiddleware
from fastapi.openapi.docs import get_swagger_ui_html
from fastapi.openapi.utils import get_openapi
from fastapi.responses import (
    FileResponse,
    JSONResponse,
    ORJSONResponse,
    RedirectResponse,
    StreamingResponse,
)
from fastapi.routing import APIRouter
from fastapi.security import OAuth2PasswordBearer
from fastapi.security.api_key import APIKeyHeader
from fastapi.staticfiles import StaticFiles

# import enterprise folder
enterprise_router = APIRouter()
try:
    # when using litellm cli
    import litellm.proxy.enterprise as enterprise
except Exception:
    # when using litellm docker image
    try:
        import enterprise  # type: ignore
    except Exception:
        pass

###################
# Import enterprise routes
try:
    from litellm_enterprise.proxy.enterprise_routes import router as _enterprise_router
<<<<<<< HEAD

    enterprise_router = _enterprise_router
=======
    from litellm_enterprise.proxy.proxy_server import EnterpriseProxyConfig

    enterprise_router = _enterprise_router
    enterprise_proxy_config: Optional[EnterpriseProxyConfig] = EnterpriseProxyConfig()
>>>>>>> acaa8029
except ImportError:
    enterprise_proxy_config = None
###################

server_root_path = os.getenv("SERVER_ROOT_PATH", "")
_license_check = LicenseCheck()
premium_user: bool = _license_check.is_premium()
global_max_parallel_request_retries_env: Optional[str] = os.getenv(
    "LITELLM_GLOBAL_MAX_PARALLEL_REQUEST_RETRIES"
)
proxy_state = ProxyState()
SENSITIVE_DATA_MASKER = SensitiveDataMasker()
if global_max_parallel_request_retries_env is None:
    global_max_parallel_request_retries: int = 3
else:
    global_max_parallel_request_retries = int(global_max_parallel_request_retries_env)

global_max_parallel_request_retry_timeout_env: Optional[str] = os.getenv(
    "LITELLM_GLOBAL_MAX_PARALLEL_REQUEST_RETRY_TIMEOUT"
)
if global_max_parallel_request_retry_timeout_env is None:
    global_max_parallel_request_retry_timeout: float = 60.0
else:
    global_max_parallel_request_retry_timeout = float(
        global_max_parallel_request_retry_timeout_env
    )

ui_link = f"{server_root_path}/ui/"
ui_message = (
    f"👉 [```LiteLLM Admin Panel on /ui```]({ui_link}). Create, Edit Keys with SSO"
)
ui_message += "\n\n💸 [```LiteLLM Model Cost Map```](https://models.litellm.ai/)."

custom_swagger_message = "[**Customize Swagger Docs**](https://docs.litellm.ai/docs/proxy/enterprise#swagger-docs---custom-routes--branding)"

### CUSTOM BRANDING [ENTERPRISE FEATURE] ###
_title = os.getenv("DOCS_TITLE", "LiteLLM API") if premium_user else "LiteLLM API"
_description = (
    os.getenv(
        "DOCS_DESCRIPTION",
        f"Enterprise Edition \n\nProxy Server to call 100+ LLMs in the OpenAI format. {custom_swagger_message}\n\n{ui_message}",
    )
    if premium_user
    else f"Proxy Server to call 100+ LLMs in the OpenAI format. {custom_swagger_message}\n\n{ui_message}"
)


def cleanup_router_config_variables():
    global master_key, user_config_file_path, otel_logging, user_custom_auth, user_custom_auth_path, user_custom_key_generate, user_custom_sso, use_background_health_checks, health_check_interval, prisma_client

    # Set all variables to None
    master_key = None
    user_config_file_path = None
    otel_logging = None
    user_custom_auth = None
    user_custom_auth_path = None
    user_custom_key_generate = None
    user_custom_sso = None
    use_background_health_checks = None
    health_check_interval = None
    prisma_client = None


async def proxy_shutdown_event():
    global prisma_client, master_key, user_custom_auth, user_custom_key_generate
    verbose_proxy_logger.info("Shutting down LiteLLM Proxy Server")
    if prisma_client:
        verbose_proxy_logger.debug("Disconnecting from Prisma")
        await prisma_client.disconnect()

    if litellm.cache is not None:
        await litellm.cache.disconnect()

    await jwt_handler.close()

    if db_writer_client is not None:
        await db_writer_client.close()

    # flush remaining langfuse logs
    if "langfuse" in litellm.success_callback:
        try:
            # flush langfuse logs on shutdow
            from litellm.utils import langFuseLogger

            if langFuseLogger is not None:
                langFuseLogger.Langfuse.flush()
        except Exception:
            # [DO NOT BLOCK shutdown events for this]
            pass

    ## RESET CUSTOM VARIABLES ##
    cleanup_router_config_variables()


@asynccontextmanager
async def proxy_startup_event(app: FastAPI):
    global prisma_client, master_key, use_background_health_checks, llm_router, llm_model_list, general_settings, proxy_budget_rescheduler_min_time, proxy_budget_rescheduler_max_time, litellm_proxy_admin_name, db_writer_client, store_model_in_db, premium_user, _license_check
    import json

    init_verbose_loggers()
    ## CHECK PREMIUM USER
    verbose_proxy_logger.debug(
        "litellm.proxy.proxy_server.py::startup() - CHECKING PREMIUM USER - {}".format(
            premium_user
        )
    )
    if premium_user is False:
        premium_user = _license_check.is_premium()

    ## CHECK MASTER KEY IN ENVIRONMENT ##
    master_key = get_secret_str("LITELLM_MASTER_KEY")
    ### LOAD CONFIG ###
    worker_config: Optional[Union[str, dict]] = get_secret("WORKER_CONFIG")  # type: ignore
    env_config_yaml: Optional[str] = get_secret_str("CONFIG_FILE_PATH")
    verbose_proxy_logger.debug("worker_config: %s", worker_config)
    # check if it's a valid file path
    if env_config_yaml is not None:
        if os.path.isfile(env_config_yaml) and proxy_config.is_yaml(
            config_file_path=env_config_yaml
        ):
            (
                llm_router,
                llm_model_list,
                general_settings,
            ) = await proxy_config.load_config(
                router=llm_router, config_file_path=env_config_yaml
            )
    elif worker_config is not None:
        if (
            isinstance(worker_config, str)
            and os.path.isfile(worker_config)
            and proxy_config.is_yaml(config_file_path=worker_config)
        ):
            (
                llm_router,
                llm_model_list,
                general_settings,
            ) = await proxy_config.load_config(
                router=llm_router, config_file_path=worker_config
            )
        elif os.environ.get("LITELLM_CONFIG_BUCKET_NAME") is not None and isinstance(
            worker_config, str
        ):
            (
                llm_router,
                llm_model_list,
                general_settings,
            ) = await proxy_config.load_config(
                router=llm_router, config_file_path=worker_config
            )
        elif isinstance(worker_config, dict):
            await initialize(**worker_config)
        else:
            # if not, assume it's a json string
            worker_config = json.loads(worker_config)
            if isinstance(worker_config, dict):
                await initialize(**worker_config)

    # check if DATABASE_URL in environment - load from there
    if prisma_client is None:
        _db_url: Optional[str] = get_secret("DATABASE_URL", None)  # type: ignore
        prisma_client = await ProxyStartupEvent._setup_prisma_client(
            database_url=_db_url,
            proxy_logging_obj=proxy_logging_obj,
            user_api_key_cache=user_api_key_cache,
        )

    ProxyStartupEvent._initialize_startup_logging(
        llm_router=llm_router,
        proxy_logging_obj=proxy_logging_obj,
        redis_usage_cache=redis_usage_cache,
    )

    ## JWT AUTH ##
    ProxyStartupEvent._initialize_jwt_auth(
        general_settings=general_settings,
        prisma_client=prisma_client,
        user_api_key_cache=user_api_key_cache,
    )

    if use_background_health_checks:
        asyncio.create_task(
            _run_background_health_check()
        )  # start the background health check coroutine.

    if prompt_injection_detection_obj is not None:  # [TODO] - REFACTOR THIS
        prompt_injection_detection_obj.update_environment(router=llm_router)

    verbose_proxy_logger.debug("prisma_client: %s", prisma_client)
    if prisma_client is not None and litellm.max_budget > 0:
        ProxyStartupEvent._add_proxy_budget_to_db(
            litellm_proxy_budget_name=litellm_proxy_admin_name
        )

    ### START BATCH WRITING DB + CHECKING NEW MODELS###
    if prisma_client is not None:
        await ProxyStartupEvent.initialize_scheduled_background_jobs(
            general_settings=general_settings,
            prisma_client=prisma_client,
            proxy_budget_rescheduler_min_time=proxy_budget_rescheduler_min_time,
            proxy_budget_rescheduler_max_time=proxy_budget_rescheduler_max_time,
            proxy_batch_write_at=proxy_batch_write_at,
            proxy_logging_obj=proxy_logging_obj,
        )

    ## [Optional] Initialize dd tracer
    ProxyStartupEvent._init_dd_tracer()

    # End of startup event
    yield

    # Shutdown event
    await proxy_shutdown_event()


app = FastAPI(
    docs_url=_get_docs_url(),
    redoc_url=_get_redoc_url(),
    title=_title,
    description=_description,
    version=version,
    root_path=server_root_path,  # check if user passed root path, FastAPI defaults this value to ""
    lifespan=proxy_startup_event,
)


### CUSTOM API DOCS [ENTERPRISE FEATURE] ###
# Custom OpenAPI schema generator to include only selected routes
from fastapi.routing import APIWebSocketRoute


def get_openapi_schema():
    if app.openapi_schema:
        return app.openapi_schema

    openapi_schema = get_openapi(
        title=app.title,
        version=app.version,
        description=app.description,
        routes=app.routes,
    )

    # Find all WebSocket routes
    websocket_routes = [
        route for route in app.routes if isinstance(route, APIWebSocketRoute)
    ]

    # Add each WebSocket route to the schema
    for route in websocket_routes:
        # Get the base path without query parameters
        base_path = route.path.split("{")[0].rstrip("?")

        # Extract parameters from the route
        parameters = []
        if hasattr(route, "dependant"):
            for param in route.dependant.query_params:
                parameters.append(
                    {
                        "name": param.name,
                        "in": "query",
                        "required": param.required,
                        "schema": {
                            "type": "string"
                        },  # You can make this more specific if needed
                    }
                )

        openapi_schema["paths"][base_path] = {
            "get": {
                "summary": f"WebSocket: {route.name or base_path}",
                "description": "WebSocket connection endpoint",
                "operationId": f"websocket_{route.name or base_path.replace('/', '_')}",
                "parameters": parameters,
                "responses": {"101": {"description": "WebSocket Protocol Switched"}},
                "tags": ["WebSocket"],
            }
        }

    app.openapi_schema = openapi_schema
    return app.openapi_schema


def custom_openapi():
    if app.openapi_schema:
        return app.openapi_schema
    openapi_schema = get_openapi_schema()

    # Filter routes to include only specific ones
    openai_routes = LiteLLMRoutes.openai_routes.value
    paths_to_include: dict = {}
    for route in openai_routes:
        if route in openapi_schema["paths"]:
            paths_to_include[route] = openapi_schema["paths"][route]
    openapi_schema["paths"] = paths_to_include
    app.openapi_schema = openapi_schema
    return app.openapi_schema


if os.getenv("DOCS_FILTERED", "False") == "True" and premium_user:
    app.openapi = custom_openapi  # type: ignore


class UserAPIKeyCacheTTLEnum(enum.Enum):
    in_memory_cache_ttl = 60  # 1 min ttl ## configure via `general_settings::user_api_key_cache_ttl: <your-value>`


@app.exception_handler(ProxyException)
async def openai_exception_handler(request: Request, exc: ProxyException):
    # NOTE: DO NOT MODIFY THIS, its crucial to map to Openai exceptions
    headers = exc.headers
    return JSONResponse(
        status_code=(
            int(exc.code) if exc.code else status.HTTP_500_INTERNAL_SERVER_ERROR
        ),
        content={
            "error": {
                "message": exc.message,
                "type": exc.type,
                "param": exc.param,
                "code": exc.code,
            }
        },
        headers=headers,
    )


router = APIRouter()
origins = ["*"]

# get current directory
try:
    current_dir = os.path.dirname(os.path.abspath(__file__))
    ui_path = os.path.join(current_dir, "_experimental", "out")
    app.mount("/ui", StaticFiles(directory=ui_path, html=True), name="ui")
    # Iterate through files in the UI directory
    for filename in os.listdir(ui_path):
        if filename.endswith(".html") and filename != "index.html":
            # Create a folder with the same name as the HTML file
            folder_name = os.path.splitext(filename)[0]
            folder_path = os.path.join(ui_path, folder_name)
            os.makedirs(folder_path, exist_ok=True)

            # Move the HTML file into the folder and rename it to 'index.html'
            src = os.path.join(ui_path, filename)
            dst = os.path.join(folder_path, "index.html")
            os.rename(src, dst)

    if server_root_path != "":
        verbose_proxy_logger.info(  # noqa
            f"server_root_path is set, forwarding any /ui requests to {server_root_path}/ui, any /sso/key/generate requests to {server_root_path}/sso/key/generate"
        )  # noqa

        @app.middleware("http")
        async def redirect_ui_middleware(request: Request, call_next):
            if request.url.path.startswith("/ui"):
                new_url = str(request.url).replace("/ui", f"{server_root_path}/ui", 1)
                return RedirectResponse(new_url)
            elif request.url.path == "/sso/key/generate":
                return RedirectResponse(f"{server_root_path}/sso/key/generate")
            return await call_next(request)

except Exception:
    pass
current_dir = os.path.dirname(os.path.abspath(__file__))
# ui_path = os.path.join(current_dir, "_experimental", "out")
# # Mount this test directory instead
# app.mount("/ui", StaticFiles(directory=ui_path, html=True), name="ui")


app.add_middleware(
    CORSMiddleware,
    allow_origins=origins,
    allow_credentials=True,
    allow_methods=["*"],
    allow_headers=["*"],
)

app.add_middleware(PrometheusAuthMiddleware)

swagger_path = os.path.join(current_dir, "swagger")
app.mount("/swagger", StaticFiles(directory=swagger_path), name="swagger")


def swagger_monkey_patch(*args, **kwargs):
    return get_swagger_ui_html(
        *args,
        **kwargs,
        swagger_js_url="/swagger/swagger-ui-bundle.js",
        swagger_css_url="/swagger/swagger-ui.css",
        swagger_favicon_url="/swagger/favicon.png",
    )


applications.get_swagger_ui_html = swagger_monkey_patch

from typing import Dict

user_api_base = None
user_model = None
user_debug = False
user_max_tokens = None
user_request_timeout = None
user_temperature = None
user_telemetry = True
user_config = None
user_headers = None
user_config_file_path: Optional[str] = None
local_logging = True  # writes logs to a local api_log.json file for debugging
experimental = False
#### GLOBAL VARIABLES ####
llm_router: Optional[Router] = None
llm_model_list: Optional[list] = None
general_settings: dict = {}
callback_settings: dict = {}
log_file = "api_log.json"
worker_config = None
master_key: Optional[str] = None
otel_logging = False
prisma_client: Optional[PrismaClient] = None
user_api_key_cache = DualCache(
    default_in_memory_ttl=UserAPIKeyCacheTTLEnum.in_memory_cache_ttl.value
)
model_max_budget_limiter = _PROXY_VirtualKeyModelMaxBudgetLimiter(
    dual_cache=user_api_key_cache
)
litellm.logging_callback_manager.add_litellm_callback(model_max_budget_limiter)
redis_usage_cache: Optional[
    RedisCache
] = None  # redis cache used for tracking spend, tpm/rpm limits
user_custom_auth = None
user_custom_key_generate = None
user_custom_sso = None
use_background_health_checks = None
use_queue = False
health_check_interval = None
health_check_details = None
health_check_results: Dict[str, Union[int, List[Dict[str, Any]]]] = {}
queue: List = []
litellm_proxy_budget_name = "litellm-proxy-budget"
litellm_proxy_admin_name = LITELLM_PROXY_ADMIN_NAME
ui_access_mode: Literal["admin", "all"] = "all"
proxy_budget_rescheduler_min_time = PROXY_BUDGET_RESCHEDULER_MIN_TIME
proxy_budget_rescheduler_max_time = PROXY_BUDGET_RESCHEDULER_MAX_TIME
proxy_batch_write_at = PROXY_BATCH_WRITE_AT
litellm_master_key_hash = None
disable_spend_logs = False
jwt_handler = JWTHandler()
prompt_injection_detection_obj: Optional[_OPTIONAL_PromptInjectionDetection] = None
store_model_in_db: bool = False
open_telemetry_logger: Optional[OpenTelemetry] = None
### INITIALIZE GLOBAL LOGGING OBJECT ###
proxy_logging_obj = ProxyLogging(
    user_api_key_cache=user_api_key_cache, premium_user=premium_user
)
### REDIS QUEUE ###
async_result = None
celery_app_conn = None
celery_fn = None  # Redis Queue for handling requests
### DB WRITER ###
db_writer_client: Optional[AsyncHTTPHandler] = None
### logger ###


async def check_request_disconnection(request: Request, llm_api_call_task):
    """
    Asynchronously checks if the request is disconnected at regular intervals.
    If the request is disconnected
    - cancel the litellm.router task
    - raises an HTTPException with status code 499 and detail "Client disconnected the request".

    Parameters:
    - request: Request: The request object to check for disconnection.
    Returns:
    - None
    """

    # only run this function for 10 mins -> if these don't get cancelled -> we don't want the server to have many while loops
    start_time = time.time()
    while time.time() - start_time < 600:
        await asyncio.sleep(1)
        if await request.is_disconnected():
            # cancel the LLM API Call task if any passed - this is passed from individual providers
            # Example OpenAI, Azure, VertexAI etc
            llm_api_call_task.cancel()

            raise HTTPException(
                status_code=499,
                detail="Client disconnected the request",
            )


def _resolve_typed_dict_type(typ):
    """Resolve the actual TypedDict class from a potentially wrapped type."""
    from typing_extensions import _TypedDictMeta  # type: ignore

    origin = get_origin(typ)
    if origin is Union:  # Check if it's a Union (like Optional)
        for arg in get_args(typ):
            if isinstance(arg, _TypedDictMeta):
                return arg
    elif isinstance(typ, type) and isinstance(typ, dict):
        return typ
    return None


def _resolve_pydantic_type(typ) -> List:
    """Resolve the actual TypedDict class from a potentially wrapped type."""
    origin = get_origin(typ)
    typs = []
    if origin is Union:  # Check if it's a Union (like Optional)
        for arg in get_args(typ):
            if (
                arg is not None
                and not isinstance(arg, type(None))
                and "NoneType" not in str(arg)
            ):
                typs.append(arg)
    elif isinstance(typ, type) and isinstance(typ, BaseModel):
        return [typ]
    return typs


def load_from_azure_key_vault(use_azure_key_vault: bool = False):
    if use_azure_key_vault is False:
        return

    try:
        from azure.identity import DefaultAzureCredential
        from azure.keyvault.secrets import SecretClient

        # Set your Azure Key Vault URI
        KVUri = os.getenv("AZURE_KEY_VAULT_URI", None)

        if KVUri is None:
            raise Exception(
                "Error when loading keys from Azure Key Vault: AZURE_KEY_VAULT_URI is not set."
            )

        credential = DefaultAzureCredential()

        # Create the SecretClient using the credential
        client = SecretClient(vault_url=KVUri, credential=credential)

        litellm.secret_manager_client = client
        litellm._key_management_system = KeyManagementSystem.AZURE_KEY_VAULT
    except Exception as e:
        _error_str = str(e)
        verbose_proxy_logger.exception(
            "Error when loading keys from Azure Key Vault: %s .Ensure you run `pip install azure-identity azure-keyvault-secrets`",
            _error_str,
        )


def cost_tracking():
    global prisma_client
    if prisma_client is not None:
        litellm.logging_callback_manager.add_litellm_callback(_ProxyDBLogger())


async def update_cache(  # noqa: PLR0915
    token: Optional[str],
    user_id: Optional[str],
    end_user_id: Optional[str],
    team_id: Optional[str],
    response_cost: Optional[float],
    parent_otel_span: Optional[Span],  # type: ignore
):
    """
    Use this to update the cache with new user spend.

    Put any alerting logic in here.
    """

    values_to_update_in_cache: List[Tuple[Any, Any]] = []

    ### UPDATE KEY SPEND ###
    async def _update_key_cache(token: str, response_cost: float):
        # Fetch the existing cost for the given token
        if isinstance(token, str) and token.startswith("sk-"):
            hashed_token = hash_token(token=token)
        else:
            hashed_token = token
        verbose_proxy_logger.debug("_update_key_cache: hashed_token=%s", hashed_token)
        existing_spend_obj: LiteLLM_VerificationTokenView = await user_api_key_cache.async_get_cache(key=hashed_token)  # type: ignore
        verbose_proxy_logger.debug(
            f"_update_key_cache: existing_spend_obj={existing_spend_obj}"
        )
        verbose_proxy_logger.debug(
            f"_update_key_cache: existing spend: {existing_spend_obj}"
        )
        if existing_spend_obj is None:
            return
        else:
            existing_spend = existing_spend_obj.spend
        # Calculate the new cost by adding the existing cost and response_cost
        new_spend = existing_spend + response_cost

        ## CHECK IF USER PROJECTED SPEND > SOFT LIMIT
        if (
            existing_spend_obj.soft_budget_cooldown is False
            and existing_spend_obj.litellm_budget_table is not None
            and (
                _is_projected_spend_over_limit(
                    current_spend=new_spend,
                    soft_budget_limit=existing_spend_obj.litellm_budget_table[
                        "soft_budget"
                    ],
                )
                is True
            )
        ):
            projected_spend, projected_exceeded_date = _get_projected_spend_over_limit(
                current_spend=new_spend,
                soft_budget_limit=existing_spend_obj.litellm_budget_table.get(
                    "soft_budget", None
                ),
            )  # type: ignore
            soft_limit = existing_spend_obj.litellm_budget_table.get(
                "soft_budget", float("inf")
            )
            call_info = CallInfo(
                token=existing_spend_obj.token or "",
                spend=new_spend,
                key_alias=existing_spend_obj.key_alias,
                max_budget=soft_limit,
                user_id=existing_spend_obj.user_id,
                projected_spend=projected_spend,
                projected_exceeded_date=projected_exceeded_date,
                event_group=Litellm_EntityType.KEY,
            )
            # alert user
            asyncio.create_task(
                proxy_logging_obj.budget_alerts(
                    type="projected_limit_exceeded",
                    user_info=call_info,
                )
            )
            # set cooldown on alert

        if (
            existing_spend_obj is not None
            and getattr(existing_spend_obj, "team_spend", None) is not None
        ):
            existing_team_spend = existing_spend_obj.team_spend or 0
            # Calculate the new cost by adding the existing cost and response_cost
            existing_spend_obj.team_spend = existing_team_spend + response_cost

        if (
            existing_spend_obj is not None
            and getattr(existing_spend_obj, "team_member_spend", None) is not None
        ):
            existing_team_member_spend = existing_spend_obj.team_member_spend or 0
            # Calculate the new cost by adding the existing cost and response_cost
            existing_spend_obj.team_member_spend = (
                existing_team_member_spend + response_cost
            )

        # Update the cost column for the given token
        existing_spend_obj.spend = new_spend
        values_to_update_in_cache.append((hashed_token, existing_spend_obj))

    ### UPDATE USER SPEND ###
    async def _update_user_cache():
        ## UPDATE CACHE FOR USER ID + GLOBAL PROXY
        user_ids = [user_id]
        try:
            for _id in user_ids:
                # Fetch the existing cost for the given user
                if _id is None:
                    continue
                existing_spend_obj = await user_api_key_cache.async_get_cache(key=_id)
                if existing_spend_obj is None:
                    # do nothing if there is no cache value
                    return
                verbose_proxy_logger.debug(
                    f"_update_user_db: existing spend: {existing_spend_obj}; response_cost: {response_cost}"
                )

                if isinstance(existing_spend_obj, dict):
                    existing_spend = existing_spend_obj["spend"]
                else:
                    existing_spend = existing_spend_obj.spend
                # Calculate the new cost by adding the existing cost and response_cost
                new_spend = existing_spend + response_cost

                # Update the cost column for the given user
                if isinstance(existing_spend_obj, dict):
                    existing_spend_obj["spend"] = new_spend
                    values_to_update_in_cache.append((_id, existing_spend_obj))
                else:
                    existing_spend_obj.spend = new_spend
                    values_to_update_in_cache.append((_id, existing_spend_obj.json()))
            ## UPDATE GLOBAL PROXY ##
            global_proxy_spend = await user_api_key_cache.async_get_cache(
                key="{}:spend".format(litellm_proxy_admin_name)
            )
            if global_proxy_spend is None:
                # do nothing if not in cache
                return
            elif response_cost is not None and global_proxy_spend is not None:
                increment = global_proxy_spend + response_cost
                values_to_update_in_cache.append(
                    ("{}:spend".format(litellm_proxy_admin_name), increment)
                )
        except Exception as e:
            verbose_proxy_logger.debug(
                f"An error occurred updating user cache: {str(e)}\n\n{traceback.format_exc()}"
            )

    ### UPDATE END-USER SPEND ###
    async def _update_end_user_cache():
        if end_user_id is None or response_cost is None:
            return

        _id = "end_user_id:{}".format(end_user_id)
        try:
            # Fetch the existing cost for the given user
            existing_spend_obj = await user_api_key_cache.async_get_cache(key=_id)
            if existing_spend_obj is None:
                # if user does not exist in LiteLLM_UserTable, create a new user
                # do nothing if end-user not in api key cache
                return
            verbose_proxy_logger.debug(
                f"_update_end_user_db: existing spend: {existing_spend_obj}; response_cost: {response_cost}"
            )
            if existing_spend_obj is None:
                existing_spend = 0
            else:
                if isinstance(existing_spend_obj, dict):
                    existing_spend = existing_spend_obj["spend"]
                else:
                    existing_spend = existing_spend_obj.spend
            # Calculate the new cost by adding the existing cost and response_cost
            new_spend = existing_spend + response_cost

            # Update the cost column for the given user
            if isinstance(existing_spend_obj, dict):
                existing_spend_obj["spend"] = new_spend
                values_to_update_in_cache.append((_id, existing_spend_obj))
            else:
                existing_spend_obj.spend = new_spend
                values_to_update_in_cache.append((_id, existing_spend_obj.json()))
        except Exception as e:
            verbose_proxy_logger.exception(
                f"An error occurred updating end user cache: {str(e)}"
            )

    ### UPDATE TEAM SPEND ###
    async def _update_team_cache():
        if team_id is None or response_cost is None:
            return

        _id = "team_id:{}".format(team_id)
        try:
            # Fetch the existing cost for the given user
            existing_spend_obj: Optional[
                LiteLLM_TeamTable
            ] = await user_api_key_cache.async_get_cache(key=_id)
            if existing_spend_obj is None:
                # do nothing if team not in api key cache
                return
            verbose_proxy_logger.debug(
                f"_update_team_db: existing spend: {existing_spend_obj}; response_cost: {response_cost}"
            )
            if existing_spend_obj is None:
                existing_spend: Optional[float] = 0.0
            else:
                if isinstance(existing_spend_obj, dict):
                    existing_spend = existing_spend_obj["spend"]
                else:
                    existing_spend = existing_spend_obj.spend

            if existing_spend is None:
                existing_spend = 0.0
            # Calculate the new cost by adding the existing cost and response_cost
            new_spend = existing_spend + response_cost

            # Update the cost column for the given user
            if isinstance(existing_spend_obj, dict):
                existing_spend_obj["spend"] = new_spend
                values_to_update_in_cache.append((_id, existing_spend_obj))
            else:
                existing_spend_obj.spend = new_spend
                values_to_update_in_cache.append((_id, existing_spend_obj))
        except Exception as e:
            verbose_proxy_logger.exception(
                f"An error occurred updating end user cache: {str(e)}"
            )

    if token is not None and response_cost is not None:
        await _update_key_cache(token=token, response_cost=response_cost)

    if user_id is not None:
        await _update_user_cache()

    if end_user_id is not None:
        await _update_end_user_cache()

    if team_id is not None:
        await _update_team_cache()

    asyncio.create_task(
        user_api_key_cache.async_set_cache_pipeline(
            cache_list=values_to_update_in_cache,
            ttl=60,
            litellm_parent_otel_span=parent_otel_span,
        )
    )


def run_ollama_serve():
    try:
        command = ["ollama", "serve"]

        with open(os.devnull, "w") as devnull:
            subprocess.Popen(command, stdout=devnull, stderr=devnull)
    except Exception as e:
        verbose_proxy_logger.debug(
            f"""
            LiteLLM Warning: proxy started with `ollama` model\n`ollama serve` failed with Exception{e}. \nEnsure you run `ollama serve`
        """
        )


async def _run_background_health_check():
    """
    Periodically run health checks in the background on the endpoints.

    Update health_check_results, based on this.
    """
    global health_check_results, llm_model_list, health_check_interval, health_check_details

    if (
        health_check_interval is None
        or not isinstance(health_check_interval, int)
        or health_check_interval <= 0
    ):
        return

    while True:
        # make 1 deep copy of llm_model_list on every health check iteration
        _llm_model_list = copy.deepcopy(llm_model_list) or []

        healthy_endpoints, unhealthy_endpoints = await perform_health_check(
            model_list=_llm_model_list, details=health_check_details
        )

        # Update the global variable with the health check results
        health_check_results["healthy_endpoints"] = healthy_endpoints
        health_check_results["unhealthy_endpoints"] = unhealthy_endpoints
        health_check_results["healthy_count"] = len(healthy_endpoints)
        health_check_results["unhealthy_count"] = len(unhealthy_endpoints)

        await asyncio.sleep(health_check_interval)


class StreamingCallbackError(Exception):
    pass


class ProxyConfig:
    """
    Abstraction class on top of config loading/updating logic. Gives us one place to control all config updating logic.
    """

    def __init__(self) -> None:
        self.config: Dict[str, Any] = {}

    def is_yaml(self, config_file_path: str) -> bool:
        if not os.path.isfile(config_file_path):
            return False

        _, file_extension = os.path.splitext(config_file_path)
        return file_extension.lower() == ".yaml" or file_extension.lower() == ".yml"

    def _load_yaml_file(self, file_path: str) -> dict:
        """
        Load and parse a YAML file
        """
        try:
            with open(file_path, "r") as file:
                return yaml.safe_load(file) or {}
        except Exception as e:
            raise Exception(f"Error loading yaml file {file_path}: {str(e)}")

    async def _get_config_from_file(
        self, config_file_path: Optional[str] = None
    ) -> dict:
        """
        Given a config file path, load the config from the file.
        Args:
            config_file_path (str): path to the config file
        Returns:
            dict: config
        """
        global prisma_client, user_config_file_path

        file_path = config_file_path or user_config_file_path
        if config_file_path is not None:
            user_config_file_path = config_file_path
        # Load existing config
        ## Yaml
        if os.path.exists(f"{file_path}"):
            with open(f"{file_path}", "r") as config_file:
                config = yaml.safe_load(config_file)
        elif file_path is not None:
            raise Exception(f"Config file not found: {file_path}")
        else:
            config = {
                "model_list": [],
                "general_settings": {},
                "router_settings": {},
                "litellm_settings": {},
            }

        # Process includes
        config = self._process_includes(
            config=config, base_dir=os.path.dirname(os.path.abspath(file_path or ""))
        )

        # verbose_proxy_logger.debug(f"loaded config={json.dumps(config, indent=4)}")
        return config

    def _process_includes(self, config: dict, base_dir: str) -> dict:
        """
        Process includes by appending their contents to the main config

        Handles nested config.yamls with `include` section

        Example config: This will get the contents from files in `include` and append it
        ```yaml
        include:
            - model_config.yaml

        litellm_settings:
            callbacks: ["prometheus"]
        ```
        """
        if "include" not in config:
            return config

        if not isinstance(config["include"], list):
            raise ValueError("'include' must be a list of file paths")

        # Load and append all included files
        for include_file in config["include"]:
            file_path = os.path.join(base_dir, include_file)
            if not os.path.exists(file_path):
                raise FileNotFoundError(f"Included file not found: {file_path}")

            included_config = self._load_yaml_file(file_path)
            # Simply update/extend the main config with included config
            for key, value in included_config.items():
                if isinstance(value, list) and key in config:
                    config[key].extend(value)
                else:
                    config[key] = value

        # Remove the include directive
        del config["include"]
        return config

    async def save_config(self, new_config: dict):
        global prisma_client, general_settings, user_config_file_path, store_model_in_db
        # Load existing config
        ## DB - writes valid config to db
        """
        - Do not write restricted params like 'api_key' to the database
        - if api_key is passed, save that to the local environment or connected secret manage (maybe expose `litellm.save_secret()`)
        """
        if prisma_client is not None and (
            general_settings.get("store_model_in_db", False) is True
            or store_model_in_db
        ):
            # if using - db for config - models are in ModelTable
            new_config.pop("model_list", None)
            await prisma_client.insert_data(data=new_config, table_name="config")
        else:
            # Save the updated config - if user is not using a dB
            ## YAML
            with open(f"{user_config_file_path}", "w") as config_file:
                yaml.dump(new_config, config_file, default_flow_style=False)

    def _check_for_os_environ_vars(
        self, config: dict, depth: int = 0, max_depth: int = DEFAULT_MAX_RECURSE_DEPTH
    ) -> dict:
        """
        Check for os.environ/ variables in the config and replace them with the actual values.
        Includes a depth limit to prevent infinite recursion.

        Args:
            config (dict): The configuration dictionary to process.
            depth (int): Current recursion depth.
            max_depth (int): Maximum allowed recursion depth.

        Returns:
            dict: Processed configuration dictionary.
        """
        if depth > max_depth:
            verbose_proxy_logger.warning(
                f"Maximum recursion depth ({max_depth}) reached while processing config."
            )
            return config

        for key, value in config.items():
            if isinstance(value, dict):
                config[key] = self._check_for_os_environ_vars(
                    config=value, depth=depth + 1, max_depth=max_depth
                )
            elif isinstance(value, list):
                for item in value:
                    if isinstance(item, dict):
                        item = self._check_for_os_environ_vars(
                            config=item, depth=depth + 1, max_depth=max_depth
                        )
            # if the value is a string and starts with "os.environ/" - then it's an environment variable
            elif isinstance(value, str) and value.startswith("os.environ/"):
                config[key] = get_secret(value)
        return config

    def _get_team_config(self, team_id: str, all_teams_config: List[Dict]) -> Dict:
        team_config: dict = {}
        for team in all_teams_config:
            if "team_id" not in team:
                raise Exception(
                    f"team_id missing from team: {SENSITIVE_DATA_MASKER.mask_dict(team)}"
                )
            if team_id == team["team_id"]:
                team_config = team
                break
        for k, v in team_config.items():
            if isinstance(v, str) and v.startswith("os.environ/"):
                team_config[k] = get_secret(v)
        return team_config

    def load_team_config(self, team_id: str):
        """
        - for a given team id
        - return the relevant completion() call params
        """

        # load existing config
        config = self.get_config_state()

        ## LITELLM MODULE SETTINGS (e.g. litellm.drop_params=True,..)
        litellm_settings = config.get("litellm_settings", {})
        all_teams_config = litellm_settings.get("default_team_settings", None)
        if all_teams_config is None:
            return {}
        team_config = self._get_team_config(
            team_id=team_id, all_teams_config=all_teams_config
        )
        return team_config

    def _init_cache(
        self,
        cache_params: dict,
    ):
        global redis_usage_cache, llm_router
        from litellm import Cache

        if "default_in_memory_ttl" in cache_params:
            litellm.default_in_memory_ttl = cache_params["default_in_memory_ttl"]

        if "default_redis_ttl" in cache_params:
            litellm.default_redis_ttl = cache_params["default_in_redis_ttl"]

        litellm.cache = Cache(**cache_params)

        if litellm.cache is not None and isinstance(litellm.cache.cache, RedisCache):
            ## INIT PROXY REDIS USAGE CLIENT ##
            redis_usage_cache = litellm.cache.cache

    async def get_config(self, config_file_path: Optional[str] = None) -> dict:
        """
        Load config file
        Supports reading from:
        - .yaml file paths
        - LiteLLM connected DB
        - GCS
        - S3

        Args:
            config_file_path (str): path to the config file
        Returns:
            dict: config

        """
        global prisma_client, store_model_in_db
        # Load existing config

        if os.environ.get("LITELLM_CONFIG_BUCKET_NAME") is not None:
            bucket_name = os.environ.get("LITELLM_CONFIG_BUCKET_NAME")
            object_key = os.environ.get("LITELLM_CONFIG_BUCKET_OBJECT_KEY")
            bucket_type = os.environ.get("LITELLM_CONFIG_BUCKET_TYPE")
            verbose_proxy_logger.debug(
                "bucket_name: %s, object_key: %s", bucket_name, object_key
            )
            if bucket_type == "gcs":
                config = await get_config_file_contents_from_gcs(
                    bucket_name=bucket_name, object_key=object_key
                )
            else:
                config = get_file_contents_from_s3(
                    bucket_name=bucket_name, object_key=object_key
                )

            if config is None:
                raise Exception("Unable to load config from given source.")
        else:
            # default to file
            config = await self._get_config_from_file(config_file_path=config_file_path)
        ## UPDATE CONFIG WITH DB
        if prisma_client is not None and store_model_in_db is True:
            config = await self._update_config_from_db(
                config=config,
                prisma_client=prisma_client,
                store_model_in_db=store_model_in_db,
            )

        ## PRINT YAML FOR CONFIRMING IT WORKS
        printed_yaml = copy.deepcopy(config)
        printed_yaml.pop("environment_variables", None)

        config = self._check_for_os_environ_vars(config=config)

        self.update_config_state(config=config)
        return config

    def update_config_state(self, config: dict):
        self.config = config

    def get_config_state(self):
        """
        Returns a deep copy of the config,

        Do this, to avoid mutating the config state outside of allowed methods
        """
        try:
            return copy.deepcopy(self.config)
        except Exception as e:
            verbose_proxy_logger.debug(
                "ProxyConfig:get_config_state(): Error returning copy of config state. self.config={}\nError: {}".format(
                    self.config, e
                )
            )
            return {}

    def load_credential_list(self, config: dict) -> List[CredentialItem]:
        """
        Load the credential list from the database
        """
        credential_list_dict = config.get("credential_list")
        credential_list = []
        if credential_list_dict:
            credential_list = [CredentialItem(**cred) for cred in credential_list_dict]
        return credential_list

    async def load_config(  # noqa: PLR0915
        self, router: Optional[litellm.Router], config_file_path: str
    ):
        """
        Load config values into proxy global state
        """
        global master_key, user_config_file_path, otel_logging, user_custom_auth, user_custom_auth_path, user_custom_key_generate, user_custom_sso, use_background_health_checks, health_check_interval, use_queue, proxy_budget_rescheduler_max_time, proxy_budget_rescheduler_min_time, ui_access_mode, litellm_master_key_hash, proxy_batch_write_at, disable_spend_logs, prompt_injection_detection_obj, redis_usage_cache, store_model_in_db, premium_user, open_telemetry_logger, health_check_details, callback_settings

        config: dict = await self.get_config(config_file_path=config_file_path)

        ## ENVIRONMENT VARIABLES
        environment_variables = config.get("environment_variables", None)
        if environment_variables:
            for key, value in environment_variables.items():
                os.environ[key] = str(get_secret(secret_name=key, default_value=value))

            # check if litellm_license in general_settings
            if "LITELLM_LICENSE" in environment_variables:
                _license_check.license_str = os.getenv("LITELLM_LICENSE", None)
                premium_user = _license_check.is_premium()

        ## Callback settings
        callback_settings = config.get("callback_settings", None)

        ## LITELLM MODULE SETTINGS (e.g. litellm.drop_params=True,..)
        litellm_settings = config.get("litellm_settings", None)
        if litellm_settings is None:
            litellm_settings = {}
        if litellm_settings:
            # ANSI escape code for blue text
            blue_color_code = "\033[94m"
            reset_color_code = "\033[0m"
            for key, value in litellm_settings.items():
                if key == "cache" and value is True:
                    print(f"{blue_color_code}\nSetting Cache on Proxy")  # noqa
                    from litellm.caching.caching import Cache

                    cache_params = {}
                    if "cache_params" in litellm_settings:
                        cache_params_in_config = litellm_settings["cache_params"]
                        # overwrite cache_params with cache_params_in_config
                        cache_params.update(cache_params_in_config)

                    cache_type = cache_params.get("type", "redis")

                    verbose_proxy_logger.debug("passed cache type=%s", cache_type)

                    if (
                        cache_type == "redis" or cache_type == "redis-semantic"
                    ) and len(cache_params.keys()) == 0:
                        cache_host = get_secret("REDIS_HOST", None)
                        cache_port = get_secret("REDIS_PORT", None)
                        cache_password = None
                        cache_params.update(
                            {
                                "type": cache_type,
                                "host": cache_host,
                                "port": cache_port,
                            }
                        )

                        if get_secret("REDIS_PASSWORD", None) is not None:
                            cache_password = get_secret("REDIS_PASSWORD", None)
                            cache_params.update(
                                {
                                    "password": cache_password,
                                }
                            )

                        # Assuming cache_type, cache_host, cache_port, and cache_password are strings
                        verbose_proxy_logger.debug(
                            "%sCache Type:%s %s",
                            blue_color_code,
                            reset_color_code,
                            cache_type,
                        )
                        verbose_proxy_logger.debug(
                            "%sCache Host:%s %s",
                            blue_color_code,
                            reset_color_code,
                            cache_host,
                        )
                        verbose_proxy_logger.debug(
                            "%sCache Port:%s %s",
                            blue_color_code,
                            reset_color_code,
                            cache_port,
                        )
                        verbose_proxy_logger.debug(
                            "%sCache Password:%s %s",
                            blue_color_code,
                            reset_color_code,
                            cache_password,
                        )

                    # users can pass os.environ/ variables on the proxy - we should read them from the env
                    for key, value in cache_params.items():
                        if isinstance(value, str) and value.startswith("os.environ/"):
                            cache_params[key] = get_secret(value)

                    ## to pass a complete url, or set ssl=True, etc. just set it as `os.environ[REDIS_URL] = <your-redis-url>`, _redis.py checks for REDIS specific environment variables
                    self._init_cache(cache_params=cache_params)
                    if litellm.cache is not None:
                        verbose_proxy_logger.debug(
                            f"{blue_color_code}Set Cache on LiteLLM Proxy{reset_color_code}"
                        )
                elif key == "cache" and value is False:
                    pass
                elif key == "guardrails":
                    guardrail_name_config_map = initialize_guardrails(
                        guardrails_config=value,
                        premium_user=premium_user,
                        config_file_path=config_file_path,
                        litellm_settings=litellm_settings,
                    )

                    litellm.guardrail_name_config_map = guardrail_name_config_map
                elif key == "callbacks":
                    initialize_callbacks_on_proxy(
                        value=value,
                        premium_user=premium_user,
                        config_file_path=config_file_path,
                        litellm_settings=litellm_settings,
                    )

                elif key == "post_call_rules":
                    litellm.post_call_rules = [
                        get_instance_fn(value=value, config_file_path=config_file_path)
                    ]
                    verbose_proxy_logger.debug(
                        f"litellm.post_call_rules: {litellm.post_call_rules}"
                    )
                elif key == "max_internal_user_budget":
                    litellm.max_internal_user_budget = float(value)  # type: ignore
                elif key == "default_max_internal_user_budget":
                    litellm.default_max_internal_user_budget = float(value)
                    if litellm.max_internal_user_budget is None:
                        litellm.max_internal_user_budget = (
                            litellm.default_max_internal_user_budget
                        )
                elif key == "custom_provider_map":
                    from litellm.utils import custom_llm_setup

                    litellm.custom_provider_map = [
                        {
                            "provider": item["provider"],
                            "custom_handler": get_instance_fn(
                                value=item["custom_handler"],
                                config_file_path=config_file_path,
                            ),
                        }
                        for item in value
                    ]

                    custom_llm_setup()
                elif key == "success_callback":
                    litellm.success_callback = []

                    # initialize success callbacks
                    for callback in value:
                        # user passed custom_callbacks.async_on_succes_logger. They need us to import a function
                        if "." in callback:
                            litellm.logging_callback_manager.add_litellm_success_callback(
                                get_instance_fn(value=callback)
                            )
                        # these are litellm callbacks - "langfuse", "sentry", "wandb"
                        else:
                            litellm.logging_callback_manager.add_litellm_success_callback(
                                callback
                            )
                            if "prometheus" in callback:
                                from litellm.integrations.prometheus import (
                                    PrometheusLogger,
                                )

                                PrometheusLogger._mount_metrics_endpoint(premium_user)
                    print(  # noqa
                        f"{blue_color_code} Initialized Success Callbacks - {litellm.success_callback} {reset_color_code}"
                    )  # noqa
                elif key == "failure_callback":
                    litellm.failure_callback = []

                    # initialize success callbacks
                    for callback in value:
                        # user passed custom_callbacks.async_on_succes_logger. They need us to import a function
                        if "." in callback:
                            litellm.logging_callback_manager.add_litellm_failure_callback(
                                get_instance_fn(value=callback)
                            )
                        # these are litellm callbacks - "langfuse", "sentry", "wandb"
                        else:
                            litellm.logging_callback_manager.add_litellm_failure_callback(
                                callback
                            )
                    print(  # noqa
                        f"{blue_color_code} Initialized Failure Callbacks - {litellm.failure_callback} {reset_color_code}"
                    )  # noqa
                elif key == "cache_params":
                    # this is set in the cache branch
                    # see usage here: https://docs.litellm.ai/docs/proxy/caching
                    pass
                elif key == "default_team_settings":
                    for idx, team_setting in enumerate(
                        value
                    ):  # run through pydantic validation
                        try:
                            TeamDefaultSettings(**team_setting)
                        except Exception:
                            if isinstance(team_setting, dict):
                                raise Exception(
                                    f"team_id missing from default_team_settings at index={idx}\npassed in value={team_setting.keys()}"
                                )
                            raise Exception(
                                f"team_id missing from default_team_settings at index={idx}\npassed in value={type(team_setting)}"
                            )
                    verbose_proxy_logger.debug(
                        f"{blue_color_code} setting litellm.{key}={value}{reset_color_code}"
                    )
                    setattr(litellm, key, value)
                elif key == "upperbound_key_generate_params":
                    if value is not None and isinstance(value, dict):
                        for _k, _v in value.items():
                            if isinstance(_v, str) and _v.startswith("os.environ/"):
                                value[_k] = get_secret(_v)
                        litellm.upperbound_key_generate_params = (
                            LiteLLM_UpperboundKeyGenerateParams(**value)
                        )
                    else:
                        raise Exception(
                            f"Invalid value set for upperbound_key_generate_params - value={value}"
                        )
                else:
                    verbose_proxy_logger.debug(
                        f"{blue_color_code} setting litellm.{key}={value}{reset_color_code}"
                    )
                    setattr(litellm, key, value)

        ## GENERAL SERVER SETTINGS (e.g. master key,..) # do this after initializing litellm, to ensure sentry logging works for proxylogging
        general_settings = config.get("general_settings", {})
        if general_settings is None:
            general_settings = {}
        if general_settings:
            ### LOAD SECRET MANAGER ###
            key_management_system = general_settings.get("key_management_system", None)
            self.initialize_secret_manager(key_management_system=key_management_system)
            key_management_settings = general_settings.get(
                "key_management_settings", None
            )
            if key_management_settings is not None:
                litellm._key_management_settings = KeyManagementSettings(
                    **key_management_settings
                )
            ### [DEPRECATED] LOAD FROM GOOGLE KMS ### old way of loading from google kms
            use_google_kms = general_settings.get("use_google_kms", False)
            load_google_kms(use_google_kms=use_google_kms)
            ### [DEPRECATED] LOAD FROM AZURE KEY VAULT ### old way of loading from azure secret manager
            use_azure_key_vault = general_settings.get("use_azure_key_vault", False)
            load_from_azure_key_vault(use_azure_key_vault=use_azure_key_vault)
            ### ALERTING ###
            self._load_alerting_settings(general_settings=general_settings)
            ### CONNECT TO DATABASE ###
            database_url = general_settings.get("database_url", None)
            if database_url and database_url.startswith("os.environ/"):
                verbose_proxy_logger.debug("GOING INTO LITELLM.GET_SECRET!")
                database_url = get_secret(database_url)
                verbose_proxy_logger.debug("RETRIEVED DB URL: %s", database_url)
            ### MASTER KEY ###
            master_key = general_settings.get(
                "master_key", get_secret("LITELLM_MASTER_KEY", None)
            )

            if master_key and master_key.startswith("os.environ/"):
                master_key = get_secret(master_key)  # type: ignore

            if master_key is not None and isinstance(master_key, str):
                litellm_master_key_hash = hash_token(master_key)
            ### USER API KEY CACHE IN-MEMORY TTL ###
            user_api_key_cache_ttl = general_settings.get(
                "user_api_key_cache_ttl", None
            )
            if user_api_key_cache_ttl is not None:
                user_api_key_cache.update_cache_ttl(
                    default_in_memory_ttl=float(user_api_key_cache_ttl),
                    default_redis_ttl=None,  # user_api_key_cache is an in-memory cache
                )
            ### STORE MODEL IN DB ### feature flag for `/model/new`
            store_model_in_db = general_settings.get("store_model_in_db", False)
            if store_model_in_db is None:
                store_model_in_db = False
            ### CUSTOM API KEY AUTH ###
            ## pass filepath
            custom_auth = general_settings.get("custom_auth", None)
            if custom_auth is not None:
                user_custom_auth = get_instance_fn(
                    value=custom_auth, config_file_path=config_file_path
                )

            custom_key_generate = general_settings.get("custom_key_generate", None)
            if custom_key_generate is not None:
                user_custom_key_generate = get_instance_fn(
                    value=custom_key_generate, config_file_path=config_file_path
                )

            custom_sso = general_settings.get("custom_sso", None)
            if custom_sso is not None:
                user_custom_sso = get_instance_fn(
                    value=custom_sso, config_file_path=config_file_path
                )

            if enterprise_proxy_config is not None:
                await enterprise_proxy_config.load_enterprise_config(general_settings)

            ## pass through endpoints
            if general_settings.get("pass_through_endpoints", None) is not None:
                await initialize_pass_through_endpoints(
                    pass_through_endpoints=general_settings["pass_through_endpoints"]
                )
            ## ADMIN UI ACCESS ##
            ui_access_mode = general_settings.get(
                "ui_access_mode", "all"
            )  # can be either ["admin_only" or "all"]
            ### ALLOWED IP ###
            allowed_ips = general_settings.get("allowed_ips", None)
            if allowed_ips is not None and premium_user is False:
                raise ValueError(
                    "allowed_ips is an Enterprise Feature. Please add a valid LITELLM_LICENSE to your envionment."
                )
            ## BUDGET RESCHEDULER ##
            proxy_budget_rescheduler_min_time = general_settings.get(
                "proxy_budget_rescheduler_min_time", proxy_budget_rescheduler_min_time
            )
            proxy_budget_rescheduler_max_time = general_settings.get(
                "proxy_budget_rescheduler_max_time", proxy_budget_rescheduler_max_time
            )
            ## BATCH WRITER ##
            proxy_batch_write_at = general_settings.get(
                "proxy_batch_write_at", proxy_batch_write_at
            )
            ## DISABLE SPEND LOGS ## - gives a perf improvement
            disable_spend_logs = general_settings.get(
                "disable_spend_logs", disable_spend_logs
            )
            ### BACKGROUND HEALTH CHECKS ###
            # Enable background health checks
            use_background_health_checks = general_settings.get(
                "background_health_checks", False
            )
            health_check_interval = general_settings.get(
                "health_check_interval", DEFAULT_HEALTH_CHECK_INTERVAL
            )
            health_check_details = general_settings.get("health_check_details", True)

            ### RBAC ###
            rbac_role_permissions = general_settings.get("role_permissions", None)
            if rbac_role_permissions is not None:
                general_settings["role_permissions"] = [  # validate role permissions
                    RoleBasedPermissions(**role_permission)
                    for role_permission in rbac_role_permissions
                ]

            ## check if user has set a premium feature in general_settings
            if (
                general_settings.get("enforced_params") is not None
                and premium_user is not True
            ):
                raise ValueError(
                    "Trying to use `enforced_params`"
                    + CommonProxyErrors.not_premium_user.value
                )

            # check if litellm_license in general_settings
            if "litellm_license" in general_settings:
                _license_check.license_str = general_settings["litellm_license"]
                premium_user = _license_check.is_premium()

        router_params: dict = {
            "cache_responses": litellm.cache
            is not None,  # cache if user passed in cache values
        }
        ## MODEL LIST
        model_list = config.get("model_list", None)
        if model_list:
            router_params["model_list"] = model_list
            print(  # noqa
                "\033[32mLiteLLM: Proxy initialized with Config, Set models:\033[0m"
            )  # noqa
            for model in model_list:
                ### LOAD FROM os.environ/ ###
                for k, v in model["litellm_params"].items():
                    if isinstance(v, str) and v.startswith("os.environ/"):
                        model["litellm_params"][k] = get_secret(v)
                print(f"\033[32m    {model.get('model_name', '')}\033[0m")  # noqa
                litellm_model_name = model["litellm_params"]["model"]
                litellm_model_api_base = model["litellm_params"].get("api_base", None)
                if "ollama" in litellm_model_name and litellm_model_api_base is None:
                    run_ollama_serve()

        ## ASSISTANT SETTINGS
        assistants_config: Optional[AssistantsTypedDict] = None
        assistant_settings = config.get("assistant_settings", None)
        if assistant_settings:
            for k, v in assistant_settings["litellm_params"].items():
                if isinstance(v, str) and v.startswith("os.environ/"):
                    _v = v.replace("os.environ/", "")
                    v = os.getenv(_v)
                    assistant_settings["litellm_params"][k] = v
            assistants_config = AssistantsTypedDict(**assistant_settings)  # type: ignore

        ## /fine_tuning/jobs endpoints config
        finetuning_config = config.get("finetune_settings", None)
        set_fine_tuning_config(config=finetuning_config)

        ## /files endpoint config
        files_config = config.get("files_settings", None)
        set_files_config(config=files_config)

        ## default config for vertex ai routes
        default_vertex_config = config.get("default_vertex_config", None)
        passthrough_endpoint_router.set_default_vertex_config(
            config=default_vertex_config
        )

        ## ROUTER SETTINGS (e.g. routing_strategy, ...)
        router_settings = config.get("router_settings", None)
        if router_settings and isinstance(router_settings, dict):
            arg_spec = inspect.getfullargspec(litellm.Router)
            # model list already set
            exclude_args = {
                "self",
                "model_list",
            }

            available_args = [x for x in arg_spec.args if x not in exclude_args]

            for k, v in router_settings.items():
                if k in available_args:
                    router_params[k] = v
        router = litellm.Router(
            **router_params,
            assistants_config=assistants_config,
            router_general_settings=RouterGeneralSettings(
                async_only_mode=True  # only init async clients
            ),
            ignore_invalid_deployments=True,  # don't raise an error if a deployment is invalid
        )  # type:ignore

        if redis_usage_cache is not None and router.cache.redis_cache is None:
            router._update_redis_cache(cache=redis_usage_cache)

        # Guardrail settings
        guardrails_v2: Optional[List[Dict]] = None

        if config is not None:
            guardrails_v2 = config.get("guardrails", None)
        if guardrails_v2:
            init_guardrails_v2(
                all_guardrails=guardrails_v2, config_file_path=config_file_path
            )

        ## CREDENTIALS
        credential_list_dict = self.load_credential_list(config=config)
        litellm.credential_list = credential_list_dict

        ## NON-LLM CONFIGS eg. MCP tools, vector stores, etc.
        self._init_non_llm_configs(config=config)

        return router, router.get_model_list(), general_settings

    def _init_non_llm_configs(self, config: dict):
        """
        Initialize non-LLM configs eg. MCP tools, vector stores, etc.
        """
        ## MCP TOOLS
        mcp_tools_config = config.get("mcp_tools", None)
        if mcp_tools_config:
            global_mcp_tool_registry.load_tools_from_config(mcp_tools_config)

        mcp_servers_config = config.get("mcp_servers", None)
        if mcp_servers_config:
            from litellm.proxy._experimental.mcp_server.mcp_server_manager import (
                global_mcp_server_manager,
            )

            global_mcp_server_manager.load_servers_from_config(mcp_servers_config)

        ## VECTOR STORES
        vector_store_registry_config = config.get("vector_store_registry", None)
        if vector_store_registry_config:
            from litellm.vector_stores.vector_store_registry import VectorStoreRegistry

            if litellm.vector_store_registry is None:
                litellm.vector_store_registry = VectorStoreRegistry()

            # Load vector stores from config
            litellm.vector_store_registry.load_vector_stores_from_config(
                vector_store_registry_config
            )
        pass

    def _load_alerting_settings(self, general_settings: dict):
        """
        Initialize alerting settings
        """
        from litellm.litellm_core_utils.litellm_logging import (
            _init_custom_logger_compatible_class,
        )

        _alerting_callbacks = general_settings.get("alerting", None)
        verbose_proxy_logger.debug(f"_alerting_callbacks: {general_settings}")
        if _alerting_callbacks is None:
            return
        for _alert in _alerting_callbacks:
            if _alert == "slack":
                # [OLD] v0 implementation
                proxy_logging_obj.update_values(
                    alerting=general_settings.get("alerting", None),
                    alerting_threshold=general_settings.get("alerting_threshold", 600),
                    alert_types=general_settings.get("alert_types", None),
                    alert_to_webhook_url=general_settings.get(
                        "alert_to_webhook_url", None
                    ),
                    alerting_args=general_settings.get("alerting_args", None),
                    redis_cache=redis_usage_cache,
                )
            else:
                # [NEW] v1 implementation - init as a custom logger
                if _alert in litellm._known_custom_logger_compatible_callbacks:
                    _logger = _init_custom_logger_compatible_class(
                        logging_integration=_alert,
                        internal_usage_cache=None,
                        llm_router=None,
                        custom_logger_init_args={
                            "alerting_args": general_settings.get("alerting_args", None)
                        },
                    )
                    if _logger is not None:
                        litellm.logging_callback_manager.add_litellm_callback(_logger)
        pass

    def initialize_secret_manager(self, key_management_system: Optional[str]):
        """
        Initialize the relevant secret manager if `key_management_system` is provided
        """
        if key_management_system is not None:
            if key_management_system == KeyManagementSystem.AZURE_KEY_VAULT.value:
                ### LOAD FROM AZURE KEY VAULT ###
                load_from_azure_key_vault(use_azure_key_vault=True)
            elif key_management_system == KeyManagementSystem.GOOGLE_KMS.value:
                ### LOAD FROM GOOGLE KMS ###
                load_google_kms(use_google_kms=True)
            elif (
                key_management_system
                == KeyManagementSystem.AWS_SECRET_MANAGER.value  # noqa: F405
            ):
                from litellm.secret_managers.aws_secret_manager_v2 import (
                    AWSSecretsManagerV2,
                )

                AWSSecretsManagerV2.load_aws_secret_manager(use_aws_secret_manager=True)
            elif key_management_system == KeyManagementSystem.AWS_KMS.value:
                load_aws_kms(use_aws_kms=True)
            elif (
                key_management_system == KeyManagementSystem.GOOGLE_SECRET_MANAGER.value
            ):
                from litellm.secret_managers.google_secret_manager import (
                    GoogleSecretManager,
                )

                GoogleSecretManager()
            elif key_management_system == KeyManagementSystem.HASHICORP_VAULT.value:
                from litellm.secret_managers.hashicorp_secret_manager import (
                    HashicorpSecretManager,
                )

                HashicorpSecretManager()
            else:
                raise ValueError("Invalid Key Management System selected")

    def get_model_info_with_id(self, model, db_model=False) -> RouterModelInfo:
        """
        Common logic across add + delete router models
        Parameters:
        - deployment
        - db_model -> flag for differentiating model stored in db vs. config -> used on UI

        Return model info w/ id
        """
        _id: Optional[str] = getattr(model, "model_id", None)
        if _id is not None:
            model.model_info["id"] = _id
            model.model_info["db_model"] = True

        if premium_user is True:
            # seeing "created_at", "updated_at", "created_by", "updated_by" is a LiteLLM Enterprise Feature
            model.model_info["created_at"] = getattr(model, "created_at", None)
            model.model_info["updated_at"] = getattr(model, "updated_at", None)
            model.model_info["created_by"] = getattr(model, "created_by", None)
            model.model_info["updated_by"] = getattr(model, "updated_by", None)

        if model.model_info is not None and isinstance(model.model_info, dict):
            if "id" not in model.model_info:
                model.model_info["id"] = model.model_id
            if "db_model" in model.model_info and model.model_info["db_model"] is False:
                model.model_info["db_model"] = db_model
            _model_info = RouterModelInfo(**model.model_info)

        else:
            _model_info = RouterModelInfo(id=model.model_id, db_model=db_model)
        return _model_info

    async def _delete_deployment(self, db_models: list) -> int:
        """
        (Helper function of add deployment) -> combined to reduce prisma db calls

        - Create all up list of model id's (db + config)
        - Compare all up list to router model id's
        - Remove any that are missing

        Return:
        - int - returns number of deleted deployments
        """
        global user_config_file_path, llm_router
        combined_id_list = []

        ## BASE CASES ##
        # if llm_router is None or db_models is empty, return 0
        if llm_router is None or len(db_models) == 0:
            return 0

        ## DB MODELS ##
        for m in db_models:
            model_info = self.get_model_info_with_id(model=m)
            if model_info.id is not None:
                combined_id_list.append(model_info.id)

        ## CONFIG MODELS ##
        config = await self.get_config(config_file_path=user_config_file_path)
        model_list = config.get("model_list", None)
        if model_list:
            for model in model_list:
                ### LOAD FROM os.environ/ ###
                for k, v in model["litellm_params"].items():
                    if isinstance(v, str) and v.startswith("os.environ/"):
                        model["litellm_params"][k] = get_secret(v)

                ## check if they have model-id's ##
                model_id = model.get("model_info", {}).get("id", None)
                if model_id is None:
                    ## else - generate stable id's ##
                    model_id = llm_router._generate_model_id(
                        model_group=model["model_name"],
                        litellm_params=model["litellm_params"],
                    )
                combined_id_list.append(model_id)  # ADD CONFIG MODEL TO COMBINED LIST

        router_model_ids = llm_router.get_model_ids()
        # Check for model IDs in llm_router not present in combined_id_list and delete them

        deleted_deployments = 0
        for model_id in router_model_ids:
            if model_id not in combined_id_list:
                is_deleted = llm_router.delete_deployment(id=model_id)
                if is_deleted is not None:
                    deleted_deployments += 1
        return deleted_deployments

    def _add_deployment(self, db_models: list) -> int:
        """
        Iterate through db models

        for any not in router - add them.

        Return - number of deployments added
        """
        import base64

        if master_key is None or not isinstance(master_key, str):
            raise Exception(
                f"Master key is not initialized or formatted. master_key={master_key}"
            )

        if llm_router is None:
            return 0

        added_models = 0
        ## ADD MODEL LOGIC
        for m in db_models:
            _litellm_params = m.litellm_params
            if isinstance(_litellm_params, dict):
                # decrypt values
                for k, v in _litellm_params.items():
                    if isinstance(v, str):
                        # decrypt value
                        _value = decrypt_value_helper(value=v)
                        if _value is None:
                            raise Exception("Unable to decrypt value={}".format(v))
                        # sanity check if string > size 0
                        if len(_value) > 0:
                            _litellm_params[k] = _value
                _litellm_params = LiteLLM_Params(**_litellm_params)

            else:
                verbose_proxy_logger.error(
                    f"Invalid model added to proxy db. Invalid litellm params. litellm_params={_litellm_params}"
                )
                continue  # skip to next model
            _model_info = self.get_model_info_with_id(
                model=m, db_model=True
            )  ## 👈 FLAG = True for db_models

            added = llm_router.upsert_deployment(
                deployment=Deployment(
                    model_name=m.model_name,
                    litellm_params=_litellm_params,
                    model_info=_model_info,
                )
            )

            if added is not None:
                added_models += 1
        return added_models

    def decrypt_model_list_from_db(self, new_models: list) -> list:
        _model_list: list = []
        for m in new_models:
            _litellm_params = m.litellm_params
            if isinstance(_litellm_params, dict):
                # decrypt values
                for k, v in _litellm_params.items():
                    decrypted_value = decrypt_value_helper(value=v)
                    _litellm_params[k] = decrypted_value
                _litellm_params = LiteLLM_Params(**_litellm_params)
            else:
                verbose_proxy_logger.error(
                    f"Invalid model added to proxy db. Invalid litellm params. litellm_params={_litellm_params}"
                )
                continue  # skip to next model

            _model_info = self.get_model_info_with_id(model=m)
            _model_list.append(
                Deployment(
                    model_name=m.model_name,
                    litellm_params=_litellm_params,
                    model_info=_model_info,
                ).to_json(exclude_none=True)
            )

        return _model_list

    async def _update_llm_router(
        self,
        new_models: list,
        proxy_logging_obj: ProxyLogging,
    ):
        global llm_router, llm_model_list, master_key, general_settings

        try:
            if llm_router is None and master_key is not None:
                verbose_proxy_logger.debug(f"len new_models: {len(new_models)}")

                _model_list: list = self.decrypt_model_list_from_db(
                    new_models=new_models
                )
                if len(_model_list) > 0:
                    verbose_proxy_logger.debug(f"_model_list: {_model_list}")
                    llm_router = litellm.Router(
                        model_list=_model_list,
                        router_general_settings=RouterGeneralSettings(
                            async_only_mode=True  # only init async clients
                        ),
                        ignore_invalid_deployments=True,
                    )
                    verbose_proxy_logger.debug(f"updated llm_router: {llm_router}")
            else:
                verbose_proxy_logger.debug(f"len new_models: {len(new_models)}")
                ## DELETE MODEL LOGIC
                await self._delete_deployment(db_models=new_models)

                ## ADD MODEL LOGIC
                self._add_deployment(db_models=new_models)

        except Exception as e:
            verbose_proxy_logger.exception(
                f"Error adding/deleting model to llm_router: {str(e)}"
            )

        if llm_router is not None:
            llm_model_list = llm_router.get_model_list()

        # check if user set any callbacks in Config Table
        config_data = await proxy_config.get_config()
        self._add_callbacks_from_db_config(config_data)

        # we need to set env variables too
        self._add_environment_variables_from_db_config(config_data)

        # router settings
        await self._add_router_settings_from_db_config(
            config_data=config_data, llm_router=llm_router, prisma_client=prisma_client
        )

        # general settings
        self._add_general_settings_from_db_config(
            config_data=config_data,
            general_settings=general_settings,
            proxy_logging_obj=proxy_logging_obj,
        )

    def _add_callbacks_from_db_config(self, config_data: dict) -> None:
        """
        Adds callbacks from DB config to litellm
        """
        litellm_settings = config_data.get("litellm_settings", {}) or {}
        success_callbacks = litellm_settings.get("success_callback", None)
        failure_callbacks = litellm_settings.get("failure_callback", None)

        if success_callbacks is not None and isinstance(success_callbacks, list):
            for success_callback in success_callbacks:
                if (
                    success_callback
                    in litellm._known_custom_logger_compatible_callbacks
                ):
                    _add_custom_logger_callback_to_specific_event(
                        success_callback, "success"
                    )
                elif success_callback not in litellm.success_callback:
                    litellm.logging_callback_manager.add_litellm_success_callback(
                        success_callback
                    )

        # Add failure callbacks from DB to litellm
        if failure_callbacks is not None and isinstance(failure_callbacks, list):
            for failure_callback in failure_callbacks:
                if (
                    failure_callback
                    in litellm._known_custom_logger_compatible_callbacks
                ):
                    _add_custom_logger_callback_to_specific_event(
                        failure_callback, "failure"
                    )
                elif failure_callback not in litellm.failure_callback:
                    litellm.logging_callback_manager.add_litellm_failure_callback(
                        failure_callback
                    )

    def _add_environment_variables_from_db_config(self, config_data: dict) -> None:
        """
        Adds environment variables from DB config to litellm
        """
        environment_variables = config_data.get("environment_variables", {})
        self._decrypt_and_set_db_env_variables(environment_variables)

    def _encrypt_env_variables(
        self, environment_variables: dict, new_encryption_key: Optional[str] = None
    ) -> dict:
        """
        Encrypts a dictionary of environment variables and returns them.
        """
        encrypted_env_vars = {}
        for k, v in environment_variables.items():
            encrypted_value = encrypt_value_helper(
                value=v, new_encryption_key=new_encryption_key
            )
            encrypted_env_vars[k] = encrypted_value
        return encrypted_env_vars

    def _decrypt_and_set_db_env_variables(self, environment_variables: dict) -> dict:
        """
        Decrypts a dictionary of environment variables and then sets them in the environment

        Args:
            environment_variables: dict - dictionary of environment variables to decrypt and set
            eg. `{"LANGFUSE_PUBLIC_KEY": "kFiKa1VZukMmD8RB6WXB9F......."}`
        """
        decrypted_env_vars = {}
        for k, v in environment_variables.items():
            try:
                decrypted_value = decrypt_value_helper(value=v)
                if decrypted_value is not None:
                    os.environ[k] = decrypted_value
                    decrypted_env_vars[k] = decrypted_value
            except Exception as e:
                verbose_proxy_logger.error(
                    "Error setting env variable: %s - %s", k, str(e)
                )
        return decrypted_env_vars

    async def _add_router_settings_from_db_config(
        self,
        config_data: dict,
        llm_router: Optional[Router],
        prisma_client: Optional[PrismaClient],
    ) -> None:
        """
        Adds router settings from DB config to litellm proxy
        """
        if llm_router is not None and prisma_client is not None:
            db_router_settings = await prisma_client.db.litellm_config.find_first(
                where={"param_name": "router_settings"}
            )
            if (
                db_router_settings is not None
                and db_router_settings.param_value is not None
            ):
                _router_settings = db_router_settings.param_value
                llm_router.update_settings(**_router_settings)

    def _add_general_settings_from_db_config(
        self, config_data: dict, general_settings: dict, proxy_logging_obj: ProxyLogging
    ) -> None:
        """
        Adds general settings from DB config to litellm proxy

        Args:
            config_data: dict
            general_settings: dict - global general_settings currently in use
            proxy_logging_obj: ProxyLogging
        """
        _general_settings = config_data.get("general_settings", {})
        if "alerting" in _general_settings:
            if (
                general_settings is not None
                and general_settings.get("alerting", None) is not None
                and isinstance(general_settings["alerting"], list)
                and _general_settings.get("alerting", None) is not None
                and isinstance(_general_settings["alerting"], list)
            ):
                verbose_proxy_logger.debug(
                    "Overriding Default 'alerting' values with db 'alerting' values."
                )
                general_settings["alerting"] = _general_settings[
                    "alerting"
                ]  # override yaml values with db
                proxy_logging_obj.alerting = general_settings["alerting"]
                proxy_logging_obj.slack_alerting_instance.alerting = general_settings[
                    "alerting"
                ]
            elif general_settings is None:
                general_settings = {}
                general_settings["alerting"] = _general_settings["alerting"]
                proxy_logging_obj.alerting = general_settings["alerting"]
                proxy_logging_obj.slack_alerting_instance.alerting = general_settings[
                    "alerting"
                ]
            elif isinstance(general_settings, dict):
                general_settings["alerting"] = _general_settings["alerting"]
                proxy_logging_obj.alerting = general_settings["alerting"]
                proxy_logging_obj.slack_alerting_instance.alerting = general_settings[
                    "alerting"
                ]

        if "alert_types" in _general_settings:
            general_settings["alert_types"] = _general_settings["alert_types"]
            proxy_logging_obj.alert_types = general_settings["alert_types"]
            proxy_logging_obj.slack_alerting_instance.update_values(
                alert_types=general_settings["alert_types"], llm_router=llm_router
            )

        if "alert_to_webhook_url" in _general_settings:
            general_settings["alert_to_webhook_url"] = _general_settings[
                "alert_to_webhook_url"
            ]
            proxy_logging_obj.slack_alerting_instance.update_values(
                alert_to_webhook_url=general_settings["alert_to_webhook_url"],
                llm_router=llm_router,
            )

    async def _update_general_settings(self, db_general_settings: Optional[Json]):
        """
        Pull from DB, read general settings value
        """
        global general_settings
        if db_general_settings is None:
            return
        _general_settings = dict(db_general_settings)
        ## MAX PARALLEL REQUESTS ##
        if "max_parallel_requests" in _general_settings:
            general_settings["max_parallel_requests"] = _general_settings[
                "max_parallel_requests"
            ]

        if "global_max_parallel_requests" in _general_settings:
            general_settings["global_max_parallel_requests"] = _general_settings[
                "global_max_parallel_requests"
            ]

        ## ALERTING ARGS ##
        if "alerting_args" in _general_settings:
            general_settings["alerting_args"] = _general_settings["alerting_args"]
            proxy_logging_obj.slack_alerting_instance.update_values(
                alerting_args=general_settings["alerting_args"],
            )

        ## PASS-THROUGH ENDPOINTS ##
        if "pass_through_endpoints" in _general_settings:
            general_settings["pass_through_endpoints"] = _general_settings[
                "pass_through_endpoints"
            ]
            await initialize_pass_through_endpoints(
                pass_through_endpoints=general_settings["pass_through_endpoints"]
            )

    def _update_config_fields(
        self,
        current_config: dict,
        param_name: Literal[
            "general_settings",
            "router_settings",
            "litellm_settings",
            "environment_variables",
        ],
        db_param_value: Any,
    ) -> dict:
        """
        Updates the config fields with the new values from the DB

        Args:
            current_config (dict): Current configuration dictionary to update
            param_name (Literal): Name of the parameter to update
            db_param_value (Any): New value from the database

        Returns:
            dict: Updated configuration dictionary
        """

        if param_name == "environment_variables":
            self._decrypt_and_set_db_env_variables(db_param_value)
            return current_config
        elif param_name == "litellm_settings" and isinstance(db_param_value, dict):
            for key, value in db_param_value.items():
                if (
                    key in LITELLM_SETTINGS_SAFE_DB_OVERRIDES
                ):  # params that are safe to override with db values
                    setattr(litellm, key, value)

        # If param doesn't exist in config, add it
        if param_name not in current_config:
            current_config[param_name] = db_param_value

            return current_config

        # For dictionary values, update only non-empty values
        if isinstance(current_config[param_name], dict):
            # Only keep non None values from db_param_value
            non_empty_values = {k: v for k, v in db_param_value.items() if v}

            # Update the config with non-empty values
            current_config[param_name].update(non_empty_values)
        else:
            current_config[param_name] = db_param_value

        return current_config

    async def _update_config_from_db(
        self,
        prisma_client: PrismaClient,
        config: dict,
        store_model_in_db: Optional[bool],
    ):
        if store_model_in_db is not True:
            verbose_proxy_logger.info(
                "'store_model_in_db' is not True, skipping db updates"
            )
            return config

        _tasks = []
        keys = [
            "general_settings",
            "router_settings",
            "litellm_settings",
            "environment_variables",
        ]
        for k in keys:
            response = prisma_client.get_generic_data(
                key="param_name", value=k, table_name="config"
            )
            _tasks.append(response)

        responses = await asyncio.gather(*_tasks)
        for response in responses:
            if response is None:
                continue

            param_name = getattr(response, "param_name", None)
            param_value = getattr(response, "param_value", None)
            verbose_proxy_logger.debug(
                f"param_name={param_name}, param_value={param_value}"
            )

            if param_name is not None and param_value is not None:
                config = self._update_config_fields(
                    current_config=config,
                    param_name=param_name,
                    db_param_value=param_value,
                )

        return config

    async def _get_models_from_db(self, prisma_client: PrismaClient) -> list:
        try:
            new_models = await prisma_client.db.litellm_proxymodeltable.find_many()
        except Exception as e:
            verbose_proxy_logger.exception(
                "litellm.proxy_server.py::add_deployment() - Error getting new models from DB - {}".format(
                    str(e)
                )
            )
            new_models = []

        return new_models

    async def add_deployment(
        self,
        prisma_client: PrismaClient,
        proxy_logging_obj: ProxyLogging,
    ):
        """
        - Check db for new models
        - Check if model id's in router already
        - If not, add to router
        """
        global llm_router, llm_model_list, master_key, general_settings

        try:
            if master_key is None or not isinstance(master_key, str):
                raise ValueError(
                    f"Master key is not initialized or formatted. master_key={master_key}"
                )

            new_models = await self._get_models_from_db(prisma_client=prisma_client)

            # update llm router
            await self._update_llm_router(
                new_models=new_models, proxy_logging_obj=proxy_logging_obj
            )

            db_general_settings = await prisma_client.db.litellm_config.find_first(
                where={"param_name": "general_settings"}
            )

            # update general settings
            if db_general_settings is not None:
                await self._update_general_settings(
                    db_general_settings=db_general_settings.param_value,
                )

            # initialize vector stores, guardrails, etc. table in db
            await self._init_non_llm_objects_in_db(prisma_client=prisma_client)

        except Exception as e:
            verbose_proxy_logger.exception(
                "litellm.proxy.proxy_server.py::ProxyConfig:add_deployment - {}".format(
                    str(e)
                )
            )

    async def _init_non_llm_objects_in_db(self, prisma_client: PrismaClient):
        """
        Use this to read non-llm objects from the db and initialize them

        ex. Vector Stores, Guardrails, MCP tools, etc.
        """
        await self._init_guardrails_in_db(prisma_client=prisma_client)
        await self._init_vector_stores_in_db(prisma_client=prisma_client)

    async def _init_guardrails_in_db(self, prisma_client: PrismaClient):
        from litellm.proxy.guardrails.guardrail_registry import (
            IN_MEMORY_GUARDRAIL_HANDLER,
            Guardrail,
            GuardrailRegistry,
        )

        try:
            guardrails_in_db: List[
                Guardrail
            ] = await GuardrailRegistry.get_all_guardrails_from_db(
                prisma_client=prisma_client
            )
            verbose_proxy_logger.debug(
                "guardrails from the DB %s", str(guardrails_in_db)
            )
            for guardrail in guardrails_in_db:
                IN_MEMORY_GUARDRAIL_HANDLER.initialize_guardrail(
                    guardrail=dict(guardrail),
                )
        except Exception as e:
            verbose_proxy_logger.exception(
                "litellm.proxy.proxy_server.py::ProxyConfig:_init_guardrails_in_db - {}".format(
                    str(e)
                )
            )

    async def _init_vector_stores_in_db(self, prisma_client: PrismaClient):
        from litellm.vector_stores.vector_store_registry import VectorStoreRegistry

        try:
            # read vector stores from db table
            vector_stores = await VectorStoreRegistry._get_vector_stores_from_db(
                prisma_client=prisma_client
            )
            if len(vector_stores) <= 0:
                return

            if litellm.vector_store_registry is None:
                litellm.vector_store_registry = VectorStoreRegistry(
                    vector_stores=vector_stores
                )
            else:
                for vector_store in vector_stores:
                    litellm.vector_store_registry.add_vector_store_to_registry(
                        vector_store=vector_store
                    )
        except Exception as e:
            verbose_proxy_logger.exception(
                "litellm.proxy.proxy_server.py::ProxyConfig:_init_vector_stores_in_db - {}".format(
                    str(e)
                )
            )

    def decrypt_credentials(self, credential: Union[dict, BaseModel]) -> CredentialItem:
        if isinstance(credential, dict):
            credential_object = CredentialItem(**credential)
        elif isinstance(credential, BaseModel):
            credential_object = CredentialItem(**credential.model_dump())

        decrypted_credential_values = {}
        for k, v in credential_object.credential_values.items():
            decrypted_credential_values[k] = decrypt_value_helper(v) or v

        credential_object.credential_values = decrypted_credential_values
        return credential_object

    async def delete_credentials(self, db_credentials: List[CredentialItem]):
        """
        Create all-up list of db credentials + local credentials
        Compare to the litellm.credential_list
        Delete any from litellm.credential_list that are not in the all-up list
        """
        ## CONFIG credentials ##
        config = await self.get_config(config_file_path=user_config_file_path)
        credential_list = self.load_credential_list(config=config)

        ## COMBINED LIST ##
        combined_list = db_credentials + credential_list

        ## DELETE ##
        idx_to_delete = []
        for idx, credential in enumerate(litellm.credential_list):
            if credential.credential_name not in [
                cred.credential_name for cred in combined_list
            ]:
                idx_to_delete.append(idx)
        for idx in sorted(idx_to_delete, reverse=True):
            litellm.credential_list.pop(idx)

    async def get_credentials(self, prisma_client: PrismaClient):
        try:
            credentials = await prisma_client.db.litellm_credentialstable.find_many()
            credentials = [self.decrypt_credentials(cred) for cred in credentials]
            await self.delete_credentials(
                credentials
            )  # delete credentials that are not in the all-up list
            CredentialAccessor.upsert_credentials(
                credentials
            )  # upsert credentials that are in the all-up list
        except Exception as e:
            verbose_proxy_logger.exception(
                "litellm.proxy_server.py::get_credentials() - Error getting credentials from DB - {}".format(
                    str(e)
                )
            )
            return []


proxy_config = ProxyConfig()


def save_worker_config(**data):
    import json

    os.environ["WORKER_CONFIG"] = json.dumps(data)


async def initialize(  # noqa: PLR0915
    model=None,
    alias=None,
    api_base=None,
    api_version=None,
    debug=False,
    detailed_debug=False,
    temperature=None,
    max_tokens=None,
    request_timeout=600,
    max_budget=None,
    telemetry=False,
    drop_params=True,
    add_function_to_prompt=True,
    headers=None,
    save=False,
    use_queue=False,
    config=None,
):
    global user_model, user_api_base, user_debug, user_detailed_debug, user_user_max_tokens, user_request_timeout, user_temperature, user_telemetry, user_headers, experimental, llm_model_list, llm_router, general_settings, master_key, user_custom_auth, prisma_client
    if os.getenv("LITELLM_DONT_SHOW_FEEDBACK_BOX", "").lower() != "true":
        generate_feedback_box()
    user_model = model
    user_debug = debug
    if debug is True:  # this needs to be first, so users can see Router init debugg
        import logging

        from litellm._logging import (
            verbose_logger,
            verbose_proxy_logger,
            verbose_router_logger,
        )

        # this must ALWAYS remain logging.INFO, DO NOT MODIFY THIS
        verbose_logger.setLevel(level=logging.INFO)  # sets package logs to info
        verbose_router_logger.setLevel(level=logging.INFO)  # set router logs to info
        verbose_proxy_logger.setLevel(level=logging.INFO)  # set proxy logs to info
    if detailed_debug is True:
        import logging

        from litellm._logging import (
            verbose_logger,
            verbose_proxy_logger,
            verbose_router_logger,
        )

        verbose_logger.setLevel(level=logging.DEBUG)  # set package log to debug
        verbose_router_logger.setLevel(level=logging.DEBUG)  # set router logs to debug
        verbose_proxy_logger.setLevel(level=logging.DEBUG)  # set proxy logs to debug
    elif debug is False and detailed_debug is False:
        # users can control proxy debugging using env variable = 'LITELLM_LOG'
        litellm_log_setting = os.environ.get("LITELLM_LOG", "")
        if litellm_log_setting is not None:
            if litellm_log_setting.upper() == "INFO":
                import logging

                from litellm._logging import verbose_proxy_logger, verbose_router_logger

                # this must ALWAYS remain logging.INFO, DO NOT MODIFY THIS

                verbose_router_logger.setLevel(
                    level=logging.INFO
                )  # set router logs to info
                verbose_proxy_logger.setLevel(
                    level=logging.INFO
                )  # set proxy logs to info
            elif litellm_log_setting.upper() == "DEBUG":
                import logging

                from litellm._logging import verbose_proxy_logger, verbose_router_logger

                verbose_router_logger.setLevel(
                    level=logging.DEBUG
                )  # set router logs to info
                verbose_proxy_logger.setLevel(
                    level=logging.DEBUG
                )  # set proxy logs to debug
    dynamic_config = {"general": {}, user_model: {}}
    if config:
        (
            llm_router,
            llm_model_list,
            general_settings,
        ) = await proxy_config.load_config(router=llm_router, config_file_path=config)
    if headers:  # model-specific param
        user_headers = headers
        dynamic_config[user_model]["headers"] = headers
    if api_base:  # model-specific param
        user_api_base = api_base
        dynamic_config[user_model]["api_base"] = api_base
    if api_version:
        os.environ[
            "AZURE_API_VERSION"
        ] = api_version  # set this for azure - litellm can read this from the env
    if max_tokens:  # model-specific param
        dynamic_config[user_model]["max_tokens"] = max_tokens
    if temperature:  # model-specific param
        user_temperature = temperature
        dynamic_config[user_model]["temperature"] = temperature
    if request_timeout:
        user_request_timeout = request_timeout
        dynamic_config[user_model]["request_timeout"] = request_timeout
    if alias:  # model-specific param
        dynamic_config[user_model]["alias"] = alias
    if drop_params is True:  # litellm-specific param
        litellm.drop_params = True
        dynamic_config["general"]["drop_params"] = True
    if add_function_to_prompt is True:  # litellm-specific param
        litellm.add_function_to_prompt = True
        dynamic_config["general"]["add_function_to_prompt"] = True
    if max_budget:  # litellm-specific param
        litellm.max_budget = max_budget
        dynamic_config["general"]["max_budget"] = max_budget
    if experimental:
        pass
    user_telemetry = telemetry


# for streaming
def data_generator(response):
    verbose_proxy_logger.debug("inside generator")
    for chunk in response:
        verbose_proxy_logger.debug("returned chunk: %s", chunk)
        try:
            yield f"data: {json.dumps(chunk.dict())}\n\n"
        except Exception:
            yield f"data: {json.dumps(chunk)}\n\n"


async def async_assistants_data_generator(
    response, user_api_key_dict: UserAPIKeyAuth, request_data: dict
):
    verbose_proxy_logger.debug("inside generator")
    try:
        time.time()
        async with response as chunk:
            ### CALL HOOKS ### - modify outgoing data
            chunk = await proxy_logging_obj.async_post_call_streaming_hook(
                user_api_key_dict=user_api_key_dict, response=chunk
            )

            # chunk = chunk.model_dump_json(exclude_none=True)
            async for c in chunk:  # type: ignore
                c = c.model_dump_json(exclude_none=True)
                try:
                    yield f"data: {c}\n\n"
                except Exception as e:
                    yield f"data: {str(e)}\n\n"

        # Streaming is done, yield the [DONE] chunk
        done_message = "[DONE]"
        yield f"data: {done_message}\n\n"
    except Exception as e:
        verbose_proxy_logger.exception(
            "litellm.proxy.proxy_server.async_assistants_data_generator(): Exception occured - {}".format(
                str(e)
            )
        )
        await proxy_logging_obj.post_call_failure_hook(
            user_api_key_dict=user_api_key_dict,
            original_exception=e,
            request_data=request_data,
        )
        verbose_proxy_logger.debug(
            f"\033[1;31mAn error occurred: {e}\n\n Debug this by setting `--debug`, e.g. `litellm --model gpt-3.5-turbo --debug`"
        )
        if isinstance(e, HTTPException):
            raise e
        else:
            error_traceback = traceback.format_exc()
            error_msg = f"{str(e)}\n\n{error_traceback}"

        proxy_exception = ProxyException(
            message=getattr(e, "message", error_msg),
            type=getattr(e, "type", "None"),
            param=getattr(e, "param", "None"),
            code=getattr(e, "status_code", 500),
        )
        error_returned = json.dumps({"error": proxy_exception.to_dict()})
        yield f"data: {error_returned}\n\n"


async def async_data_generator(
    response, user_api_key_dict: UserAPIKeyAuth, request_data: dict
):
    verbose_proxy_logger.debug("inside generator")
    try:
        async for chunk in proxy_logging_obj.async_post_call_streaming_iterator_hook(
            user_api_key_dict=user_api_key_dict,
            response=response,
            request_data=request_data,
        ):
            verbose_proxy_logger.debug(
                "async_data_generator: received streaming chunk - {}".format(chunk)
            )
            ### CALL HOOKS ### - modify outgoing data
            chunk = await proxy_logging_obj.async_post_call_streaming_hook(
                user_api_key_dict=user_api_key_dict, response=chunk
            )

            if isinstance(chunk, BaseModel):
                chunk = chunk.model_dump_json(exclude_none=True, exclude_unset=True)

            try:
                yield f"data: {chunk}\n\n"
            except Exception as e:
                yield f"data: {str(e)}\n\n"

        # Streaming is done, yield the [DONE] chunk
        done_message = "[DONE]"
        yield f"data: {done_message}\n\n"
    except Exception as e:
        verbose_proxy_logger.exception(
            "litellm.proxy.proxy_server.async_data_generator(): Exception occured - {}".format(
                str(e)
            )
        )
        await proxy_logging_obj.post_call_failure_hook(
            user_api_key_dict=user_api_key_dict,
            original_exception=e,
            request_data=request_data,
        )
        verbose_proxy_logger.debug(
            f"\033[1;31mAn error occurred: {e}\n\n Debug this by setting `--debug`, e.g. `litellm --model gpt-3.5-turbo --debug`"
        )

        if isinstance(e, HTTPException):
            raise e
        elif isinstance(e, StreamingCallbackError):
            error_msg = str(e)
        else:
            error_traceback = traceback.format_exc()
            error_msg = f"{str(e)}\n\n{error_traceback}"

        proxy_exception = ProxyException(
            message=getattr(e, "message", error_msg),
            type=getattr(e, "type", "None"),
            param=getattr(e, "param", "None"),
            code=getattr(e, "status_code", 500),
        )
        error_returned = json.dumps({"error": proxy_exception.to_dict()})
        yield f"data: {error_returned}\n\n"


def select_data_generator(
    response, user_api_key_dict: UserAPIKeyAuth, request_data: dict
):
    return async_data_generator(
        response=response,
        user_api_key_dict=user_api_key_dict,
        request_data=request_data,
    )


def get_litellm_model_info(model: dict = {}):
    model_info = model.get("model_info", {})
    model_to_lookup = model.get("litellm_params", {}).get("model", None)
    try:
        if "azure" in model_to_lookup:
            model_to_lookup = model_info.get("base_model", None)
        litellm_model_info = litellm.get_model_info(model_to_lookup)
        return litellm_model_info
    except Exception:
        # this should not block returning on /model/info
        # if litellm does not have info on the model it should return {}
        return {}


def on_backoff(details):
    # The 'tries' key in the details dictionary contains the number of completed tries
    verbose_proxy_logger.debug("Backing off... this was attempt # %s", details["tries"])


def giveup(e):
    result = not (
        isinstance(e, ProxyException)
        and getattr(e, "message", None) is not None
        and isinstance(e.message, str)
        and "Max parallel request limit reached" in e.message
    )

    if (
        general_settings.get("disable_retry_on_max_parallel_request_limit_error")
        is True
    ):
        return True  # giveup if queuing max parallel request limits is disabled

    if result:
        verbose_proxy_logger.info(json.dumps({"event": "giveup", "exception": str(e)}))
    return result


class ProxyStartupEvent:
    @classmethod
    def _initialize_startup_logging(
        cls,
        llm_router: Optional[Router],
        proxy_logging_obj: ProxyLogging,
        redis_usage_cache: Optional[RedisCache],
    ):
        """Initialize logging and alerting on startup"""
        ## COST TRACKING ##
        cost_tracking()

        proxy_logging_obj.startup_event(
            llm_router=llm_router, redis_usage_cache=redis_usage_cache
        )

    @classmethod
    def _initialize_jwt_auth(
        cls,
        general_settings: dict,
        prisma_client: Optional[PrismaClient],
        user_api_key_cache: DualCache,
    ):
        """Initialize JWT auth on startup"""
        if general_settings.get("litellm_jwtauth", None) is not None:
            for k, v in general_settings["litellm_jwtauth"].items():
                if isinstance(v, str) and v.startswith("os.environ/"):
                    general_settings["litellm_jwtauth"][k] = get_secret(v)
            litellm_jwtauth = LiteLLM_JWTAuth(**general_settings["litellm_jwtauth"])
        else:
            litellm_jwtauth = LiteLLM_JWTAuth()
        jwt_handler.update_environment(
            prisma_client=prisma_client,
            user_api_key_cache=user_api_key_cache,
            litellm_jwtauth=litellm_jwtauth,
        )

    @classmethod
    def _add_proxy_budget_to_db(cls, litellm_proxy_budget_name: str):
        """Adds a global proxy budget to db"""
        if litellm.budget_duration is None:
            raise Exception(
                "budget_duration not set on Proxy. budget_duration is required to use max_budget."
            )

        # add proxy budget to db in the user table
        asyncio.create_task(
            generate_key_helper_fn(  # type: ignore
                request_type="user",
                user_id=litellm_proxy_budget_name,
                duration=None,
                models=[],
                aliases={},
                config={},
                spend=0,
                max_budget=litellm.max_budget,
                budget_duration=litellm.budget_duration,
                query_type="update_data",
                update_key_values={
                    "max_budget": litellm.max_budget,
                    "budget_duration": litellm.budget_duration,
                },
            )
        )

    @classmethod
    async def initialize_scheduled_background_jobs(
        cls,
        general_settings: dict,
        prisma_client: PrismaClient,
        proxy_budget_rescheduler_min_time: int,
        proxy_budget_rescheduler_max_time: int,
        proxy_batch_write_at: int,
        proxy_logging_obj: ProxyLogging,
    ):
        """Initializes scheduled background jobs"""
        global store_model_in_db
        scheduler = AsyncIOScheduler()
        interval = random.randint(
            proxy_budget_rescheduler_min_time, proxy_budget_rescheduler_max_time
        )  # random interval, so multiple workers avoid resetting budget at the same time
        batch_writing_interval = random.randint(
            proxy_batch_write_at - 3, proxy_batch_write_at + 3
        )  # random interval, so multiple workers avoid batch writing at the same time

        ### RESET BUDGET ###
        if general_settings.get("disable_reset_budget", False) is False:
            budget_reset_job = ResetBudgetJob(
                proxy_logging_obj=proxy_logging_obj,
                prisma_client=prisma_client,
            )
            scheduler.add_job(
                budget_reset_job.reset_budget,
                "interval",
                seconds=interval,
            )

        ### UPDATE SPEND ###
        scheduler.add_job(
            update_spend,
            "interval",
            seconds=batch_writing_interval,
            args=[prisma_client, db_writer_client, proxy_logging_obj],
        )

        ### ADD NEW MODELS ###
        store_model_in_db = (
            get_secret_bool("STORE_MODEL_IN_DB", store_model_in_db) or store_model_in_db
        )

        if store_model_in_db is True:
            scheduler.add_job(
                proxy_config.add_deployment,
                "interval",
                seconds=10,
                args=[prisma_client, proxy_logging_obj],
            )

            # this will load all existing models on proxy startup
            await proxy_config.add_deployment(
                prisma_client=prisma_client, proxy_logging_obj=proxy_logging_obj
            )

            ### GET STORED CREDENTIALS ###
            scheduler.add_job(
                proxy_config.get_credentials,
                "interval",
                seconds=10,
                args=[prisma_client],
            )
            await proxy_config.get_credentials(prisma_client=prisma_client)
        if (
            proxy_logging_obj is not None
            and proxy_logging_obj.slack_alerting_instance.alerting is not None
            and prisma_client is not None
        ):
            print("Alerting: Initializing Weekly/Monthly Spend Reports")  # noqa
            ### Schedule weekly/monthly spend reports ###
            ### Schedule spend reports ###
            spend_report_frequency: str = (
                general_settings.get("spend_report_frequency", "7d") or "7d"
            )

            # Parse the frequency
            days = int(spend_report_frequency[:-1])
            if spend_report_frequency[-1].lower() != "d":
                raise ValueError(
                    "spend_report_frequency must be specified in days, e.g., '1d', '7d'"
                )

            scheduler.add_job(
                proxy_logging_obj.slack_alerting_instance.send_weekly_spend_report,
                "interval",
                days=days,
                next_run_time=datetime.now()
                + timedelta(seconds=10),  # Start 10 seconds from now
                args=[spend_report_frequency],
            )

            scheduler.add_job(
                proxy_logging_obj.slack_alerting_instance.send_monthly_spend_report,
                "cron",
                day=1,
            )

            # Beta Feature - only used when prometheus api is in .env
            if os.getenv("PROMETHEUS_URL"):
                from zoneinfo import ZoneInfo

                scheduler.add_job(
                    proxy_logging_obj.slack_alerting_instance.send_fallback_stats_from_prometheus,
                    "cron",
                    hour=PROMETHEUS_FALLBACK_STATS_SEND_TIME_HOURS,
                    minute=0,
                    timezone=ZoneInfo("America/Los_Angeles"),  # Pacific Time
                )
                await proxy_logging_obj.slack_alerting_instance.send_fallback_stats_from_prometheus()

        if litellm.prometheus_initialize_budget_metrics is True:
            from litellm.integrations.prometheus import PrometheusLogger

            PrometheusLogger.initialize_budget_metrics_cron_job(scheduler=scheduler)

        ### SPEND LOG CLEANUP ###
        if general_settings.get("maximum_spend_logs_retention_period") is not None:
            spend_log_cleanup = SpendLogCleanup()
            # Get the interval from config or default to 1 day
            retention_interval = general_settings.get(
                "maximum_spend_logs_retention_interval", "1d"
            )
            try:
                interval_seconds = duration_in_seconds(retention_interval)
                scheduler.add_job(
                    spend_log_cleanup.cleanup_old_spend_logs,
                    "interval",
                    seconds=interval_seconds,
                    args=[prisma_client],
                )
            except ValueError:
                verbose_proxy_logger.error(
                    "Invalid maximum_spend_logs_retention_interval value"
                )

        scheduler.start()

    @classmethod
    async def _setup_prisma_client(
        cls,
        database_url: Optional[str],
        proxy_logging_obj: ProxyLogging,
        user_api_key_cache: DualCache,
    ) -> Optional[PrismaClient]:
        """
        - Sets up prisma client
        - Adds necessary views to proxy
        """
        try:
            prisma_client: Optional[PrismaClient] = None
            if database_url is not None:
                try:
                    prisma_client = PrismaClient(
                        database_url=database_url, proxy_logging_obj=proxy_logging_obj
                    )
                except Exception as e:
                    raise e

                await prisma_client.connect()

                ## Add necessary views to proxy ##
                asyncio.create_task(
                    prisma_client.check_view_exists()
                )  # check if all necessary views exist. Don't block execution

                asyncio.create_task(
                    prisma_client._set_spend_logs_row_count_in_proxy_state()
                )  # set the spend logs row count in proxy state. Don't block execution

                # run a health check to ensure the DB is ready
                if (
                    get_secret_bool("DISABLE_PRISMA_HEALTH_CHECK_ON_STARTUP", False)
                    is not True
                ):
                    await prisma_client.health_check()
            return prisma_client
        except Exception as e:
            PrismaDBExceptionHandler.handle_db_exception(e)
            return None

    @classmethod
    def _init_dd_tracer(cls):
        """
        Initialize dd tracer - if `USE_DDTRACE=true` in .env

        DD tracer is used to trace Python applications.
        Doc: https://docs.datadoghq.com/tracing/trace_collection/automatic_instrumentation/dd_libraries/python/
        """
        from litellm.litellm_core_utils.dd_tracing import _should_use_dd_tracer

        if _should_use_dd_tracer():
            import ddtrace

            ddtrace.patch_all(logging=True, openai=False)


#### API ENDPOINTS ####
@router.get(
    "/v1/models", dependencies=[Depends(user_api_key_auth)], tags=["model management"]
)
@router.get(
    "/models", dependencies=[Depends(user_api_key_auth)], tags=["model management"]
)  # if project requires model list
async def model_list(
    user_api_key_dict: UserAPIKeyAuth = Depends(user_api_key_auth),
    return_wildcard_routes: Optional[bool] = False,
    team_id: Optional[str] = None,
    include_model_access_groups: Optional[bool] = False,
):
    """
    Use `/model/info` - to get detailed model information, example - pricing, mode, etc.

    This is just for compatibility with openai projects like aider.
    """
    global llm_model_list, general_settings, llm_router, prisma_client, user_api_key_cache, proxy_logging_obj
    all_models = []
    model_access_groups: Dict[str, List[str]] = defaultdict(list)
    ## CHECK IF MODEL RESTRICTIONS ARE SET AT KEY/TEAM LEVEL ##
    if llm_router is None:
        proxy_model_list = []
    else:
        proxy_model_list = llm_router.get_model_names()
        model_access_groups = llm_router.get_model_access_groups()

    key_models = get_key_models(
        user_api_key_dict=user_api_key_dict,
        proxy_model_list=proxy_model_list,
        model_access_groups=model_access_groups,
        include_model_access_groups=include_model_access_groups,
    )

    team_models: List[str] = user_api_key_dict.team_models

    if team_id:
        key_models = []
        team_object = await get_team_object(
            team_id=team_id,
            prisma_client=prisma_client,
            user_api_key_cache=user_api_key_cache,
            proxy_logging_obj=proxy_logging_obj,
        )
        validate_membership(user_api_key_dict=user_api_key_dict, team_table=team_object)
        team_models = team_object.models

    team_models = get_team_models(
        team_models=team_models,
        proxy_model_list=proxy_model_list,
        model_access_groups=model_access_groups,
        include_model_access_groups=include_model_access_groups,
    )

    all_models = get_complete_model_list(
        key_models=key_models,
        team_models=team_models,
        proxy_model_list=proxy_model_list,
        user_model=user_model,
        infer_model_from_keys=general_settings.get("infer_model_from_keys", False),
        return_wildcard_routes=return_wildcard_routes,
        llm_router=llm_router,
        model_access_groups=model_access_groups,
        include_model_access_groups=include_model_access_groups,
    )

    return dict(
        data=[
            {
                "id": model,
                "object": "model",
                "created": DEFAULT_MODEL_CREATED_AT_TIME,
                "owned_by": "openai",
            }
            for model in all_models
        ],
        object="list",
    )


@router.post(
    "/v1/chat/completions",
    dependencies=[Depends(user_api_key_auth)],
    tags=["chat/completions"],
)
@router.post(
    "/chat/completions",
    dependencies=[Depends(user_api_key_auth)],
    tags=["chat/completions"],
)
@router.post(
    "/engines/{model:path}/chat/completions",
    dependencies=[Depends(user_api_key_auth)],
    tags=["chat/completions"],
)
@router.post(
    "/openai/deployments/{model:path}/chat/completions",
    dependencies=[Depends(user_api_key_auth)],
    tags=["chat/completions"],
    responses={200: {"description": "Successful response"}, **ERROR_RESPONSES},
)  # azure compatible endpoint
async def chat_completion(  # noqa: PLR0915
    request: Request,
    fastapi_response: Response,
    model: Optional[str] = None,
    user_api_key_dict: UserAPIKeyAuth = Depends(user_api_key_auth),
):
    """

    Follows the exact same API spec as `OpenAI's Chat API https://platform.openai.com/docs/api-reference/chat`

    ```bash
    curl -X POST http://localhost:4000/v1/chat/completions \

    -H "Content-Type: application/json" \

    -H "Authorization: Bearer sk-1234" \

    -d '{
        "model": "gpt-4o",
        "messages": [
            {
                "role": "user",
                "content": "Hello!"
            }
        ]
    }'
    ```

    """
    global general_settings, user_debug, proxy_logging_obj, llm_model_list
    global user_temperature, user_request_timeout, user_max_tokens, user_api_base
    data = await _read_request_body(request=request)
    base_llm_response_processor = ProxyBaseLLMRequestProcessing(data=data)
    try:
        return await base_llm_response_processor.base_process_llm_request(
            request=request,
            fastapi_response=fastapi_response,
            user_api_key_dict=user_api_key_dict,
            route_type="acompletion",
            proxy_logging_obj=proxy_logging_obj,
            llm_router=llm_router,
            general_settings=general_settings,
            proxy_config=proxy_config,
            select_data_generator=select_data_generator,
            model=model,
            user_model=user_model,
            user_temperature=user_temperature,
            user_request_timeout=user_request_timeout,
            user_max_tokens=user_max_tokens,
            user_api_base=user_api_base,
            version=version,
        )
    except RejectedRequestError as e:
        _data = e.request_data
        await proxy_logging_obj.post_call_failure_hook(
            user_api_key_dict=user_api_key_dict,
            original_exception=e,
            request_data=_data,
        )
        _chat_response = litellm.ModelResponse()
        _chat_response.choices[0].message.content = e.message  # type: ignore

        if data.get("stream", None) is not None and data["stream"] is True:
            _iterator = litellm.utils.ModelResponseIterator(
                model_response=_chat_response, convert_to_delta=True
            )
            _streaming_response = litellm.CustomStreamWrapper(
                completion_stream=_iterator,
                model=data.get("model", ""),
                custom_llm_provider="cached_response",
                logging_obj=data.get("litellm_logging_obj", None),
            )
            selected_data_generator = select_data_generator(
                response=_streaming_response,
                user_api_key_dict=user_api_key_dict,
                request_data=_data,
            )

            return StreamingResponse(
                selected_data_generator,
                media_type="text/event-stream",
                status_code=e.status_code
                if hasattr(e, "status_code")
                else status.HTTP_400_BAD_REQUEST,
            )
        _usage = litellm.Usage(prompt_tokens=0, completion_tokens=0, total_tokens=0)
        _chat_response.usage = _usage  # type: ignore
        return _chat_response
    except Exception as e:
        raise await base_llm_response_processor._handle_llm_api_exception(
            e=e,
            user_api_key_dict=user_api_key_dict,
            proxy_logging_obj=proxy_logging_obj,
        )


@router.post(
    "/v1/completions", dependencies=[Depends(user_api_key_auth)], tags=["completions"]
)
@router.post(
    "/completions", dependencies=[Depends(user_api_key_auth)], tags=["completions"]
)
@router.post(
    "/engines/{model:path}/completions",
    dependencies=[Depends(user_api_key_auth)],
    tags=["completions"],
)
@router.post(
    "/openai/deployments/{model:path}/completions",
    dependencies=[Depends(user_api_key_auth)],
    tags=["completions"],
)
async def completion(  # noqa: PLR0915
    request: Request,
    fastapi_response: Response,
    model: Optional[str] = None,
    user_api_key_dict: UserAPIKeyAuth = Depends(user_api_key_auth),
):
    """
    Follows the exact same API spec as `OpenAI's Completions API https://platform.openai.com/docs/api-reference/completions`

    ```bash
    curl -X POST http://localhost:4000/v1/completions \

    -H "Content-Type: application/json" \

    -H "Authorization: Bearer sk-1234" \

    -d '{
        "model": "gpt-3.5-turbo-instruct",
        "prompt": "Once upon a time",
        "max_tokens": 50,
        "temperature": 0.7
    }'
    ```
    """
    global user_temperature, user_request_timeout, user_max_tokens, user_api_base
    data = {}
    try:
        data = await _read_request_body(request=request)
        base_llm_response_processor = ProxyBaseLLMRequestProcessing(data=data)
        return await base_llm_response_processor.base_process_llm_request(
            request=request,
            fastapi_response=fastapi_response,
            user_api_key_dict=user_api_key_dict,
            route_type="atext_completion",
            proxy_logging_obj=proxy_logging_obj,
            llm_router=llm_router,
            general_settings=general_settings,
            proxy_config=proxy_config,
            select_data_generator=select_data_generator,
            model=model,
            user_model=user_model,
            user_temperature=user_temperature,
            user_request_timeout=user_request_timeout,
            user_max_tokens=user_max_tokens,
            user_api_base=user_api_base,
            version=version,
        )

<<<<<<< HEAD
=======
        # Await the llm_response task
        response = await llm_call

        hidden_params = getattr(response, "_hidden_params", {}) or {}
        model_id = hidden_params.get("model_id", None) or ""
        cache_key = hidden_params.get("cache_key", None) or ""
        api_base = hidden_params.get("api_base", None) or ""
        response_cost = hidden_params.get("response_cost", None) or ""
        litellm_call_id = hidden_params.get("litellm_call_id", None) or ""

        ### ALERTING ###
        asyncio.create_task(
            proxy_logging_obj.update_request_status(
                litellm_call_id=data.get("litellm_call_id", ""), status="success"
            )
        )

        verbose_proxy_logger.debug("final response: %s", response)
        if (
            "stream" in data and data["stream"] is True
        ):  # use generate_responses to stream responses
            custom_headers = ProxyBaseLLMRequestProcessing.get_custom_headers(
                user_api_key_dict=user_api_key_dict,
                call_id=litellm_call_id,
                model_id=model_id,
                cache_key=cache_key,
                api_base=api_base,
                version=version,
                response_cost=response_cost,
                hidden_params=hidden_params,
                request_data=data,
            )
            selected_data_generator = select_data_generator(
                response=response,
                user_api_key_dict=user_api_key_dict,
                request_data=data,
            )

            return await create_streaming_response(
                generator=selected_data_generator,
                media_type="text/event-stream",
                headers=custom_headers,
            )
        ### CALL HOOKS ### - modify outgoing data
        response = await proxy_logging_obj.post_call_success_hook(
            data=data, user_api_key_dict=user_api_key_dict, response=response  # type: ignore
        )

        fastapi_response.headers.update(
            ProxyBaseLLMRequestProcessing.get_custom_headers(
                user_api_key_dict=user_api_key_dict,
                call_id=litellm_call_id,
                model_id=model_id,
                cache_key=cache_key,
                api_base=api_base,
                version=version,
                response_cost=response_cost,
                request_data=data,
                hidden_params=hidden_params,
            )
        )
        await check_response_size_is_safe(response=response)
        return response
>>>>>>> acaa8029
    except RejectedRequestError as e:
        _data = e.request_data
        await proxy_logging_obj.post_call_failure_hook(
            user_api_key_dict=user_api_key_dict,
            original_exception=e,
            request_data=_data,
        )
        if _data.get("stream", None) is not None and _data["stream"] is True:
            _chat_response = litellm.ModelResponse()
            _usage = litellm.Usage(
                prompt_tokens=0,
                completion_tokens=0,
                total_tokens=0,
            )
            _chat_response.usage = _usage  # type: ignore
            _chat_response.choices[0].message.content = e.message  # type: ignore
            _iterator = litellm.utils.ModelResponseIterator(
                model_response=_chat_response, convert_to_delta=True
            )
            _streaming_response = litellm.TextCompletionStreamWrapper(
                completion_stream=_iterator,
                model=_data.get("model", ""),
            )

            selected_data_generator = select_data_generator(
                response=_streaming_response,
                user_api_key_dict=user_api_key_dict,
                request_data=data,
            )

            return StreamingResponse(
                selected_data_generator,
                media_type="text/event-stream",
                headers={},
                status_code=e.status_code
                if hasattr(e, "status_code")
                else status.HTTP_400_BAD_REQUEST,
            )
        else:
            _response = litellm.TextCompletionResponse()
            _response.choices[0].text = e.message
            return _response
    except Exception as e:
        await proxy_logging_obj.post_call_failure_hook(
            user_api_key_dict=user_api_key_dict, original_exception=e, request_data=data
        )
        verbose_proxy_logger.exception(
            "litellm.proxy.proxy_server.completion(): Exception occured - {}".format(
                str(e)
            )
        )
        error_msg = f"{str(e)}"
        raise ProxyException(
            message=getattr(e, "message", error_msg),
            type=getattr(e, "type", "None"),
            param=getattr(e, "param", "None"),
            openai_code=getattr(e, "code", None),
            code=getattr(e, "status_code", 500),
        )


@router.post(
    "/v1/embeddings",
    dependencies=[Depends(user_api_key_auth)],
    response_class=ORJSONResponse,
    tags=["embeddings"],
)
@router.post(
    "/embeddings",
    dependencies=[Depends(user_api_key_auth)],
    response_class=ORJSONResponse,
    tags=["embeddings"],
)
@router.post(
    "/engines/{model:path}/embeddings",
    dependencies=[Depends(user_api_key_auth)],
    response_class=ORJSONResponse,
    tags=["embeddings"],
)  # azure compatible endpoint
@router.post(
    "/openai/deployments/{model:path}/embeddings",
    dependencies=[Depends(user_api_key_auth)],
    response_class=ORJSONResponse,
    tags=["embeddings"],
)  # azure compatible endpoint
async def embeddings(  # noqa: PLR0915
    request: Request,
    fastapi_response: Response,
    model: Optional[str] = None,
    user_api_key_dict: UserAPIKeyAuth = Depends(user_api_key_auth),
):
    """
    Follows the exact same API spec as `OpenAI's Embeddings API https://platform.openai.com/docs/api-reference/embeddings`

    ```bash
    curl -X POST http://localhost:4000/v1/embeddings \

    -H "Content-Type: application/json" \

    -H "Authorization: Bearer sk-1234" \

    -d '{
        "model": "text-embedding-ada-002",
        "input": "The quick brown fox jumps over the lazy dog"
    }'
    ```

"""
    global proxy_logging_obj
    data: Any = {}
    try:
        # Use orjson to parse JSON data, orjson speeds up requests significantly
        body = await request.body()
        data = orjson.loads(body)

        verbose_proxy_logger.debug(
            "Request received by LiteLLM:\n%s",
            json.dumps(data, indent=4),
        )

        # Include original request and headers in the data
        data = await add_litellm_data_to_request(
            data=data,
            request=request,
            general_settings=general_settings,
            user_api_key_dict=user_api_key_dict,
            version=version,
            proxy_config=proxy_config,
        )

        data["model"] = (
            general_settings.get("embedding_model", None)  # server default
            or user_model  # model name passed via cli args
            or model  # for azure deployments
            or data.get("model", None)  # default passed in http request
        )
        if user_model:
            data["model"] = user_model

        ### MODEL ALIAS MAPPING ###
        # check if model name in model alias map
        # get the actual model name
        if data["model"] in litellm.model_alias_map:
            data["model"] = litellm.model_alias_map[data["model"]]

        router_model_names = llm_router.model_names if llm_router is not None else []
        if (
            "input" in data
            and isinstance(data["input"], list)
            and len(data["input"]) > 0
            and isinstance(data["input"][0], list)
            and isinstance(data["input"][0][0], int)
        ):  # check if array of tokens passed in
            # check if provider accept list of tokens as input - e.g. for langchain integration
            if llm_model_list is not None and data["model"] in router_model_names:
                for m in llm_model_list:
                    if m["model_name"] == data["model"]:
                        if m["litellm_params"][
                            "model"
                        ] in litellm.open_ai_embedding_models or any(
                            m["litellm_params"]["model"].startswith(provider)
                            for provider in LITELLM_EMBEDDING_PROVIDERS_SUPPORTING_INPUT_ARRAY_OF_TOKENS
                        ):
                            pass
                        else:
                            # non-openai/azure embedding model called with token input
                            input_list = []
                            for i in data["input"]:
                                input_list.append(
                                    litellm.decode(model="gpt-3.5-turbo", tokens=i)
                                )
                            data["input"] = input_list
                            break

        ### CALL HOOKS ### - modify incoming data / reject request before calling the model
        data = await proxy_logging_obj.pre_call_hook(
            user_api_key_dict=user_api_key_dict, data=data, call_type="embeddings"
        )

        tasks = []
        tasks.append(
            proxy_logging_obj.during_call_hook(
                data=data,
                user_api_key_dict=user_api_key_dict,
                call_type="embeddings",
            )
        )

        ## ROUTE TO CORRECT ENDPOINT ##
        llm_call = await route_request(
            data=data,
            route_type="aembedding",
            llm_router=llm_router,
            user_model=user_model,
        )
        tasks.append(llm_call)

        # wait for call to end
        llm_responses = asyncio.gather(
            *tasks
        )  # run the moderation check in parallel to the actual llm api call

        responses = await llm_responses

        response = responses[1]

        ### ALERTING ###
        asyncio.create_task(
            proxy_logging_obj.update_request_status(
                litellm_call_id=data.get("litellm_call_id", ""), status="success"
            )
        )

        ### RESPONSE HEADERS ###
        hidden_params = getattr(response, "_hidden_params", {}) or {}
        model_id = hidden_params.get("model_id", None) or ""
        cache_key = hidden_params.get("cache_key", None) or ""
        api_base = hidden_params.get("api_base", None) or ""
        response_cost = hidden_params.get("response_cost", None) or ""
        litellm_call_id = hidden_params.get("litellm_call_id", None) or ""
        additional_headers: dict = hidden_params.get("additional_headers", {}) or {}

        fastapi_response.headers.update(
            ProxyBaseLLMRequestProcessing.get_custom_headers(
                user_api_key_dict=user_api_key_dict,
                model_id=model_id,
                cache_key=cache_key,
                api_base=api_base,
                version=version,
                response_cost=response_cost,
                model_region=getattr(user_api_key_dict, "allowed_model_region", ""),
                call_id=litellm_call_id,
                request_data=data,
                hidden_params=hidden_params,
                **additional_headers,
            )
        )
        await check_response_size_is_safe(response=response)

        return response
    except Exception as e:
        await proxy_logging_obj.post_call_failure_hook(
            user_api_key_dict=user_api_key_dict, original_exception=e, request_data=data
        )
        litellm_debug_info = getattr(e, "litellm_debug_info", "")
        verbose_proxy_logger.debug(
            "\033[1;31mAn error occurred: %s %s\n\n Debug this by setting `--debug`, e.g. `litellm --model gpt-3.5-turbo --debug`",
            e,
            litellm_debug_info,
        )
        verbose_proxy_logger.exception(
            "litellm.proxy.proxy_server.embeddings(): Exception occured - {}".format(
                str(e)
            )
        )
        if isinstance(e, HTTPException):
            message = get_error_message_str(e)
            raise ProxyException(
                message=message,
                type=getattr(e, "type", "None"),
                param=getattr(e, "param", "None"),
                code=getattr(e, "status_code", status.HTTP_400_BAD_REQUEST),
            )
        else:
            error_msg = f"{str(e)}"
            raise ProxyException(
                message=getattr(e, "message", error_msg),
                type=getattr(e, "type", "None"),
                param=getattr(e, "param", "None"),
                openai_code=getattr(e, "code", None),
                code=getattr(e, "status_code", 500),
            )


@router.post(
    "/v1/audio/speech",
    dependencies=[Depends(user_api_key_auth)],
    tags=["audio"],
)
@router.post(
    "/audio/speech",
    dependencies=[Depends(user_api_key_auth)],
    tags=["audio"],
)
async def audio_speech(
    request: Request,
    fastapi_response: Response,
    user_api_key_dict: UserAPIKeyAuth = Depends(user_api_key_auth),
):
    """
    Same params as:

    https://platform.openai.com/docs/api-reference/audio/createSpeech
    """
    global proxy_logging_obj
    data: Dict = {}
    try:
        # Use orjson to parse JSON data, orjson speeds up requests significantly
        body = await request.body()
        data = orjson.loads(body)

        # Include original request and headers in the data
        data = await add_litellm_data_to_request(
            data=data,
            request=request,
            general_settings=general_settings,
            user_api_key_dict=user_api_key_dict,
            version=version,
            proxy_config=proxy_config,
        )

        if data.get("user", None) is None and user_api_key_dict.user_id is not None:
            data["user"] = user_api_key_dict.user_id

        if user_model:
            data["model"] = user_model

        ### CALL HOOKS ### - modify incoming data / reject request before calling the model
        data = await proxy_logging_obj.pre_call_hook(
            user_api_key_dict=user_api_key_dict, data=data, call_type="image_generation"
        )

        ## ROUTE TO CORRECT ENDPOINT ##
        llm_call = await route_request(
            data=data,
            route_type="aspeech",
            llm_router=llm_router,
            user_model=user_model,
        )
        response = await llm_call

        ### ALERTING ###
        asyncio.create_task(
            proxy_logging_obj.update_request_status(
                litellm_call_id=data.get("litellm_call_id", ""), status="success"
            )
        )

        ### RESPONSE HEADERS ###
        hidden_params = getattr(response, "_hidden_params", {}) or {}
        model_id = hidden_params.get("model_id", None) or ""
        cache_key = hidden_params.get("cache_key", None) or ""
        api_base = hidden_params.get("api_base", None) or ""
        response_cost = hidden_params.get("response_cost", None) or ""
        litellm_call_id = hidden_params.get("litellm_call_id", None) or ""

        # Printing each chunk size
        async def generate(_response: HttpxBinaryResponseContent):
            _generator = await _response.aiter_bytes(chunk_size=1024)
            async for chunk in _generator:
                yield chunk

        custom_headers = ProxyBaseLLMRequestProcessing.get_custom_headers(
            user_api_key_dict=user_api_key_dict,
            model_id=model_id,
            cache_key=cache_key,
            api_base=api_base,
            version=version,
            response_cost=response_cost,
            model_region=getattr(user_api_key_dict, "allowed_model_region", ""),
            fastest_response_batch_completion=None,
            call_id=litellm_call_id,
            request_data=data,
            hidden_params=hidden_params,
        )

        select_data_generator(
            response=response,
            user_api_key_dict=user_api_key_dict,
            request_data=data,
        )
        return StreamingResponse(
            generate(response), media_type="audio/mpeg", headers=custom_headers  # type: ignore
        )

    except Exception as e:
        verbose_proxy_logger.error(
            "litellm.proxy.proxy_server.audio_speech(): Exception occured - {}".format(
                str(e)
            )
        )
        verbose_proxy_logger.debug(traceback.format_exc())
        raise e


@router.post(
    "/v1/audio/transcriptions",
    dependencies=[Depends(user_api_key_auth)],
    tags=["audio"],
)
@router.post(
    "/audio/transcriptions",
    dependencies=[Depends(user_api_key_auth)],
    tags=["audio"],
)
async def audio_transcriptions(
    request: Request,
    fastapi_response: Response,
    file: UploadFile = File(...),
    user_api_key_dict: UserAPIKeyAuth = Depends(user_api_key_auth),
):
    """
    Same params as:

    https://platform.openai.com/docs/api-reference/audio/createTranscription?lang=curl
    """
    global proxy_logging_obj
    data: Dict = {}
    try:
        # Use orjson to parse JSON data, orjson speeds up requests significantly
        form_data = await get_form_data(request)
        data = {key: value for key, value in form_data.items() if key != "file"}

        # Include original request and headers in the data
        data = await add_litellm_data_to_request(
            data=data,
            request=request,
            general_settings=general_settings,
            user_api_key_dict=user_api_key_dict,
            version=version,
            proxy_config=proxy_config,
        )

        if data.get("user", None) is None and user_api_key_dict.user_id is not None:
            data["user"] = user_api_key_dict.user_id

        data["model"] = (
            general_settings.get("moderation_model", None)  # server default
            or user_model  # model name passed via cli args
            or data.get("model", None)  # default passed in http request
        )
        if user_model:
            data["model"] = user_model

        router_model_names = llm_router.model_names if llm_router is not None else []

        if file.filename is None:
            raise ProxyException(
                message="File name is None. Please check your file name",
                code=status.HTTP_400_BAD_REQUEST,
                type="bad_request",
                param="file",
            )

        # Check if File can be read in memory before reading
        check_file_size_under_limit(
            request_data=data,
            file=file,
            router_model_names=router_model_names,
        )

        file_content = await file.read()
        file_object = io.BytesIO(file_content)
        file_object.name = file.filename
        data["file"] = file_object
        try:
            ### CALL HOOKS ### - modify incoming data / reject request before calling the model
            data = await proxy_logging_obj.pre_call_hook(
                user_api_key_dict=user_api_key_dict,
                data=data,
                call_type="audio_transcription",
            )

            ## ROUTE TO CORRECT ENDPOINT ##
            llm_call = await route_request(
                data=data,
                route_type="atranscription",
                llm_router=llm_router,
                user_model=user_model,
            )
            response = await llm_call
        except Exception as e:
            raise HTTPException(status_code=500, detail=str(e))
        finally:
            file_object.close()  # close the file read in by io library

        ### ALERTING ###
        asyncio.create_task(
            proxy_logging_obj.update_request_status(
                litellm_call_id=data.get("litellm_call_id", ""), status="success"
            )
        )

        ### RESPONSE HEADERS ###
        hidden_params = getattr(response, "_hidden_params", {}) or {}
        model_id = hidden_params.get("model_id", None) or ""
        cache_key = hidden_params.get("cache_key", None) or ""
        api_base = hidden_params.get("api_base", None) or ""
        response_cost = hidden_params.get("response_cost", None) or ""
        litellm_call_id = hidden_params.get("litellm_call_id", None) or ""
        additional_headers: dict = hidden_params.get("additional_headers", {}) or {}

        fastapi_response.headers.update(
            ProxyBaseLLMRequestProcessing.get_custom_headers(
                user_api_key_dict=user_api_key_dict,
                model_id=model_id,
                cache_key=cache_key,
                api_base=api_base,
                version=version,
                response_cost=response_cost,
                model_region=getattr(user_api_key_dict, "allowed_model_region", ""),
                call_id=litellm_call_id,
                request_data=data,
                hidden_params=hidden_params,
                **additional_headers,
            )
        )

        return response
    except Exception as e:
        await proxy_logging_obj.post_call_failure_hook(
            user_api_key_dict=user_api_key_dict, original_exception=e, request_data=data
        )
        verbose_proxy_logger.exception(
            "litellm.proxy.proxy_server.audio_transcription(): Exception occured - {}".format(
                str(e)
            )
        )
        if isinstance(e, HTTPException):
            raise ProxyException(
                message=getattr(e, "message", str(e.detail)),
                type=getattr(e, "type", "None"),
                param=getattr(e, "param", "None"),
                code=getattr(e, "status_code", status.HTTP_400_BAD_REQUEST),
            )
        else:
            error_msg = f"{str(e)}"
            raise ProxyException(
                message=getattr(e, "message", error_msg),
                type=getattr(e, "type", "None"),
                param=getattr(e, "param", "None"),
                openai_code=getattr(e, "code", None),
                code=getattr(e, "status_code", 500),
            )


######################################################################

#                          /v1/realtime Endpoints

######################################################################
from fastapi import FastAPI, WebSocket, WebSocketDisconnect

from litellm import _arealtime


@app.websocket("/v1/realtime")
@app.websocket("/realtime")
async def websocket_endpoint(
    websocket: WebSocket,
    model: str,
    user_api_key_dict=Depends(user_api_key_auth_websocket),
):
    import websockets

    await websocket.accept()

    data = {
        "model": model,
        "websocket": websocket,
    }

    headers = dict(websocket.headers.items())  # Convert headers to dict first

    request = Request(
        scope={
            "type": "http",
            "headers": [(k.lower().encode(), v.encode()) for k, v in headers.items()],
            "method": "POST",
            "path": "/v1/realtime",
        }
    )

    request._url = websocket.url

    async def return_body():
        return_string = f'{{"model": "{model}"}}'
        # return string as bytes
        return return_string.encode()

    request.body = return_body  # type: ignore

    ### ROUTE THE REQUEST ###
    base_llm_response_processor = ProxyBaseLLMRequestProcessing(data=data)
    try:
        (
            data,
            litellm_logging_obj,
        ) = await base_llm_response_processor.common_processing_pre_call_logic(
            request=request,
            general_settings=general_settings,
            user_api_key_dict=user_api_key_dict,
            version=version,
            proxy_logging_obj=proxy_logging_obj,
            proxy_config=proxy_config,
            user_model=user_model,
            user_temperature=user_temperature,
            user_request_timeout=user_request_timeout,
            user_max_tokens=user_max_tokens,
            user_api_base=user_api_base,
            model=model,
            route_type="_arealtime",
        )
        llm_call = await route_request(
            data=data,
            route_type="_arealtime",
            llm_router=llm_router,
            user_model=user_model,
        )

        await llm_call
    except websockets.exceptions.InvalidStatusCode as e:  # type: ignore
        verbose_proxy_logger.exception("Invalid status code")
        await websocket.close(code=e.status_code, reason="Invalid status code")
    except Exception:
        verbose_proxy_logger.exception("Internal server error")
        await websocket.close(code=1011, reason="Internal server error")


######################################################################

#                          /v1/assistant Endpoints


######################################################################


@router.get(
    "/v1/assistants",
    dependencies=[Depends(user_api_key_auth)],
    tags=["assistants"],
)
@router.get(
    "/assistants",
    dependencies=[Depends(user_api_key_auth)],
    tags=["assistants"],
)
async def get_assistants(
    request: Request,
    fastapi_response: Response,
    user_api_key_dict: UserAPIKeyAuth = Depends(user_api_key_auth),
):
    """
    Returns a list of assistants.

    API Reference docs - https://platform.openai.com/docs/api-reference/assistants/listAssistants
    """
    global proxy_logging_obj
    data: Dict = {}
    try:
        # Use orjson to parse JSON data, orjson speeds up requests significantly
        await request.body()

        # Include original request and headers in the data
        data = await add_litellm_data_to_request(
            data=data,
            request=request,
            general_settings=general_settings,
            user_api_key_dict=user_api_key_dict,
            version=version,
            proxy_config=proxy_config,
        )

        # for now use custom_llm_provider=="openai" -> this will change as LiteLLM adds more providers for acreate_batch
        if llm_router is None:
            raise HTTPException(
                status_code=500, detail={"error": CommonProxyErrors.no_llm_router.value}
            )
        response = await llm_router.aget_assistants(**data)

        ### ALERTING ###
        asyncio.create_task(
            proxy_logging_obj.update_request_status(
                litellm_call_id=data.get("litellm_call_id", ""), status="success"
            )
        )

        ### RESPONSE HEADERS ###
        hidden_params = getattr(response, "_hidden_params", {}) or {}
        model_id = hidden_params.get("model_id", None) or ""
        cache_key = hidden_params.get("cache_key", None) or ""
        api_base = hidden_params.get("api_base", None) or ""

        fastapi_response.headers.update(
            ProxyBaseLLMRequestProcessing.get_custom_headers(
                user_api_key_dict=user_api_key_dict,
                model_id=model_id,
                cache_key=cache_key,
                api_base=api_base,
                version=version,
                model_region=getattr(user_api_key_dict, "allowed_model_region", ""),
                request_data=data,
                hidden_params=hidden_params,
            )
        )

        return response
    except Exception as e:
        await proxy_logging_obj.post_call_failure_hook(
            user_api_key_dict=user_api_key_dict, original_exception=e, request_data=data
        )
        verbose_proxy_logger.error(
            "litellm.proxy.proxy_server.get_assistants(): Exception occured - {}".format(
                str(e)
            )
        )
        verbose_proxy_logger.debug(traceback.format_exc())
        if isinstance(e, HTTPException):
            raise ProxyException(
                message=getattr(e, "message", str(e.detail)),
                type=getattr(e, "type", "None"),
                param=getattr(e, "param", "None"),
                code=getattr(e, "status_code", status.HTTP_400_BAD_REQUEST),
            )
        else:
            error_msg = f"{str(e)}"
            raise ProxyException(
                message=getattr(e, "message", error_msg),
                type=getattr(e, "type", "None"),
                param=getattr(e, "param", "None"),
                openai_code=getattr(e, "code", None),
                code=getattr(e, "status_code", 500),
            )


@router.post(
    "/v1/assistants",
    dependencies=[Depends(user_api_key_auth)],
    tags=["assistants"],
)
@router.post(
    "/assistants",
    dependencies=[Depends(user_api_key_auth)],
    tags=["assistants"],
)
async def create_assistant(
    request: Request,
    fastapi_response: Response,
    user_api_key_dict: UserAPIKeyAuth = Depends(user_api_key_auth),
):
    """
    Create assistant

    API Reference docs - https://platform.openai.com/docs/api-reference/assistants/createAssistant
    """
    global proxy_logging_obj
    data = {}  # ensure data always dict
    try:
        # Use orjson to parse JSON data, orjson speeds up requests significantly
        body = await request.body()
        data = orjson.loads(body)

        # Include original request and headers in the data
        data = await add_litellm_data_to_request(
            data=data,
            request=request,
            general_settings=general_settings,
            user_api_key_dict=user_api_key_dict,
            version=version,
            proxy_config=proxy_config,
        )

        # for now use custom_llm_provider=="openai" -> this will change as LiteLLM adds more providers for acreate_batch
        if llm_router is None:
            raise HTTPException(
                status_code=500, detail={"error": CommonProxyErrors.no_llm_router.value}
            )
        response = await llm_router.acreate_assistants(**data)

        ### ALERTING ###
        asyncio.create_task(
            proxy_logging_obj.update_request_status(
                litellm_call_id=data.get("litellm_call_id", ""), status="success"
            )
        )

        ### RESPONSE HEADERS ###
        hidden_params = getattr(response, "_hidden_params", {}) or {}
        model_id = hidden_params.get("model_id", None) or ""
        cache_key = hidden_params.get("cache_key", None) or ""
        api_base = hidden_params.get("api_base", None) or ""

        fastapi_response.headers.update(
            ProxyBaseLLMRequestProcessing.get_custom_headers(
                user_api_key_dict=user_api_key_dict,
                model_id=model_id,
                cache_key=cache_key,
                api_base=api_base,
                version=version,
                model_region=getattr(user_api_key_dict, "allowed_model_region", ""),
                request_data=data,
                hidden_params=hidden_params,
            )
        )

        return response
    except Exception as e:
        await proxy_logging_obj.post_call_failure_hook(
            user_api_key_dict=user_api_key_dict, original_exception=e, request_data=data
        )
        verbose_proxy_logger.error(
            "litellm.proxy.proxy_server.create_assistant(): Exception occured - {}".format(
                str(e)
            )
        )
        verbose_proxy_logger.debug(traceback.format_exc())
        if isinstance(e, HTTPException):
            raise ProxyException(
                message=getattr(e, "message", str(e.detail)),
                type=getattr(e, "type", "None"),
                param=getattr(e, "param", "None"),
                code=getattr(e, "status_code", status.HTTP_400_BAD_REQUEST),
            )
        else:
            error_msg = f"{str(e)}"
            raise ProxyException(
                message=getattr(e, "message", error_msg),
                type=getattr(e, "type", "None"),
                param=getattr(e, "param", "None"),
                code=getattr(e, "code", getattr(e, "status_code", 500)),
            )


@router.delete(
    "/v1/assistants/{assistant_id:path}",
    dependencies=[Depends(user_api_key_auth)],
    tags=["assistants"],
)
@router.delete(
    "/assistants/{assistant_id:path}",
    dependencies=[Depends(user_api_key_auth)],
    tags=["assistants"],
)
async def delete_assistant(
    request: Request,
    assistant_id: str,
    fastapi_response: Response,
    user_api_key_dict: UserAPIKeyAuth = Depends(user_api_key_auth),
):
    """
    Delete assistant

    API Reference docs - https://platform.openai.com/docs/api-reference/assistants/createAssistant
    """
    global proxy_logging_obj
    data: Dict = {}
    try:
        # Use orjson to parse JSON data, orjson speeds up requests significantly

        # Include original request and headers in the data
        data = await add_litellm_data_to_request(
            data=data,
            request=request,
            general_settings=general_settings,
            user_api_key_dict=user_api_key_dict,
            version=version,
            proxy_config=proxy_config,
        )

        # for now use custom_llm_provider=="openai" -> this will change as LiteLLM adds more providers for acreate_batch
        if llm_router is None:
            raise HTTPException(
                status_code=500, detail={"error": CommonProxyErrors.no_llm_router.value}
            )
        response = await llm_router.adelete_assistant(assistant_id=assistant_id, **data)

        ### ALERTING ###
        asyncio.create_task(
            proxy_logging_obj.update_request_status(
                litellm_call_id=data.get("litellm_call_id", ""), status="success"
            )
        )

        ### RESPONSE HEADERS ###
        hidden_params = getattr(response, "_hidden_params", {}) or {}
        model_id = hidden_params.get("model_id", None) or ""
        cache_key = hidden_params.get("cache_key", None) or ""
        api_base = hidden_params.get("api_base", None) or ""

        fastapi_response.headers.update(
            ProxyBaseLLMRequestProcessing.get_custom_headers(
                user_api_key_dict=user_api_key_dict,
                model_id=model_id,
                cache_key=cache_key,
                api_base=api_base,
                version=version,
                model_region=getattr(user_api_key_dict, "allowed_model_region", ""),
                request_data=data,
                hidden_params=hidden_params,
            )
        )

        return response
    except Exception as e:
        await proxy_logging_obj.post_call_failure_hook(
            user_api_key_dict=user_api_key_dict, original_exception=e, request_data=data
        )
        verbose_proxy_logger.error(
            "litellm.proxy.proxy_server.delete_assistant(): Exception occured - {}".format(
                str(e)
            )
        )
        verbose_proxy_logger.debug(traceback.format_exc())
        if isinstance(e, HTTPException):
            raise ProxyException(
                message=getattr(e, "message", str(e.detail)),
                type=getattr(e, "type", "None"),
                param=getattr(e, "param", "None"),
                code=getattr(e, "status_code", status.HTTP_400_BAD_REQUEST),
            )
        else:
            error_msg = f"{str(e)}"
            raise ProxyException(
                message=getattr(e, "message", error_msg),
                type=getattr(e, "type", "None"),
                param=getattr(e, "param", "None"),
                code=getattr(e, "code", getattr(e, "status_code", 500)),
            )


@router.post(
    "/v1/threads",
    dependencies=[Depends(user_api_key_auth)],
    tags=["assistants"],
)
@router.post(
    "/threads",
    dependencies=[Depends(user_api_key_auth)],
    tags=["assistants"],
)
async def create_threads(
    request: Request,
    fastapi_response: Response,
    user_api_key_dict: UserAPIKeyAuth = Depends(user_api_key_auth),
):
    """
    Create a thread.

    API Reference - https://platform.openai.com/docs/api-reference/threads/createThread
    """
    global proxy_logging_obj
    data: Dict = {}
    try:
        # Use orjson to parse JSON data, orjson speeds up requests significantly
        await request.body()

        # Include original request and headers in the data
        data = await add_litellm_data_to_request(
            data=data,
            request=request,
            general_settings=general_settings,
            user_api_key_dict=user_api_key_dict,
            version=version,
            proxy_config=proxy_config,
        )

        # for now use custom_llm_provider=="openai" -> this will change as LiteLLM adds more providers for acreate_batch
        if llm_router is None:
            raise HTTPException(
                status_code=500, detail={"error": CommonProxyErrors.no_llm_router.value}
            )
        response = await llm_router.acreate_thread(**data)

        ### ALERTING ###
        asyncio.create_task(
            proxy_logging_obj.update_request_status(
                litellm_call_id=data.get("litellm_call_id", ""), status="success"
            )
        )

        ### RESPONSE HEADERS ###
        hidden_params = getattr(response, "_hidden_params", {}) or {}
        model_id = hidden_params.get("model_id", None) or ""
        cache_key = hidden_params.get("cache_key", None) or ""
        api_base = hidden_params.get("api_base", None) or ""

        fastapi_response.headers.update(
            ProxyBaseLLMRequestProcessing.get_custom_headers(
                user_api_key_dict=user_api_key_dict,
                model_id=model_id,
                cache_key=cache_key,
                api_base=api_base,
                version=version,
                model_region=getattr(user_api_key_dict, "allowed_model_region", ""),
                request_data=data,
                hidden_params=hidden_params,
            )
        )

        return response
    except Exception as e:
        await proxy_logging_obj.post_call_failure_hook(
            user_api_key_dict=user_api_key_dict, original_exception=e, request_data=data
        )
        verbose_proxy_logger.error(
            "litellm.proxy.proxy_server.create_threads(): Exception occured - {}".format(
                str(e)
            )
        )
        verbose_proxy_logger.debug(traceback.format_exc())
        if isinstance(e, HTTPException):
            raise ProxyException(
                message=getattr(e, "message", str(e.detail)),
                type=getattr(e, "type", "None"),
                param=getattr(e, "param", "None"),
                code=getattr(e, "status_code", status.HTTP_400_BAD_REQUEST),
            )
        else:
            error_msg = f"{str(e)}"
            raise ProxyException(
                message=getattr(e, "message", error_msg),
                type=getattr(e, "type", "None"),
                param=getattr(e, "param", "None"),
                code=getattr(e, "code", getattr(e, "status_code", 500)),
            )


@router.get(
    "/v1/threads/{thread_id}",
    dependencies=[Depends(user_api_key_auth)],
    tags=["assistants"],
)
@router.get(
    "/threads/{thread_id}",
    dependencies=[Depends(user_api_key_auth)],
    tags=["assistants"],
)
async def get_thread(
    request: Request,
    thread_id: str,
    fastapi_response: Response,
    user_api_key_dict: UserAPIKeyAuth = Depends(user_api_key_auth),
):
    """
    Retrieves a thread.

    API Reference - https://platform.openai.com/docs/api-reference/threads/getThread
    """
    global proxy_logging_obj
    data: Dict = {}
    try:
        # Include original request and headers in the data
        data = await add_litellm_data_to_request(
            data=data,
            request=request,
            general_settings=general_settings,
            user_api_key_dict=user_api_key_dict,
            version=version,
            proxy_config=proxy_config,
        )

        # for now use custom_llm_provider=="openai" -> this will change as LiteLLM adds more providers for acreate_batch
        if llm_router is None:
            raise HTTPException(
                status_code=500, detail={"error": CommonProxyErrors.no_llm_router.value}
            )
        response = await llm_router.aget_thread(thread_id=thread_id, **data)

        ### ALERTING ###
        asyncio.create_task(
            proxy_logging_obj.update_request_status(
                litellm_call_id=data.get("litellm_call_id", ""), status="success"
            )
        )

        ### RESPONSE HEADERS ###
        hidden_params = getattr(response, "_hidden_params", {}) or {}
        model_id = hidden_params.get("model_id", None) or ""
        cache_key = hidden_params.get("cache_key", None) or ""
        api_base = hidden_params.get("api_base", None) or ""

        fastapi_response.headers.update(
            ProxyBaseLLMRequestProcessing.get_custom_headers(
                user_api_key_dict=user_api_key_dict,
                model_id=model_id,
                cache_key=cache_key,
                api_base=api_base,
                version=version,
                model_region=getattr(user_api_key_dict, "allowed_model_region", ""),
                request_data=data,
                hidden_params=hidden_params,
            )
        )

        return response
    except Exception as e:
        await proxy_logging_obj.post_call_failure_hook(
            user_api_key_dict=user_api_key_dict, original_exception=e, request_data=data
        )
        verbose_proxy_logger.error(
            "litellm.proxy.proxy_server.get_thread(): Exception occured - {}".format(
                str(e)
            )
        )
        verbose_proxy_logger.debug(traceback.format_exc())
        if isinstance(e, HTTPException):
            raise ProxyException(
                message=getattr(e, "message", str(e.detail)),
                type=getattr(e, "type", "None"),
                param=getattr(e, "param", "None"),
                code=getattr(e, "status_code", status.HTTP_400_BAD_REQUEST),
            )
        else:
            error_msg = f"{str(e)}"
            raise ProxyException(
                message=getattr(e, "message", error_msg),
                type=getattr(e, "type", "None"),
                param=getattr(e, "param", "None"),
                code=getattr(e, "code", getattr(e, "status_code", 500)),
            )


@router.post(
    "/v1/threads/{thread_id}/messages",
    dependencies=[Depends(user_api_key_auth)],
    tags=["assistants"],
)
@router.post(
    "/threads/{thread_id}/messages",
    dependencies=[Depends(user_api_key_auth)],
    tags=["assistants"],
)
async def add_messages(
    request: Request,
    thread_id: str,
    fastapi_response: Response,
    user_api_key_dict: UserAPIKeyAuth = Depends(user_api_key_auth),
):
    """
    Create a message.

    API Reference - https://platform.openai.com/docs/api-reference/messages/createMessage
    """
    global proxy_logging_obj
    data: Dict = {}
    try:
        # Use orjson to parse JSON data, orjson speeds up requests significantly
        body = await request.body()
        data = orjson.loads(body)

        # Include original request and headers in the data
        data = await add_litellm_data_to_request(
            data=data,
            request=request,
            general_settings=general_settings,
            user_api_key_dict=user_api_key_dict,
            version=version,
            proxy_config=proxy_config,
        )

        # for now use custom_llm_provider=="openai" -> this will change as LiteLLM adds more providers for acreate_batch
        if llm_router is None:
            raise HTTPException(
                status_code=500, detail={"error": CommonProxyErrors.no_llm_router.value}
            )
        response = await llm_router.a_add_message(thread_id=thread_id, **data)

        ### ALERTING ###
        asyncio.create_task(
            proxy_logging_obj.update_request_status(
                litellm_call_id=data.get("litellm_call_id", ""), status="success"
            )
        )

        ### RESPONSE HEADERS ###
        hidden_params = getattr(response, "_hidden_params", {}) or {}
        model_id = hidden_params.get("model_id", None) or ""
        cache_key = hidden_params.get("cache_key", None) or ""
        api_base = hidden_params.get("api_base", None) or ""

        fastapi_response.headers.update(
            ProxyBaseLLMRequestProcessing.get_custom_headers(
                user_api_key_dict=user_api_key_dict,
                model_id=model_id,
                cache_key=cache_key,
                api_base=api_base,
                version=version,
                model_region=getattr(user_api_key_dict, "allowed_model_region", ""),
                request_data=data,
                hidden_params=hidden_params,
            )
        )

        return response
    except Exception as e:
        await proxy_logging_obj.post_call_failure_hook(
            user_api_key_dict=user_api_key_dict, original_exception=e, request_data=data
        )
        verbose_proxy_logger.error(
            "litellm.proxy.proxy_server.add_messages(): Exception occured - {}".format(
                str(e)
            )
        )
        verbose_proxy_logger.debug(traceback.format_exc())
        if isinstance(e, HTTPException):
            raise ProxyException(
                message=getattr(e, "message", str(e.detail)),
                type=getattr(e, "type", "None"),
                param=getattr(e, "param", "None"),
                code=getattr(e, "status_code", status.HTTP_400_BAD_REQUEST),
            )
        else:
            error_msg = f"{str(e)}"
            raise ProxyException(
                message=getattr(e, "message", error_msg),
                type=getattr(e, "type", "None"),
                param=getattr(e, "param", "None"),
                code=getattr(e, "code", getattr(e, "status_code", 500)),
            )


@router.get(
    "/v1/threads/{thread_id}/messages",
    dependencies=[Depends(user_api_key_auth)],
    tags=["assistants"],
)
@router.get(
    "/threads/{thread_id}/messages",
    dependencies=[Depends(user_api_key_auth)],
    tags=["assistants"],
)
async def get_messages(
    request: Request,
    thread_id: str,
    fastapi_response: Response,
    user_api_key_dict: UserAPIKeyAuth = Depends(user_api_key_auth),
):
    """
    Returns a list of messages for a given thread.

    API Reference - https://platform.openai.com/docs/api-reference/messages/listMessages
    """
    global proxy_logging_obj
    data: Dict = {}
    try:
        # Include original request and headers in the data
        data = await add_litellm_data_to_request(
            data=data,
            request=request,
            general_settings=general_settings,
            user_api_key_dict=user_api_key_dict,
            version=version,
            proxy_config=proxy_config,
        )

        # for now use custom_llm_provider=="openai" -> this will change as LiteLLM adds more providers for acreate_batch
        if llm_router is None:
            raise HTTPException(
                status_code=500, detail={"error": CommonProxyErrors.no_llm_router.value}
            )
        response = await llm_router.aget_messages(thread_id=thread_id, **data)

        ### ALERTING ###
        asyncio.create_task(
            proxy_logging_obj.update_request_status(
                litellm_call_id=data.get("litellm_call_id", ""), status="success"
            )
        )

        ### RESPONSE HEADERS ###
        hidden_params = getattr(response, "_hidden_params", {}) or {}
        model_id = hidden_params.get("model_id", None) or ""
        cache_key = hidden_params.get("cache_key", None) or ""
        api_base = hidden_params.get("api_base", None) or ""

        fastapi_response.headers.update(
            ProxyBaseLLMRequestProcessing.get_custom_headers(
                user_api_key_dict=user_api_key_dict,
                model_id=model_id,
                cache_key=cache_key,
                api_base=api_base,
                version=version,
                model_region=getattr(user_api_key_dict, "allowed_model_region", ""),
                request_data=data,
                hidden_params=hidden_params,
            )
        )

        return response
    except Exception as e:
        await proxy_logging_obj.post_call_failure_hook(
            user_api_key_dict=user_api_key_dict, original_exception=e, request_data=data
        )
        verbose_proxy_logger.error(
            "litellm.proxy.proxy_server.get_messages(): Exception occured - {}".format(
                str(e)
            )
        )
        verbose_proxy_logger.debug(traceback.format_exc())
        if isinstance(e, HTTPException):
            raise ProxyException(
                message=getattr(e, "message", str(e.detail)),
                type=getattr(e, "type", "None"),
                param=getattr(e, "param", "None"),
                code=getattr(e, "status_code", status.HTTP_400_BAD_REQUEST),
            )
        else:
            error_msg = f"{str(e)}"
            raise ProxyException(
                message=getattr(e, "message", error_msg),
                type=getattr(e, "type", "None"),
                param=getattr(e, "param", "None"),
                code=getattr(e, "code", getattr(e, "status_code", 500)),
            )


@router.post(
    "/v1/threads/{thread_id}/runs",
    dependencies=[Depends(user_api_key_auth)],
    tags=["assistants"],
)
@router.post(
    "/threads/{thread_id}/runs",
    dependencies=[Depends(user_api_key_auth)],
    tags=["assistants"],
)
async def run_thread(
    request: Request,
    thread_id: str,
    fastapi_response: Response,
    user_api_key_dict: UserAPIKeyAuth = Depends(user_api_key_auth),
):
    """
    Create a run.

    API Reference: https://platform.openai.com/docs/api-reference/runs/createRun
    """
    global proxy_logging_obj
    data: Dict = {}
    try:
        body = await request.body()
        data = orjson.loads(body)
        # Include original request and headers in the data
        data = await add_litellm_data_to_request(
            data=data,
            request=request,
            general_settings=general_settings,
            user_api_key_dict=user_api_key_dict,
            version=version,
            proxy_config=proxy_config,
        )

        # for now use custom_llm_provider=="openai" -> this will change as LiteLLM adds more providers for acreate_batch
        if llm_router is None:
            raise HTTPException(
                status_code=500, detail={"error": CommonProxyErrors.no_llm_router.value}
            )
        response = await llm_router.arun_thread(thread_id=thread_id, **data)

        if (
            "stream" in data and data["stream"] is True
        ):  # use generate_responses to stream responses
            return await create_streaming_response(
                generator=async_assistants_data_generator(
                    user_api_key_dict=user_api_key_dict,
                    response=response,
                    request_data=data,
                ),
                media_type="text/event-stream",
                headers={},  # Added empty headers dict, original call missed this argument
            )

        ### ALERTING ###
        asyncio.create_task(
            proxy_logging_obj.update_request_status(
                litellm_call_id=data.get("litellm_call_id", ""), status="success"
            )
        )

        ### RESPONSE HEADERS ###
        hidden_params = getattr(response, "_hidden_params", {}) or {}
        model_id = hidden_params.get("model_id", None) or ""
        cache_key = hidden_params.get("cache_key", None) or ""
        api_base = hidden_params.get("api_base", None) or ""

        fastapi_response.headers.update(
            ProxyBaseLLMRequestProcessing.get_custom_headers(
                user_api_key_dict=user_api_key_dict,
                model_id=model_id,
                cache_key=cache_key,
                api_base=api_base,
                version=version,
                model_region=getattr(user_api_key_dict, "allowed_model_region", ""),
                request_data=data,
                hidden_params=hidden_params,
            )
        )

        return response
    except Exception as e:
        await proxy_logging_obj.post_call_failure_hook(
            user_api_key_dict=user_api_key_dict, original_exception=e, request_data=data
        )
        verbose_proxy_logger.error(
            "litellm.proxy.proxy_server.run_thread(): Exception occured - {}".format(
                str(e)
            )
        )
        verbose_proxy_logger.debug(traceback.format_exc())
        if isinstance(e, HTTPException):
            raise ProxyException(
                message=getattr(e, "message", str(e.detail)),
                type=getattr(e, "type", "None"),
                param=getattr(e, "param", "None"),
                code=getattr(e, "status_code", status.HTTP_400_BAD_REQUEST),
            )
        else:
            error_msg = f"{str(e)}"
            raise ProxyException(
                message=getattr(e, "message", error_msg),
                type=getattr(e, "type", "None"),
                param=getattr(e, "param", "None"),
                code=getattr(e, "code", getattr(e, "status_code", 500)),
            )


@router.post(
    "/v1/moderations",
    dependencies=[Depends(user_api_key_auth)],
    response_class=ORJSONResponse,
    tags=["moderations"],
)
@router.post(
    "/moderations",
    dependencies=[Depends(user_api_key_auth)],
    response_class=ORJSONResponse,
    tags=["moderations"],
)
async def moderations(
    request: Request,
    fastapi_response: Response,
    user_api_key_dict: UserAPIKeyAuth = Depends(user_api_key_auth),
):
    """
    The moderations endpoint is a tool you can use to check whether content complies with an LLM Providers policies.

    Quick Start
    ```
    curl --location 'http://0.0.0.0:4000/moderations' \
    --header 'Content-Type: application/json' \
    --header 'Authorization: Bearer sk-1234' \
    --data '{"input": "Sample text goes here", "model": "text-moderation-stable"}'
    ```
    """
    global proxy_logging_obj
    data: Dict = {}
    try:
        # Use orjson to parse JSON data, orjson speeds up requests significantly
        body = await request.body()
        data = orjson.loads(body)

        # Include original request and headers in the data
        data = await add_litellm_data_to_request(
            data=data,
            request=request,
            general_settings=general_settings,
            user_api_key_dict=user_api_key_dict,
            version=version,
            proxy_config=proxy_config,
        )

        data["model"] = (
            general_settings.get("moderation_model", None)  # server default
            or user_model  # model name passed via cli args
            or data.get("model")  # default passed in http request
        )
        if user_model:
            data["model"] = user_model

        ### CALL HOOKS ### - modify incoming data / reject request before calling the model
        data = await proxy_logging_obj.pre_call_hook(
            user_api_key_dict=user_api_key_dict, data=data, call_type="moderation"
        )

        time.time()

        ## ROUTE TO CORRECT ENDPOINT ##
        llm_call = await route_request(
            data=data,
            route_type="amoderation",
            llm_router=llm_router,
            user_model=user_model,
        )
        response = await llm_call

        ### ALERTING ###
        asyncio.create_task(
            proxy_logging_obj.update_request_status(
                litellm_call_id=data.get("litellm_call_id", ""), status="success"
            )
        )

        ### RESPONSE HEADERS ###
        hidden_params = getattr(response, "_hidden_params", {}) or {}
        model_id = hidden_params.get("model_id", None) or ""
        cache_key = hidden_params.get("cache_key", None) or ""
        api_base = hidden_params.get("api_base", None) or ""

        fastapi_response.headers.update(
            ProxyBaseLLMRequestProcessing.get_custom_headers(
                user_api_key_dict=user_api_key_dict,
                model_id=model_id,
                cache_key=cache_key,
                api_base=api_base,
                version=version,
                model_region=getattr(user_api_key_dict, "allowed_model_region", ""),
                request_data=data,
                hidden_params=hidden_params,
            )
        )

        return response
    except Exception as e:
        await proxy_logging_obj.post_call_failure_hook(
            user_api_key_dict=user_api_key_dict, original_exception=e, request_data=data
        )
        verbose_proxy_logger.exception(
            "litellm.proxy.proxy_server.moderations(): Exception occured - {}".format(
                str(e)
            )
        )
        if isinstance(e, HTTPException):
            raise ProxyException(
                message=getattr(e, "message", str(e)),
                type=getattr(e, "type", "None"),
                param=getattr(e, "param", "None"),
                code=getattr(e, "status_code", status.HTTP_400_BAD_REQUEST),
            )
        else:
            error_msg = f"{str(e)}"
            raise ProxyException(
                message=getattr(e, "message", error_msg),
                type=getattr(e, "type", "None"),
                param=getattr(e, "param", "None"),
                code=getattr(e, "status_code", 500),
            )


#### DEV UTILS ####

# @router.get(
#     "/utils/available_routes",
#     tags=["llm utils"],
#     dependencies=[Depends(user_api_key_auth)],
# )
# async def get_available_routes(user_api_key_dict: UserAPIKeyAuth = Depends(user_api_key_auth)):


@router.post(
    "/utils/token_counter",
    tags=["llm utils"],
    dependencies=[Depends(user_api_key_auth)],
    response_model=TokenCountResponse,
)
async def token_counter(request: TokenCountRequest):
    """ """
    from litellm import token_counter

    global llm_router

    prompt = request.prompt
    messages = request.messages
    if prompt is None and messages is None:
        raise HTTPException(
            status_code=400, detail="prompt or messages must be provided"
        )

    deployment = None
    litellm_model_name = None
    model_info: Optional[ModelMapInfo] = None
    if llm_router is not None:
        # get 1 deployment corresponding to the model
        for _model in llm_router.model_list:
            if _model["model_name"] == request.model:
                deployment = _model
                model_info = deployment.get("model_info", {})
                break
    if deployment is not None:
        litellm_model_name = deployment.get("litellm_params", {}).get("model")
        # remove the custom_llm_provider_prefix in the litellm_model_name
        if "/" in litellm_model_name:
            litellm_model_name = litellm_model_name.split("/", 1)[1]

    model_to_use = (
        litellm_model_name or request.model
    )  # use litellm model name, if it's not avalable then fallback to request.model

    custom_tokenizer: Optional[CustomHuggingfaceTokenizer] = None
    if model_info is not None:
        custom_tokenizer = cast(
            Optional[CustomHuggingfaceTokenizer],
            model_info.get("custom_tokenizer", None),
        )
    _tokenizer_used = litellm.utils._select_tokenizer(
        model=model_to_use, custom_tokenizer=custom_tokenizer
    )

    tokenizer_used = str(_tokenizer_used["type"])
    total_tokens = token_counter(
        model=model_to_use,
        text=prompt,
        messages=messages,
        custom_tokenizer=_tokenizer_used,  # type: ignore
    )
    return TokenCountResponse(
        total_tokens=total_tokens,
        request_model=request.model,
        model_used=model_to_use,
        tokenizer_type=tokenizer_used,
    )


@router.get(
    "/utils/supported_openai_params",
    tags=["llm utils"],
    dependencies=[Depends(user_api_key_auth)],
)
async def supported_openai_params(model: str):
    """
    Returns supported openai params for a given litellm model name

    e.g. `gpt-4` vs `gpt-3.5-turbo`

    Example curl:
    ```
    curl -X GET --location 'http://localhost:4000/utils/supported_openai_params?model=gpt-3.5-turbo-16k' \
        --header 'Authorization: Bearer sk-1234'
    ```
    """
    try:
        model, custom_llm_provider, _, _ = litellm.get_llm_provider(model=model)
        return {
            "supported_openai_params": litellm.get_supported_openai_params(
                model=model, custom_llm_provider=custom_llm_provider
            )
        }
    except Exception:
        raise HTTPException(
            status_code=400, detail={"error": "Could not map model={}".format(model)}
        )


@router.post(
    "/utils/transform_request",
    tags=["llm utils"],
    dependencies=[Depends(user_api_key_auth)],
    response_model=RawRequestTypedDict,
)
async def transform_request(request: TransformRequestBody):
    from litellm.utils import return_raw_request

    return return_raw_request(endpoint=request.call_type, kwargs=request.request_body)


async def _check_if_model_is_user_added(
    models: List[Dict],
    user_api_key_dict: UserAPIKeyAuth,
    prisma_client: Optional[PrismaClient],
) -> List[Dict]:
    """
    Check if model is in db

    Check if db model is 'created_by' == user_api_key_dict.user_id

    Only return models that match
    """
    if prisma_client is None:
        raise HTTPException(
            status_code=500,
            detail={"error": CommonProxyErrors.db_not_connected_error.value},
        )
    filtered_models = []
    for model in models:
        id = model.get("model_info", {}).get("id", None)
        if id is None:
            continue
        db_model = await prisma_client.db.litellm_proxymodeltable.find_unique(
            where={"model_id": id}
        )
        if db_model is not None:
            if db_model.created_by == user_api_key_dict.user_id:
                filtered_models.append(model)
    return filtered_models


def _check_if_model_is_team_model(
    models: List[DeploymentTypedDict], user_row: LiteLLM_UserTable
) -> List[Dict]:
    """
    Check if model is a team model

    Check if user is a member of the team that the model belongs to
    """

    user_team_models: List[Dict] = []
    for model in models:
        model_team_id = model.get("model_info", {}).get("team_id", None)

        if model_team_id is not None:
            if model_team_id in user_row.teams:
                user_team_models.append(cast(Dict, model))

    return user_team_models


async def non_admin_all_models(
    all_models: List[Dict],
    llm_router: Router,
    user_api_key_dict: UserAPIKeyAuth,
    prisma_client: Optional[PrismaClient],
):
    """
    Check if model is in db

    Check if db model is 'created_by' == user_api_key_dict.user_id

    Only return models that match
    """
    if prisma_client is None:
        raise HTTPException(
            status_code=500,
            detail={"error": CommonProxyErrors.db_not_connected_error.value},
        )

    # Get all models that are user-added, when model created_by == user_api_key_dict.user_id
    all_models = await _check_if_model_is_user_added(
        models=all_models,
        user_api_key_dict=user_api_key_dict,
        prisma_client=prisma_client,
    )

    if user_api_key_dict.user_id:
        try:
            user_row = await prisma_client.db.litellm_usertable.find_unique(
                where={"user_id": user_api_key_dict.user_id}
            )
        except Exception:
            raise HTTPException(status_code=400, detail={"error": "User not found"})

        # Get all models that are team models, when model team_id == user_row.teams
        all_models += _check_if_model_is_team_model(
            models=llm_router.get_model_list() or [],
            user_row=user_row,
        )

    # de-duplicate models. Only return unique model ids
    unique_models = _deduplicate_litellm_router_models(models=all_models)
    return unique_models


@router.get(
    "/v2/model/info",
    description="v2 - returns models available to the user based on their API key permissions. Shows model info from config.yaml (except api key and api base). Filter to just user-added models with ?user_models_only=true",
    tags=["model management"],
    dependencies=[Depends(user_api_key_auth)],
    include_in_schema=False,
)
async def model_info_v2(
    user_api_key_dict: UserAPIKeyAuth = Depends(user_api_key_auth),
    model: Optional[str] = fastapi.Query(
        None, description="Specify the model name (optional)"
    ),
    user_models_only: Optional[bool] = fastapi.Query(
        False, description="Only return models added by this user"
    ),
    debug: Optional[bool] = False,
):
    """
    BETA ENDPOINT. Might change unexpectedly. Use `/v1/model/info` for now.
    """
    global llm_model_list, general_settings, user_config_file_path, proxy_config, llm_router

    if llm_router is None:
        raise HTTPException(
            status_code=500,
            detail={
                "error": f"No model list passed, models router={llm_router}. You can add a model through the config.yaml or on the LiteLLM Admin UI."
            },
        )

    # Load existing config
    await proxy_config.get_config()
    all_models = copy.deepcopy(llm_router.model_list)

    if user_model is not None:
        # if user does not use a config.yaml, https://github.com/BerriAI/litellm/issues/2061
        all_models += [user_model]

    # check all models user has access to in user_api_key_dict
    if len(user_api_key_dict.models) > 0:
        pass

    if model is not None:
        all_models = [m for m in all_models if m["model_name"] == model]

    if user_models_only:
        all_models = await non_admin_all_models(
            all_models=all_models,
            llm_router=llm_router,
            user_api_key_dict=user_api_key_dict,
            prisma_client=prisma_client,
        )

    # fill in model info based on config.yaml and litellm model_prices_and_context_window.json
    for _model in all_models:
        # provided model_info in config.yaml
        model_info = _model.get("model_info", {})
        if debug is True:
            _openai_client = "None"
            if llm_router is not None:
                _openai_client = (
                    llm_router._get_client(
                        deployment=_model, kwargs={}, client_type="async"
                    )
                    or "None"
                )
            else:
                _openai_client = "llm_router_is_None"
            openai_client = str(_openai_client)
            _model["openai_client"] = openai_client

        # read litellm model_prices_and_context_window.json to get the following:
        # input_cost_per_token, output_cost_per_token, max_tokens
        litellm_model_info = get_litellm_model_info(model=_model)

        # 2nd pass on the model, try seeing if we can find model in litellm model_cost map
        if litellm_model_info == {}:
            # use litellm_param model_name to get model_info
            litellm_params = _model.get("litellm_params", {})
            litellm_model = litellm_params.get("model", None)
            try:
                litellm_model_info = litellm.get_model_info(model=litellm_model)
            except Exception:
                litellm_model_info = {}
        # 3rd pass on the model, try seeing if we can find model but without the "/" in model cost map
        if litellm_model_info == {}:
            # use litellm_param model_name to get model_info
            litellm_params = _model.get("litellm_params", {})
            litellm_model = litellm_params.get("model", None)
            split_model = litellm_model.split("/")
            if len(split_model) > 0:
                litellm_model = split_model[-1]
            try:
                litellm_model_info = litellm.get_model_info(
                    model=litellm_model, custom_llm_provider=split_model[0]
                )
            except Exception:
                litellm_model_info = {}
        for k, v in litellm_model_info.items():
            if k not in model_info:
                model_info[k] = v
        _model["model_info"] = model_info
        # don't return the api key / vertex credentials
        # don't return the llm credentials
        _model["litellm_params"].pop("api_key", None)
        _model["litellm_params"].pop("vertex_credentials", None)
        _model["litellm_params"].pop("aws_access_key_id", None)
        _model["litellm_params"].pop("aws_secret_access_key", None)

    verbose_proxy_logger.debug("all_models: %s", all_models)
    return {"data": all_models}


@router.get(
    "/model/streaming_metrics",
    description="View time to first token for models in spend logs",
    tags=["model management"],
    include_in_schema=False,
    dependencies=[Depends(user_api_key_auth)],
)
async def model_streaming_metrics(
    user_api_key_dict: UserAPIKeyAuth = Depends(user_api_key_auth),
    _selected_model_group: Optional[str] = None,
    startTime: Optional[datetime] = None,
    endTime: Optional[datetime] = None,
):
    global prisma_client, llm_router
    if prisma_client is None:
        raise ProxyException(
            message=CommonProxyErrors.db_not_connected_error.value,
            type="internal_error",
            param="None",
            code=status.HTTP_500_INTERNAL_SERVER_ERROR,
        )

    startTime = startTime or datetime.now() - timedelta(days=7)  # show over past week
    endTime = endTime or datetime.now()

    is_same_day = startTime.date() == endTime.date()
    if is_same_day:
        sql_query = """
            SELECT
                api_base,
                model_group,
                model,
                "startTime",
                request_id,
                EXTRACT(epoch FROM ("completionStartTime" - "startTime")) AS time_to_first_token
            FROM
                "LiteLLM_SpendLogs"
            WHERE
                "model_group" = $1 AND "cache_hit" != 'True'
                AND "completionStartTime" IS NOT NULL
                AND "completionStartTime" != "endTime"
                AND DATE("startTime") = DATE($2::timestamp)
            GROUP BY
                api_base,
                model_group,
                model,
                request_id
            ORDER BY
                time_to_first_token DESC;
        """
    else:
        sql_query = """
            SELECT
                api_base,
                model_group,
                model,
                DATE_TRUNC('day', "startTime")::DATE AS day,
                AVG(EXTRACT(epoch FROM ("completionStartTime" - "startTime"))) AS time_to_first_token
            FROM
                "LiteLLM_SpendLogs"
            WHERE
                "startTime" BETWEEN $2::timestamp AND $3::timestamp
                AND "model_group" = $1 AND "cache_hit" != 'True'
                AND "completionStartTime" IS NOT NULL
                AND "completionStartTime" != "endTime"
            GROUP BY
                api_base,
                model_group,
                model,
                day
            ORDER BY
                time_to_first_token DESC;
        """

    _all_api_bases = set()
    db_response = await prisma_client.db.query_raw(
        sql_query, _selected_model_group, startTime, endTime
    )
    _daily_entries: dict = {}  # {"Jun 23": {"model1": 0.002, "model2": 0.003}}
    if db_response is not None:
        for model_data in db_response:
            _api_base = model_data["api_base"]
            _model = model_data["model"]
            time_to_first_token = model_data["time_to_first_token"]
            unique_key = ""
            if is_same_day:
                _request_id = model_data["request_id"]
                unique_key = _request_id
                if _request_id not in _daily_entries:
                    _daily_entries[_request_id] = {}
            else:
                _day = model_data["day"]
                unique_key = _day
                time_to_first_token = model_data["time_to_first_token"]
                if _day not in _daily_entries:
                    _daily_entries[_day] = {}
            _combined_model_name = str(_model)
            if "https://" in _api_base:
                _combined_model_name = str(_api_base)
            if "/openai/" in _combined_model_name:
                _combined_model_name = _combined_model_name.split("/openai/")[0]

            _all_api_bases.add(_combined_model_name)

            _daily_entries[unique_key][_combined_model_name] = time_to_first_token

        """
        each entry needs to be like this:
        {
            date: 'Jun 23',
            'gpt-4-https://api.openai.com/v1/': 0.002,
            'gpt-43-https://api.openai.com-12/v1/': 0.002,
        }
        """
        # convert daily entries to list of dicts

        response: List[dict] = []

        # sort daily entries by date
        _daily_entries = dict(sorted(_daily_entries.items(), key=lambda item: item[0]))
        for day in _daily_entries:
            entry = {"date": str(day)}
            for model_key, latency in _daily_entries[day].items():
                entry[model_key] = latency
            response.append(entry)

        return {
            "data": response,
            "all_api_bases": list(_all_api_bases),
        }


@router.get(
    "/model/metrics",
    description="View number of requests & avg latency per model on config.yaml",
    tags=["model management"],
    include_in_schema=False,
    dependencies=[Depends(user_api_key_auth)],
)
async def model_metrics(
    user_api_key_dict: UserAPIKeyAuth = Depends(user_api_key_auth),
    _selected_model_group: Optional[str] = "gpt-4-32k",
    startTime: Optional[datetime] = None,
    endTime: Optional[datetime] = None,
    api_key: Optional[str] = None,
    customer: Optional[str] = None,
):
    global prisma_client, llm_router
    if prisma_client is None:
        raise ProxyException(
            message="Prisma Client is not initialized",
            type="internal_error",
            param="None",
            code=status.HTTP_500_INTERNAL_SERVER_ERROR,
        )
    startTime = startTime or datetime.now() - timedelta(days=DAYS_IN_A_MONTH)
    endTime = endTime or datetime.now()

    if api_key is None or api_key == "undefined":
        api_key = "null"

    if customer is None or customer == "undefined":
        customer = "null"

    sql_query = """
        SELECT
            api_base,
            model_group,
            model,
            DATE_TRUNC('day', "startTime")::DATE AS day,
            AVG(EXTRACT(epoch FROM ("endTime" - "startTime")) / NULLIF("completion_tokens", 0)) AS avg_latency_per_token
        FROM
            "LiteLLM_SpendLogs"
        WHERE
            "startTime" >= $2::timestamp AND "startTime" <= $3::timestamp
            AND "model_group" = $1 AND "cache_hit" != 'True'
            AND (
                CASE
                    WHEN $4 != 'null' THEN "api_key" = $4
                    ELSE TRUE
                END
            )
            AND (
                CASE
                    WHEN $5 != 'null' THEN "end_user" = $5
                    ELSE TRUE
                END
            )
        GROUP BY
            api_base,
            model_group,
            model,
            day
        HAVING
            SUM(completion_tokens) > 0
        ORDER BY
            avg_latency_per_token DESC;
    """
    _all_api_bases = set()
    db_response = await prisma_client.db.query_raw(
        sql_query, _selected_model_group, startTime, endTime, api_key, customer
    )
    _daily_entries: dict = {}  # {"Jun 23": {"model1": 0.002, "model2": 0.003}}

    if db_response is not None:
        for model_data in db_response:
            _api_base = model_data["api_base"]
            _model = model_data["model"]
            _day = model_data["day"]
            _avg_latency_per_token = model_data["avg_latency_per_token"]
            if _day not in _daily_entries:
                _daily_entries[_day] = {}
            _combined_model_name = str(_model)
            if _api_base is not None and "https://" in _api_base:
                _combined_model_name = str(_api_base)
            if _combined_model_name is not None and "/openai/" in _combined_model_name:
                _combined_model_name = _combined_model_name.split("/openai/")[0]

            _all_api_bases.add(_combined_model_name)
            _daily_entries[_day][_combined_model_name] = _avg_latency_per_token

        """
        each entry needs to be like this:
        {
            date: 'Jun 23',
            'gpt-4-https://api.openai.com/v1/': 0.002,
            'gpt-43-https://api.openai.com-12/v1/': 0.002,
        }
        """
        # convert daily entries to list of dicts

        response: List[dict] = []

        # sort daily entries by date
        _daily_entries = dict(sorted(_daily_entries.items(), key=lambda item: item[0]))
        for day in _daily_entries:
            entry = {"date": str(day)}
            for model_key, latency in _daily_entries[day].items():
                entry[model_key] = latency
            response.append(entry)

        return {
            "data": response,
            "all_api_bases": list(_all_api_bases),
        }


@router.get(
    "/model/metrics/slow_responses",
    description="View number of hanging requests per model_group",
    tags=["model management"],
    include_in_schema=False,
    dependencies=[Depends(user_api_key_auth)],
)
async def model_metrics_slow_responses(
    user_api_key_dict: UserAPIKeyAuth = Depends(user_api_key_auth),
    _selected_model_group: Optional[str] = "gpt-4-32k",
    startTime: Optional[datetime] = None,
    endTime: Optional[datetime] = None,
    api_key: Optional[str] = None,
    customer: Optional[str] = None,
):
    global prisma_client, llm_router, proxy_logging_obj
    if prisma_client is None:
        raise ProxyException(
            message="Prisma Client is not initialized",
            type="internal_error",
            param="None",
            code=status.HTTP_500_INTERNAL_SERVER_ERROR,
        )
    if api_key is None or api_key == "undefined":
        api_key = "null"

    if customer is None or customer == "undefined":
        customer = "null"

    startTime = startTime or datetime.now() - timedelta(days=DAYS_IN_A_MONTH)
    endTime = endTime or datetime.now()

    alerting_threshold = (
        proxy_logging_obj.slack_alerting_instance.alerting_threshold
        or DEFAULT_SLACK_ALERTING_THRESHOLD
    )
    alerting_threshold = int(alerting_threshold)

    sql_query = """
SELECT
    api_base,
    COUNT(*) AS total_count,
    SUM(CASE
        WHEN ("endTime" - "startTime") >= (INTERVAL '1 SECOND' * CAST($1 AS INTEGER)) THEN 1
        ELSE 0
    END) AS slow_count
FROM
    "LiteLLM_SpendLogs"
WHERE
    "model_group" = $2
    AND "cache_hit" != 'True'
    AND "startTime" >= $3::timestamp
    AND "startTime" <= $4::timestamp
    AND (
        CASE
            WHEN $5 != 'null' THEN "api_key" = $5
            ELSE TRUE
        END
    )
    AND (
        CASE
            WHEN $6 != 'null' THEN "end_user" = $6
            ELSE TRUE
        END
    )
GROUP BY
    api_base
ORDER BY
    slow_count DESC;
    """

    db_response = await prisma_client.db.query_raw(
        sql_query,
        alerting_threshold,
        _selected_model_group,
        startTime,
        endTime,
        api_key,
        customer,
    )

    if db_response is not None:
        for row in db_response:
            _api_base = row.get("api_base") or ""
            if "/openai/" in _api_base:
                _api_base = _api_base.split("/openai/")[0]
            row["api_base"] = _api_base
    return db_response


@router.get(
    "/model/metrics/exceptions",
    description="View number of failed requests per model on config.yaml",
    tags=["model management"],
    include_in_schema=False,
    dependencies=[Depends(user_api_key_auth)],
)
async def model_metrics_exceptions(
    user_api_key_dict: UserAPIKeyAuth = Depends(user_api_key_auth),
    _selected_model_group: Optional[str] = None,
    startTime: Optional[datetime] = None,
    endTime: Optional[datetime] = None,
    api_key: Optional[str] = None,
    customer: Optional[str] = None,
):
    global prisma_client, llm_router
    if prisma_client is None:
        raise ProxyException(
            message="Prisma Client is not initialized",
            type="internal_error",
            param="None",
            code=status.HTTP_500_INTERNAL_SERVER_ERROR,
        )

    startTime = startTime or datetime.now() - timedelta(days=DAYS_IN_A_MONTH)
    endTime = endTime or datetime.now()

    if api_key is None or api_key == "undefined":
        api_key = "null"

    """
    """
    sql_query = """
        WITH cte AS (
            SELECT 
                CASE WHEN api_base = '' THEN litellm_model_name ELSE CONCAT(litellm_model_name, '-', api_base) END AS combined_model_api_base,
                exception_type,
                COUNT(*) AS num_rate_limit_exceptions
            FROM "LiteLLM_ErrorLogs"
            WHERE 
                "startTime" >= $1::timestamp 
                AND "endTime" <= $2::timestamp 
                AND model_group = $3
            GROUP BY combined_model_api_base, exception_type
        )
        SELECT 
            combined_model_api_base,
            COUNT(*) AS total_exceptions,
            json_object_agg(exception_type, num_rate_limit_exceptions) AS exception_counts
        FROM cte
        GROUP BY combined_model_api_base
        ORDER BY total_exceptions DESC
        LIMIT 200;
    """
    db_response = await prisma_client.db.query_raw(
        sql_query, startTime, endTime, _selected_model_group, api_key
    )
    response: List[dict] = []
    exception_types = set()

    """
    Return Data
    {
        "combined_model_api_base": "gpt-3.5-turbo-https://api.openai.com/v1/,
        "total_exceptions": 5,
        "BadRequestException": 5,
        "TimeoutException": 2
    }
    """

    if db_response is not None:
        # loop through all models
        for model_data in db_response:
            model = model_data.get("combined_model_api_base", "")
            total_exceptions = model_data.get("total_exceptions", 0)
            exception_counts = model_data.get("exception_counts", {})
            curr_row = {
                "model": model,
                "total_exceptions": total_exceptions,
            }
            curr_row.update(exception_counts)
            response.append(curr_row)
            for k, v in exception_counts.items():
                exception_types.add(k)

    return {"data": response, "exception_types": list(exception_types)}


def _get_proxy_model_info(model: dict) -> dict:
    # provided model_info in config.yaml
    model_info = model.get("model_info", {})

    # read litellm model_prices_and_context_window.json to get the following:
    # input_cost_per_token, output_cost_per_token, max_tokens
    litellm_model_info = get_litellm_model_info(model=model)

    # 2nd pass on the model, try seeing if we can find model in litellm model_cost map
    if litellm_model_info == {}:
        # use litellm_param model_name to get model_info
        litellm_params = model.get("litellm_params", {})
        litellm_model = litellm_params.get("model", None)
        try:
            litellm_model_info = litellm.get_model_info(model=litellm_model)
        except Exception:
            litellm_model_info = {}
    # 3rd pass on the model, try seeing if we can find model but without the "/" in model cost map
    if litellm_model_info == {}:
        # use litellm_param model_name to get model_info
        litellm_params = model.get("litellm_params", {})
        litellm_model = litellm_params.get("model", None)
        split_model = litellm_model.split("/")
        if len(split_model) > 0:
            litellm_model = split_model[-1]
        try:
            litellm_model_info = litellm.get_model_info(
                model=litellm_model, custom_llm_provider=split_model[0]
            )
        except Exception:
            litellm_model_info = {}
    for k, v in litellm_model_info.items():
        if k not in model_info:
            model_info[k] = v
    model["model_info"] = model_info
    # don't return the llm credentials
    model = remove_sensitive_info_from_deployment(deployment_dict=model)

    return model


@router.get(
    "/model/info",
    tags=["model management"],
    dependencies=[Depends(user_api_key_auth)],
)
@router.get(
    "/v1/model/info",
    tags=["model management"],
    dependencies=[Depends(user_api_key_auth)],
)
async def model_info_v1(  # noqa: PLR0915
    user_api_key_dict: UserAPIKeyAuth = Depends(user_api_key_auth),
    litellm_model_id: Optional[str] = None,
):
    """
    Provides more info about each model in /models, including config.yaml descriptions (except api key and api base)

    Parameters:
        litellm_model_id: Optional[str] = None (this is the value of `x-litellm-model-id` returned in response headers)

        - When litellm_model_id is passed, it will return the info for that specific model
        - When litellm_model_id is not passed, it will return the info for all models

    Returns:
        Returns a dictionary containing information about each model.

    Example Response:
    ```json
    {
        "data": [
                    {
                        "model_name": "fake-openai-endpoint",
                        "litellm_params": {
                            "api_base": "https://exampleopenaiendpoint-production.up.railway.app/",
                            "model": "openai/fake"
                        },
                        "model_info": {
                            "id": "112f74fab24a7a5245d2ced3536dd8f5f9192c57ee6e332af0f0512e08bed5af",
                            "db_model": false
                        }
                    }
                ]
    }

    ```
    """
    global llm_model_list, general_settings, user_config_file_path, proxy_config, llm_router, user_model

    if user_model is not None:
        # user is trying to get specific model from litellm router
        try:
            model_info: Dict = cast(Dict, litellm.get_model_info(model=user_model))
        except Exception:
            model_info = {}
        _deployment_info = Deployment(
            model_name="*",
            litellm_params=LiteLLM_Params(
                model=user_model,
            ),
            model_info=model_info,
        )
        _deployment_info_dict = _deployment_info.model_dump()
        _deployment_info_dict = remove_sensitive_info_from_deployment(
            deployment_dict=_deployment_info_dict
        )
        return {"data": _deployment_info_dict}

    if llm_model_list is None:
        raise HTTPException(
            status_code=500,
            detail={
                "error": "LLM Model List not loaded in. Make sure you passed models in your config.yaml or on the LiteLLM Admin UI. - https://docs.litellm.ai/docs/proxy/configs"
            },
        )

    if llm_router is None:
        raise HTTPException(
            status_code=500,
            detail={
                "error": "LLM Router is not loaded in. Make sure you passed models in your config.yaml or on the LiteLLM Admin UI. - https://docs.litellm.ai/docs/proxy/configs"
            },
        )

    if litellm_model_id is not None:
        # user is trying to get specific model from litellm router
        deployment_info = llm_router.get_deployment(model_id=litellm_model_id)
        if deployment_info is None:
            raise HTTPException(
                status_code=400,
                detail={
                    "error": f"Model id = {litellm_model_id} not found on litellm proxy"
                },
            )
        _deployment_info_dict = _get_proxy_model_info(
            model=deployment_info.model_dump(exclude_none=True)
        )
        return {"data": [_deployment_info_dict]}

    all_models: List[dict] = []
    model_access_groups: Dict[str, List[str]] = defaultdict(list)
    ## CHECK IF MODEL RESTRICTIONS ARE SET AT KEY/TEAM LEVEL ##
    if llm_router is None:
        proxy_model_list = []
    else:
        proxy_model_list = llm_router.get_model_names()
        model_access_groups = llm_router.get_model_access_groups()
    key_models = get_key_models(
        user_api_key_dict=user_api_key_dict,
        proxy_model_list=proxy_model_list,
        model_access_groups=model_access_groups,
    )
    team_models = get_team_models(
        team_models=user_api_key_dict.team_models,
        proxy_model_list=proxy_model_list,
        model_access_groups=model_access_groups,
    )
    all_models_str = get_complete_model_list(
        key_models=key_models,
        team_models=team_models,
        proxy_model_list=proxy_model_list,
        user_model=user_model,
        infer_model_from_keys=general_settings.get("infer_model_from_keys", False),
        llm_router=llm_router,
    )

    if len(all_models_str) > 0:
        _relevant_models = []
        for model in all_models_str:
            router_models = llm_router.get_model_list(model_name=model)
            if router_models is not None:
                _relevant_models.extend(router_models)
        if llm_model_list is not None:
            all_models = copy.deepcopy(_relevant_models)  # type: ignore
        else:
            all_models = []

    for in_place_model in all_models:
        in_place_model = _get_proxy_model_info(model=in_place_model)

    verbose_proxy_logger.debug("all_models: %s", all_models)
    return {"data": all_models}


def _get_model_group_info(
    llm_router: Router, all_models_str: List[str], model_group: Optional[str]
) -> List[ModelGroupInfo]:
    model_groups: List[ModelGroupInfo] = []

    for model in all_models_str:
        if model_group is not None and model_group != model:
            continue

        _model_group_info = llm_router.get_model_group_info(model_group=model)
        if _model_group_info is not None:
            model_groups.append(_model_group_info)
        else:
            model_group_info = ModelGroupInfo(
                model_group=model,
                providers=[],
            )
            model_groups.append(model_group_info)
    return model_groups


@router.get(
    "/model_group/info",
    tags=["model management"],
    dependencies=[Depends(user_api_key_auth)],
)
async def model_group_info(
    user_api_key_dict: UserAPIKeyAuth = Depends(user_api_key_auth),
    model_group: Optional[str] = None,
):
    """
    Get information about all the deployments on litellm proxy, including config.yaml descriptions (except api key and api base)

    - /model_group/info returns all model groups. End users of proxy should use /model_group/info since those models will be used for /chat/completions, /embeddings, etc.
    - /model_group/info?model_group=rerank-english-v3.0 returns all model groups for a specific model group (`model_name` in config.yaml)



    Example Request (All Models):
    ```shell
    curl -X 'GET' \
    'http://localhost:4000/model_group/info' \
    -H 'accept: application/json' \
    -H 'x-api-key: sk-1234'
    ```

    Example Request (Specific Model Group):
    ```shell
    curl -X 'GET' \
    'http://localhost:4000/model_group/info?model_group=rerank-english-v3.0' \
    -H 'accept: application/json' \
    -H 'Authorization: Bearer sk-1234'
    ```

    Example Request (Specific Wildcard Model Group): (e.g. `model_name: openai/*` on config.yaml)
    ```shell
    curl -X 'GET' \
    'http://localhost:4000/model_group/info?model_group=openai/tts-1'
    -H 'accept: application/json' \
    -H 'Authorization: Bearersk-1234'
    ```

    Learn how to use and set wildcard models [here](https://docs.litellm.ai/docs/wildcard_routing)

    Example Response:
    ```json
        {
            "data": [
                {
                "model_group": "rerank-english-v3.0",
                "providers": [
                    "cohere"
                ],
                "max_input_tokens": null,
                "max_output_tokens": null,
                "input_cost_per_token": 0.0,
                "output_cost_per_token": 0.0,
                "mode": null,
                "tpm": null,
                "rpm": null,
                "supports_parallel_function_calling": false,
                "supports_vision": false,
                "supports_function_calling": false,
                "supported_openai_params": [
                    "stream",
                    "temperature",
                    "max_tokens",
                    "logit_bias",
                    "top_p",
                    "frequency_penalty",
                    "presence_penalty",
                    "stop",
                    "n",
                    "extra_headers"
                ]
                },
                {
                "model_group": "gpt-3.5-turbo",
                "providers": [
                    "openai"
                ],
                "max_input_tokens": 16385.0,
                "max_output_tokens": 4096.0,
                "input_cost_per_token": 1.5e-06,
                "output_cost_per_token": 2e-06,
                "mode": "chat",
                "tpm": null,
                "rpm": null,
                "supports_parallel_function_calling": false,
                "supports_vision": false,
                "supports_function_calling": true,
                "supported_openai_params": [
                    "frequency_penalty",
                    "logit_bias",
                    "logprobs",
                    "top_logprobs",
                    "max_tokens",
                    "max_completion_tokens",
                    "n",
                    "presence_penalty",
                    "seed",
                    "stop",
                    "stream",
                    "stream_options",
                    "temperature",
                    "top_p",
                    "tools",
                    "tool_choice",
                    "function_call",
                    "functions",
                    "max_retries",
                    "extra_headers",
                    "parallel_tool_calls",
                    "response_format"
                ]
                },
                {
                "model_group": "llava-hf",
                "providers": [
                    "openai"
                ],
                "max_input_tokens": null,
                "max_output_tokens": null,
                "input_cost_per_token": 0.0,
                "output_cost_per_token": 0.0,
                "mode": null,
                "tpm": null,
                "rpm": null,
                "supports_parallel_function_calling": false,
                "supports_vision": true,
                "supports_function_calling": false,
                "supported_openai_params": [
                    "frequency_penalty",
                    "logit_bias",
                    "logprobs",
                    "top_logprobs",
                    "max_tokens",
                    "max_completion_tokens",
                    "n",
                    "presence_penalty",
                    "seed",
                    "stop",
                    "stream",
                    "stream_options",
                    "temperature",
                    "top_p",
                    "tools",
                    "tool_choice",
                    "function_call",
                    "functions",
                    "max_retries",
                    "extra_headers",
                    "parallel_tool_calls",
                    "response_format"
                ]
                }
            ]
            }
    ```
    """
    global llm_model_list, general_settings, user_config_file_path, proxy_config, llm_router

    if llm_model_list is None:
        raise HTTPException(
            status_code=500, detail={"error": "LLM Model List not loaded in"}
        )
    if llm_router is None:
        raise HTTPException(
            status_code=500, detail={"error": "LLM Router is not loaded in"}
        )

    ## CHECK IF MODEL RESTRICTIONS ARE SET AT KEY/TEAM LEVEL ##
    model_access_groups: Dict[str, List[str]] = defaultdict(list)
    if llm_router is None:
        proxy_model_list = []
    else:
        proxy_model_list = llm_router.get_model_names()
        model_access_groups = llm_router.get_model_access_groups()

    key_models = get_key_models(
        user_api_key_dict=user_api_key_dict,
        proxy_model_list=proxy_model_list,
        model_access_groups=model_access_groups,
    )
    team_models = []
    if (
        not user_api_key_dict.team_id
        and user_api_key_dict.user_id is not None
        and not _user_has_admin_view(user_api_key_dict)
    ):
        if prisma_client is None:
            raise HTTPException(
                status_code=500,
                detail={"error": CommonProxyErrors.db_not_connected_error.value},
            )
        user_object = await prisma_client.db.litellm_usertable.find_first(
            where={"user_id": user_api_key_dict.user_id}
        )
        user_object_typed = LiteLLM_UserTable(**user_object.model_dump())
        user_models = []
        if user_object is not None:
            user_models = get_team_models(
                team_models=user_object_typed.models,
                proxy_model_list=proxy_model_list,
                model_access_groups=model_access_groups,
            )
        team_models = user_models
    else:
        team_models = get_team_models(
            team_models=user_api_key_dict.team_models,
            proxy_model_list=proxy_model_list,
            model_access_groups=model_access_groups,
        )

    all_models_str = get_complete_model_list(
        key_models=key_models,
        team_models=team_models,
        proxy_model_list=proxy_model_list,
        user_model=user_model,
        infer_model_from_keys=general_settings.get("infer_model_from_keys", False),
        llm_router=llm_router,
    )
    model_groups: List[ModelGroupInfo] = _get_model_group_info(
        llm_router=llm_router, all_models_str=all_models_str, model_group=model_group
    )

    return {"data": model_groups}


@router.get(
    "/model/settings",
    description="Returns provider name, description, and required parameters for each provider",
    tags=["model management"],
    dependencies=[Depends(user_api_key_auth)],
    include_in_schema=False,
)
async def model_settings():
    """
    Used by UI to generate 'model add' page
    {
        field_name=field_name,
        field_type=allowed_args[field_name]["type"], # string/int
        field_description=field_info.description or "", # human-friendly description
        field_value=general_settings.get(field_name, None), # example value
    }
    """

    returned_list = []
    for provider in litellm.provider_list:
        returned_list.append(
            ProviderInfo(
                name=provider,
                fields=litellm.get_provider_fields(custom_llm_provider=provider),
            )
        )

    return returned_list


#### ALERTING MANAGEMENT ENDPOINTS ####


@router.get(
    "/alerting/settings",
    description="Return the configurable alerting param, description, and current value",
    tags=["alerting"],
    dependencies=[Depends(user_api_key_auth)],
    include_in_schema=False,
)
async def alerting_settings(
    user_api_key_dict: UserAPIKeyAuth = Depends(user_api_key_auth),
):
    global proxy_logging_obj, prisma_client
    """
    Used by UI to generate 'alerting settings' page
    {
        field_name=field_name,
        field_type=allowed_args[field_name]["type"], # string/int
        field_description=field_info.description or "", # human-friendly description
        field_value=general_settings.get(field_name, None), # example value
    }
    """
    if prisma_client is None:
        raise HTTPException(
            status_code=400,
            detail={"error": CommonProxyErrors.db_not_connected_error.value},
        )

    if user_api_key_dict.user_role != LitellmUserRoles.PROXY_ADMIN:
        raise HTTPException(
            status_code=400,
            detail={
                "error": "{}, your role={}".format(
                    CommonProxyErrors.not_allowed_access.value,
                    user_api_key_dict.user_role,
                )
            },
        )

    ## get general settings from db
    db_general_settings = await prisma_client.db.litellm_config.find_first(
        where={"param_name": "general_settings"}
    )

    if db_general_settings is not None and db_general_settings.param_value is not None:
        db_general_settings_dict = dict(db_general_settings.param_value)
        alerting_args_dict: dict = db_general_settings_dict.get("alerting_args", {})  # type: ignore
        alerting_values: Optional[list] = db_general_settings_dict.get("alerting")  # type: ignore
    else:
        alerting_args_dict = {}
        alerting_values = None

    allowed_args = {
        "slack_alerting": {"type": "Boolean"},
        "daily_report_frequency": {"type": "Integer"},
        "report_check_interval": {"type": "Integer"},
        "budget_alert_ttl": {"type": "Integer"},
        "outage_alert_ttl": {"type": "Integer"},
        "region_outage_alert_ttl": {"type": "Integer"},
        "minor_outage_alert_threshold": {"type": "Integer"},
        "major_outage_alert_threshold": {"type": "Integer"},
        "max_outage_alert_list_size": {"type": "Integer"},
    }

    _slack_alerting: SlackAlerting = proxy_logging_obj.slack_alerting_instance
    _slack_alerting_args_dict = _slack_alerting.alerting_args.model_dump()

    return_val = []

    is_slack_enabled = False

    if general_settings.get("alerting") and isinstance(
        general_settings["alerting"], list
    ):
        if "slack" in general_settings["alerting"]:
            is_slack_enabled = True

    _response_obj = ConfigList(
        field_name="slack_alerting",
        field_type=allowed_args["slack_alerting"]["type"],
        field_description="Enable slack alerting for monitoring proxy in production: llm outages, budgets, spend tracking failures.",
        field_value=is_slack_enabled,
        stored_in_db=True if alerting_values is not None else False,
        field_default_value=None,
        premium_field=False,
    )
    return_val.append(_response_obj)

    for field_name, field_info in SlackAlertingArgs.model_fields.items():
        if field_name in allowed_args:
            _stored_in_db: Optional[bool] = None
            if field_name in alerting_args_dict:
                _stored_in_db = True
            else:
                _stored_in_db = False

            _response_obj = ConfigList(
                field_name=field_name,
                field_type=allowed_args[field_name]["type"],
                field_description=field_info.description or "",
                field_value=_slack_alerting_args_dict.get(field_name, None),
                stored_in_db=_stored_in_db,
                field_default_value=field_info.default,
                premium_field=(
                    True if field_name == "region_outage_alert_ttl" else False
                ),
            )
            return_val.append(_response_obj)
    return return_val


#### EXPERIMENTAL QUEUING ####
@router.post(
    "/queue/chat/completions",
    tags=["experimental"],
    dependencies=[Depends(user_api_key_auth)],
    include_in_schema=False,
)
async def async_queue_request(
    request: Request,
    fastapi_response: Response,
    model: Optional[str] = None,
    user_api_key_dict: UserAPIKeyAuth = Depends(user_api_key_auth),
):
    global general_settings, user_debug, proxy_logging_obj
    """
    v2 attempt at a background worker to handle queuing.

    Just supports /chat/completion calls currently.

    Now using a FastAPI background task + /chat/completions compatible endpoint
    """
    data = {}
    try:
        data = await request.json()  # type: ignore

        # Include original request and headers in the data
        data["proxy_server_request"] = {
            "url": str(request.url),
            "method": request.method,
            "headers": dict(request.headers),
            "body": copy.copy(data),  # use copy instead of deepcopy
        }

        verbose_proxy_logger.debug("receiving data: %s", data)
        data["model"] = (
            general_settings.get("completion_model", None)  # server default
            or user_model  # model name passed via cli args
            or model  # for azure deployments
            or data.get("model", None)  # default passed in http request
        )

        # users can pass in 'user' param to /chat/completions. Don't override it
        if data.get("user", None) is None and user_api_key_dict.user_id is not None:
            # if users are using user_api_key_auth, set `user` in `data`
            data["user"] = user_api_key_dict.user_id

        if "metadata" not in data:
            data["metadata"] = {}
        data["metadata"]["user_api_key"] = user_api_key_dict.api_key
        data["metadata"]["user_api_key_metadata"] = user_api_key_dict.metadata
        _headers = dict(request.headers)
        _headers.pop(
            "authorization", None
        )  # do not store the original `sk-..` api key in the db
        data["metadata"]["headers"] = _headers
        data["metadata"]["user_api_key_alias"] = getattr(
            user_api_key_dict, "key_alias", None
        )
        data["metadata"]["user_api_key_user_id"] = user_api_key_dict.user_id
        data["metadata"]["user_api_key_team_id"] = getattr(
            user_api_key_dict, "team_id", None
        )
        data["metadata"]["endpoint"] = str(request.url)

        global user_temperature, user_request_timeout, user_max_tokens, user_api_base
        # override with user settings, these are params passed via cli
        if user_temperature:
            data["temperature"] = user_temperature
        if user_request_timeout:
            data["request_timeout"] = user_request_timeout
        if user_max_tokens:
            data["max_tokens"] = user_max_tokens
        if user_api_base:
            data["api_base"] = user_api_base

        if llm_router is None:
            raise HTTPException(
                status_code=500, detail={"error": CommonProxyErrors.no_llm_router.value}
            )

        response = await llm_router.schedule_acompletion(**data)

        if (
            "stream" in data and data["stream"] is True
        ):  # use generate_responses to stream responses
            return StreamingResponse(
                async_data_generator(
                    user_api_key_dict=user_api_key_dict,
                    response=response,
                    request_data=data,
                ),
                media_type="text/event-stream",
            )

        fastapi_response.headers.update({"x-litellm-priority": str(data["priority"])})
        return response
    except Exception as e:
        await proxy_logging_obj.post_call_failure_hook(
            user_api_key_dict=user_api_key_dict, original_exception=e, request_data=data
        )
        if isinstance(e, HTTPException):
            raise ProxyException(
                message=getattr(e, "detail", f"Authentication Error({str(e)})"),
                type=ProxyErrorTypes.auth_error,
                param=getattr(e, "param", "None"),
                code=getattr(e, "status_code", status.HTTP_400_BAD_REQUEST),
            )
        elif isinstance(e, ProxyException):
            raise e
        raise ProxyException(
            message="Authentication Error, " + str(e),
            type=ProxyErrorTypes.auth_error,
            param=getattr(e, "param", "None"),
            code=status.HTTP_400_BAD_REQUEST,
        )


@app.get("/fallback/login", tags=["experimental"], include_in_schema=False)
async def fallback_login(request: Request):
    """
    Create Proxy API Keys using Google Workspace SSO. Requires setting PROXY_BASE_URL in .env
    PROXY_BASE_URL should be the your deployed proxy endpoint, e.g. PROXY_BASE_URL="https://litellm-production-7002.up.railway.app/"
    Example:
    """
    # get url from request
    redirect_url = os.getenv("PROXY_BASE_URL", str(request.base_url))
    ui_username = os.getenv("UI_USERNAME")
    if redirect_url.endswith("/"):
        redirect_url += "sso/callback"
    else:
        redirect_url += "/sso/callback"

    if ui_username is not None:
        # No Google, Microsoft SSO
        # Use UI Credentials set in .env
        from fastapi.responses import HTMLResponse

        return HTMLResponse(content=html_form, status_code=200)
    else:
        from fastapi.responses import HTMLResponse

        return HTMLResponse(content=html_form, status_code=200)


@router.post(
    "/login", include_in_schema=False
)  # hidden since this is a helper for UI sso login
async def login(request: Request):  # noqa: PLR0915
    global premium_user, general_settings
    try:
        import multipart
    except ImportError:
        subprocess.run(["pip", "install", "python-multipart"])
    global master_key
    if master_key is None:
        raise ProxyException(
            message="Master Key not set for Proxy. Please set Master Key to use Admin UI. Set `LITELLM_MASTER_KEY` in .env or set general_settings:master_key in config.yaml.  https://docs.litellm.ai/docs/proxy/virtual_keys. If set, use `--detailed_debug` to debug issue.",
            type=ProxyErrorTypes.auth_error,
            param="master_key",
            code=status.HTTP_500_INTERNAL_SERVER_ERROR,
        )
    form = await request.form()
    username = str(form.get("username"))
    password = str(form.get("password"))
    ui_username = os.getenv("UI_USERNAME", "admin")
    ui_password = os.getenv("UI_PASSWORD", None)
    if ui_password is None:
        ui_password = str(master_key) if master_key is not None else None
    if ui_password is None:
        raise ProxyException(
            message="set Proxy master key to use UI. https://docs.litellm.ai/docs/proxy/virtual_keys. If set, use `--detailed_debug` to debug issue.",
            type=ProxyErrorTypes.auth_error,
            param="UI_PASSWORD",
            code=status.HTTP_500_INTERNAL_SERVER_ERROR,
        )

    # check if we can find the `username` in the db. on the ui, users can enter username=their email
    _user_row: Optional[LiteLLM_UserTable] = None
    user_role: Optional[
        Literal[
            LitellmUserRoles.PROXY_ADMIN,
            LitellmUserRoles.PROXY_ADMIN_VIEW_ONLY,
            LitellmUserRoles.INTERNAL_USER,
            LitellmUserRoles.INTERNAL_USER_VIEW_ONLY,
        ]
    ] = None
    if prisma_client is not None:
        _user_row = cast(
            Optional[LiteLLM_UserTable],
            await prisma_client.db.litellm_usertable.find_first(
                where={"user_email": {"equals": username}}
            ),
        )
    disabled_non_admin_personal_key_creation = (
        get_disabled_non_admin_personal_key_creation()
    )
    """
    To login to Admin UI, we support the following 
    - Login with UI_USERNAME and UI_PASSWORD
    - Login with Invite Link `user_email` and `password` combination
    """
    if secrets.compare_digest(username, ui_username) and secrets.compare_digest(
        password, ui_password
    ):
        # Non SSO -> If user is using UI_USERNAME and UI_PASSWORD they are Proxy admin
        user_role = LitellmUserRoles.PROXY_ADMIN
        user_id = litellm_proxy_admin_name

        # we want the key created to have PROXY_ADMIN_PERMISSIONS
        key_user_id = litellm_proxy_admin_name
        if (
            os.getenv("PROXY_ADMIN_ID", None) is not None
            and os.environ["PROXY_ADMIN_ID"] == user_id
        ) or user_id == litellm_proxy_admin_name:
            # checks if user is admin
            key_user_id = os.getenv("PROXY_ADMIN_ID", litellm_proxy_admin_name)

        # Admin is Authe'd in - generate key for the UI to access Proxy

        # ensure this user is set as the proxy admin, in this route there is no sso, we can assume this user is only the admin
        await user_update(
            data=UpdateUserRequest(
                user_id=key_user_id,
                user_role=user_role,
            )
        )
        if os.getenv("DATABASE_URL") is not None:
            response = await generate_key_helper_fn(
                request_type="key",
                **{
                    "user_role": LitellmUserRoles.PROXY_ADMIN,
                    "duration": "24hr",
                    "key_max_budget": litellm.max_ui_session_budget,
                    "models": [],
                    "aliases": {},
                    "config": {},
                    "spend": 0,
                    "user_id": key_user_id,
                    "team_id": "litellm-dashboard",
                },  # type: ignore
            )
        else:
            raise ProxyException(
                message="No Database connected. Set DATABASE_URL in .env. If set, use `--detailed_debug` to debug issue.",
                type=ProxyErrorTypes.auth_error,
                param="DATABASE_URL",
                code=status.HTTP_500_INTERNAL_SERVER_ERROR,
            )
        key = response["token"]  # type: ignore
        litellm_dashboard_ui = os.getenv("PROXY_BASE_URL", "")
        if litellm_dashboard_ui.endswith("/"):
            litellm_dashboard_ui += "ui/"
        else:
            litellm_dashboard_ui += "/ui/"
        import jwt

        if get_secret_bool("EXPERIMENTAL_UI_LOGIN"):
            user_info: Optional[LiteLLM_UserTable] = None
            if _user_row is not None:
                user_info = _user_row
            elif (
                user_id is not None
            ):  # if user_id is not None, we are using the UI_USERNAME and UI_PASSWORD
                user_info = LiteLLM_UserTable(
                    user_id=user_id,
                    user_role=user_role,
                    models=[],
                    max_budget=litellm.max_ui_session_budget,
                )
            if user_info is None:
                raise HTTPException(
                    status_code=401,
                    detail={
                        "error": "User Information is required for experimental UI login"
                    },
                )

            key = ExperimentalUIJWTToken.get_experimental_ui_login_jwt_auth_token(
                user_info
            )

        jwt_token = jwt.encode(  # type: ignore
            {
                "user_id": user_id,
                "key": key,
                "user_email": None,
                "user_role": user_role,  # this is the path without sso - we can assume only admins will use this
                "login_method": "username_password",
                "premium_user": premium_user,
                "auth_header_name": general_settings.get(
                    "litellm_key_header_name", "Authorization"
                ),
                "disabled_non_admin_personal_key_creation": disabled_non_admin_personal_key_creation,
            },
            master_key,
            algorithm="HS256",
        )
        litellm_dashboard_ui += "?login=success"
        redirect_response = RedirectResponse(url=litellm_dashboard_ui, status_code=303)
        redirect_response.set_cookie(key="token", value=jwt_token)
        return redirect_response
    elif _user_row is not None:
        """
        When sharing invite links

        -> if the user has no role in the DB assume they are only a viewer
        """
        user_id = getattr(_user_row, "user_id", "unknown")
        user_role = getattr(
            _user_row, "user_role", LitellmUserRoles.INTERNAL_USER_VIEW_ONLY
        )
        user_email = getattr(_user_row, "user_email", "unknown")
        _password = getattr(_user_row, "password", "unknown")

        if _password is None:
            raise ProxyException(
                message="User has no password set. Please set a password for the user via `/user/update`.",
                type=ProxyErrorTypes.auth_error,
                param="password",
                code=status.HTTP_401_UNAUTHORIZED,
            )

        # check if password == _user_row.password
        hash_password = hash_token(token=password)
        if secrets.compare_digest(password, _password) or secrets.compare_digest(
            hash_password, _password
        ):
            if os.getenv("DATABASE_URL") is not None:
                response = await generate_key_helper_fn(
                    request_type="key",
                    **{  # type: ignore
                        "user_role": user_role,
                        "duration": "24hr",
                        "key_max_budget": litellm.max_ui_session_budget,
                        "models": [],
                        "aliases": {},
                        "config": {},
                        "spend": 0,
                        "user_id": user_id,
                        "team_id": "litellm-dashboard",
                    },
                )
            else:
                raise ProxyException(
                    message="No Database connected. Set DATABASE_URL in .env. If set, use `--detailed_debug` to debug issue.",
                    type=ProxyErrorTypes.auth_error,
                    param="DATABASE_URL",
                    code=status.HTTP_500_INTERNAL_SERVER_ERROR,
                )
            key = response["token"]  # type: ignore
            litellm_dashboard_ui = os.getenv("PROXY_BASE_URL", "")
            if litellm_dashboard_ui.endswith("/"):
                litellm_dashboard_ui += "ui/"
            else:
                litellm_dashboard_ui += "/ui/"
            import jwt

            jwt_token = jwt.encode(  # type: ignore
                {
                    "user_id": user_id,
                    "key": key,
                    "user_email": user_email,
                    "user_role": user_role,
                    "login_method": "username_password",
                    "premium_user": premium_user,
                    "auth_header_name": general_settings.get(
                        "litellm_key_header_name", "Authorization"
                    ),
                    "disabled_non_admin_personal_key_creation": disabled_non_admin_personal_key_creation,
                },
                master_key,
                algorithm="HS256",
            )
            litellm_dashboard_ui += "?login=success"
            redirect_response = RedirectResponse(
                url=litellm_dashboard_ui, status_code=303
            )
            redirect_response.set_cookie(key="token", value=jwt_token)
            return redirect_response
        else:
            raise ProxyException(
                message=f"Invalid credentials used to access UI.\nNot valid credentials for {username}",
                type=ProxyErrorTypes.auth_error,
                param="invalid_credentials",
                code=status.HTTP_401_UNAUTHORIZED,
            )
    else:
        raise ProxyException(
            message="Invalid credentials used to access UI.\nCheck 'UI_USERNAME', 'UI_PASSWORD' in .env file",
            type=ProxyErrorTypes.auth_error,
            param="invalid_credentials",
            code=status.HTTP_401_UNAUTHORIZED,
        )


@app.get("/onboarding/get_token", include_in_schema=False)
async def onboarding(invite_link: str):
    """
    - Get the invite link
    - Validate it's still 'valid'
    - Invalidate the link (prevents abuse)
    - Get user from db
    - Pass in user_email if set
    """
    global prisma_client, master_key, general_settings
    if master_key is None:
        raise ProxyException(
            message="Master Key not set for Proxy. Please set Master Key to use Admin UI. Set `LITELLM_MASTER_KEY` in .env or set general_settings:master_key in config.yaml.  https://docs.litellm.ai/docs/proxy/virtual_keys. If set, use `--detailed_debug` to debug issue.",
            type=ProxyErrorTypes.auth_error,
            param="master_key",
            code=status.HTTP_500_INTERNAL_SERVER_ERROR,
        )
    ### VALIDATE INVITE LINK ###
    if prisma_client is None:
        raise HTTPException(
            status_code=500,
            detail={"error": CommonProxyErrors.db_not_connected_error.value},
        )

    invite_obj = await prisma_client.db.litellm_invitationlink.find_unique(
        where={"id": invite_link}
    )
    if invite_obj is None:
        raise HTTPException(
            status_code=401, detail={"error": "Invitation link does not exist in db."}
        )
    #### CHECK IF EXPIRED
    # Extract the date part from both datetime objects
    utc_now_date = litellm.utils.get_utc_datetime().date()
    expires_at_date = invite_obj.expires_at.date()
    if expires_at_date < utc_now_date:
        raise HTTPException(
            status_code=401, detail={"error": "Invitation link has expired."}
        )

    #### INVALIDATE LINK
    current_time = litellm.utils.get_utc_datetime()

    _ = await prisma_client.db.litellm_invitationlink.update(
        where={"id": invite_link},
        data={
            "accepted_at": current_time,
            "updated_at": current_time,
            "is_accepted": True,
            "updated_by": invite_obj.user_id,  # type: ignore
        },
    )

    ### GET USER OBJECT ###
    user_obj = await prisma_client.db.litellm_usertable.find_unique(
        where={"user_id": invite_obj.user_id}
    )

    if user_obj is None:
        raise HTTPException(
            status_code=401, detail={"error": "User does not exist in db."}
        )

    user_email = user_obj.user_email

    response = await generate_key_helper_fn(
        request_type="key",
        **{
            "user_role": user_obj.user_role,
            "duration": "24hr",
            "key_max_budget": litellm.max_ui_session_budget,
            "models": [],
            "aliases": {},
            "config": {},
            "spend": 0,
            "user_id": user_obj.user_id,
            "team_id": "litellm-dashboard",
        },  # type: ignore
    )
    key = response["token"]  # type: ignore

    litellm_dashboard_ui = os.getenv("PROXY_BASE_URL", "")
    if litellm_dashboard_ui.endswith("/"):
        litellm_dashboard_ui += "ui/onboarding"
    else:
        litellm_dashboard_ui += "/ui/onboarding"
    import jwt

    disabled_non_admin_personal_key_creation = (
        get_disabled_non_admin_personal_key_creation()
    )

    jwt_token = jwt.encode(  # type: ignore
        {
            "user_id": user_obj.user_id,
            "key": key,
            "user_email": user_obj.user_email,
            "user_role": user_obj.user_role,
            "login_method": "username_password",
            "premium_user": premium_user,
            "auth_header_name": general_settings.get(
                "litellm_key_header_name", "Authorization"
            ),
            "disabled_non_admin_personal_key_creation": disabled_non_admin_personal_key_creation,
        },
        master_key,
        algorithm="HS256",
    )

    litellm_dashboard_ui += "?token={}&user_email={}".format(jwt_token, user_email)
    return {
        "login_url": litellm_dashboard_ui,
        "token": jwt_token,
        "user_email": user_email,
    }


@app.post("/onboarding/claim_token", include_in_schema=False)
async def claim_onboarding_link(data: InvitationClaim):
    """
    Special route. Allows UI link share user to update their password.

    - Get the invite link
    - Validate it's still 'valid'
    - Check if user within initial session (prevents abuse)
    - Get user from db
    - Update user password

    This route can only update user password.
    """
    global prisma_client
    ### VALIDATE INVITE LINK ###
    if prisma_client is None:
        raise HTTPException(
            status_code=500,
            detail={"error": CommonProxyErrors.db_not_connected_error.value},
        )

    invite_obj = await prisma_client.db.litellm_invitationlink.find_unique(
        where={"id": data.invitation_link}
    )
    if invite_obj is None:
        raise HTTPException(
            status_code=401, detail={"error": "Invitation link does not exist in db."}
        )
    #### CHECK IF EXPIRED
    # Extract the date part from both datetime objects
    utc_now_date = litellm.utils.get_utc_datetime().date()
    expires_at_date = invite_obj.expires_at.date()
    if expires_at_date < utc_now_date:
        raise HTTPException(
            status_code=401, detail={"error": "Invitation link has expired."}
        )

    #### CHECK IF CLAIMED
    ##### if claimed - accept
    ##### if unclaimed - reject

    if invite_obj.is_accepted is True:
        # this is a valid invite that was accepted
        pass
    else:
        raise HTTPException(
            status_code=401,
            detail={
                "error": "The invitation link was never validated. Please file an issue, if this is not intended - https://github.com/BerriAI/litellm/issues."
            },
        )

    #### CHECK IF VALID USER ID
    if invite_obj.user_id != data.user_id:
        raise HTTPException(
            status_code=401,
            detail={
                "error": "Invalid invitation link. The user id submitted does not match the user id this link is attached to. Got={}, Expected={}".format(
                    data.user_id, invite_obj.user_id
                )
            },
        )
    ### UPDATE USER OBJECT ###
    hash_password = hash_token(token=data.password)
    user_obj = await prisma_client.db.litellm_usertable.update(
        where={"user_id": invite_obj.user_id}, data={"password": hash_password}
    )

    if user_obj is None:
        raise HTTPException(
            status_code=401, detail={"error": "User does not exist in db."}
        )

    return user_obj


@app.get("/get_image", include_in_schema=False)
def get_image():
    """Get logo to show on admin UI"""

    # get current_dir
    current_dir = os.path.dirname(os.path.abspath(__file__))
    default_logo = os.path.join(current_dir, "logo.jpg")

    logo_path = os.getenv("UI_LOGO_PATH", default_logo)
    verbose_proxy_logger.debug("Reading logo from path: %s", logo_path)

    # Check if the logo path is an HTTP/HTTPS URL
    if logo_path.startswith(("http://", "https://")):
        # Download the image and cache it
        client = HTTPHandler()
        response = client.get(logo_path)
        if response.status_code == 200:
            # Save the image to a local file
            cache_path = os.path.join(current_dir, "cached_logo.jpg")
            with open(cache_path, "wb") as f:
                f.write(response.content)

            # Return the cached image as a FileResponse
            return FileResponse(cache_path, media_type="image/jpeg")
        else:
            # Handle the case when the image cannot be downloaded
            return FileResponse(default_logo, media_type="image/jpeg")
    else:
        # Return the local image file if the logo path is not an HTTP/HTTPS URL
        return FileResponse(logo_path, media_type="image/jpeg")


#### INVITATION MANAGEMENT ####


@router.post(
    "/invitation/new",
    tags=["Invite Links"],
    dependencies=[Depends(user_api_key_auth)],
    response_model=InvitationModel,
    include_in_schema=False,
)
async def new_invitation(
    data: InvitationNew, user_api_key_dict: UserAPIKeyAuth = Depends(user_api_key_auth)
):
    """
    Allow admin to create invite links, to onboard new users to Admin UI.

    ```
    curl -X POST 'http://localhost:4000/invitation/new' \
        -H 'Content-Type: application/json' \
        -d '{
            "user_id": "1234" // 👈 id of user in 'LiteLLM_UserTable'
        }'
    ```
    """
    global prisma_client

    if prisma_client is None:
        raise HTTPException(
            status_code=400,
            detail={"error": CommonProxyErrors.db_not_connected_error.value},
        )

    if user_api_key_dict.user_role != LitellmUserRoles.PROXY_ADMIN:
        raise HTTPException(
            status_code=400,
            detail={
                "error": "{}, your role={}".format(
                    CommonProxyErrors.not_allowed_access.value,
                    user_api_key_dict.user_role,
                )
            },
        )

    current_time = litellm.utils.get_utc_datetime()
    expires_at = current_time + timedelta(days=7)

    try:
        response = await prisma_client.db.litellm_invitationlink.create(
            data={
                "user_id": data.user_id,
                "created_at": current_time,
                "expires_at": expires_at,
                "created_by": user_api_key_dict.user_id or litellm_proxy_admin_name,
                "updated_at": current_time,
                "updated_by": user_api_key_dict.user_id or litellm_proxy_admin_name,
            }  # type: ignore
        )
        return response
    except Exception as e:
        if "Foreign key constraint failed on the field" in str(e):
            raise HTTPException(
                status_code=400,
                detail={
                    "error": "User id does not exist in 'LiteLLM_UserTable'. Fix this by creating user via `/user/new`."
                },
            )
        raise HTTPException(status_code=500, detail={"error": str(e)})


@router.get(
    "/invitation/info",
    tags=["Invite Links"],
    dependencies=[Depends(user_api_key_auth)],
    response_model=InvitationModel,
    include_in_schema=False,
)
async def invitation_info(
    invitation_id: str, user_api_key_dict: UserAPIKeyAuth = Depends(user_api_key_auth)
):
    """
    Allow admin to create invite links, to onboard new users to Admin UI.

    ```
    curl -X POST 'http://localhost:4000/invitation/new' \
        -H 'Content-Type: application/json' \
        -d '{
            "user_id": "1234" // 👈 id of user in 'LiteLLM_UserTable'
        }'
    ```
    """
    global prisma_client

    if prisma_client is None:
        raise HTTPException(
            status_code=400,
            detail={"error": CommonProxyErrors.db_not_connected_error.value},
        )

    if user_api_key_dict.user_role != LitellmUserRoles.PROXY_ADMIN:
        raise HTTPException(
            status_code=400,
            detail={
                "error": "{}, your role={}".format(
                    CommonProxyErrors.not_allowed_access.value,
                    user_api_key_dict.user_role,
                )
            },
        )

    response = await prisma_client.db.litellm_invitationlink.find_unique(
        where={"id": invitation_id}
    )

    if response is None:
        raise HTTPException(
            status_code=400,
            detail={"error": "Invitation id does not exist in the database."},
        )
    return response


@router.post(
    "/invitation/update",
    tags=["Invite Links"],
    dependencies=[Depends(user_api_key_auth)],
    response_model=InvitationModel,
    include_in_schema=False,
)
async def invitation_update(
    data: InvitationUpdate,
    user_api_key_dict: UserAPIKeyAuth = Depends(user_api_key_auth),
):
    """
    Update when invitation is accepted

    ```
    curl -X POST 'http://localhost:4000/invitation/update' \
        -H 'Content-Type: application/json' \
        -d '{
            "invitation_id": "1234" // 👈 id of invitation in 'LiteLLM_InvitationTable'
            "is_accepted": True // when invitation is accepted
        }'
    ```
    """
    global prisma_client

    if prisma_client is None:
        raise HTTPException(
            status_code=400,
            detail={"error": CommonProxyErrors.db_not_connected_error.value},
        )

    if user_api_key_dict.user_id is None:
        raise HTTPException(
            status_code=500,
            detail={
                "error": "Unable to identify user id. Received={}".format(
                    user_api_key_dict.user_id
                )
            },
        )

    current_time = litellm.utils.get_utc_datetime()
    response = await prisma_client.db.litellm_invitationlink.update(
        where={"id": data.invitation_id},
        data={
            "id": data.invitation_id,
            "is_accepted": data.is_accepted,
            "accepted_at": current_time,
            "updated_at": current_time,
            "updated_by": user_api_key_dict.user_id,  # type: ignore
        },
    )

    if response is None:
        raise HTTPException(
            status_code=400,
            detail={"error": "Invitation id does not exist in the database."},
        )
    return response


@router.post(
    "/invitation/delete",
    tags=["Invite Links"],
    dependencies=[Depends(user_api_key_auth)],
    response_model=InvitationModel,
    include_in_schema=False,
)
async def invitation_delete(
    data: InvitationDelete,
    user_api_key_dict: UserAPIKeyAuth = Depends(user_api_key_auth),
):
    """
    Delete invitation link

    ```
    curl -X POST 'http://localhost:4000/invitation/delete' \
        -H 'Content-Type: application/json' \
        -d '{
            "invitation_id": "1234" // 👈 id of invitation in 'LiteLLM_InvitationTable'
        }'
    ```
    """
    global prisma_client

    if prisma_client is None:
        raise HTTPException(
            status_code=400,
            detail={"error": CommonProxyErrors.db_not_connected_error.value},
        )

    if user_api_key_dict.user_role != LitellmUserRoles.PROXY_ADMIN:
        raise HTTPException(
            status_code=400,
            detail={
                "error": "{}, your role={}".format(
                    CommonProxyErrors.not_allowed_access.value,
                    user_api_key_dict.user_role,
                )
            },
        )

    response = await prisma_client.db.litellm_invitationlink.delete(
        where={"id": data.invitation_id}
    )

    if response is None:
        raise HTTPException(
            status_code=400,
            detail={"error": "Invitation id does not exist in the database."},
        )
    return response


#### CONFIG MANAGEMENT ####
@router.post(
    "/config/update",
    tags=["config.yaml"],
    dependencies=[Depends(user_api_key_auth)],
    include_in_schema=False,
)
async def update_config(config_info: ConfigYAML):  # noqa: PLR0915
    """
    For Admin UI - allows admin to update config via UI

    Currently supports modifying General Settings + LiteLLM settings
    """
    global llm_router, llm_model_list, general_settings, proxy_config, proxy_logging_obj, master_key, prisma_client
    try:
        import base64

        """
        - Update the ConfigTable DB
        - Run 'add_deployment'
        """
        if prisma_client is None:
            raise Exception("No DB Connected")

        if store_model_in_db is not True:
            raise HTTPException(
                status_code=500,
                detail={
                    "error": "Set `'STORE_MODEL_IN_DB='True'` in your env to enable this feature."
                },
            )

        updated_settings = config_info.json(exclude_none=True)
        updated_settings = prisma_client.jsonify_object(updated_settings)
        for k, v in updated_settings.items():
            if k == "router_settings":
                await prisma_client.db.litellm_config.upsert(
                    where={"param_name": k},
                    data={
                        "create": {"param_name": k, "param_value": v},
                        "update": {"param_value": v},
                    },
                )

        ### OLD LOGIC [TODO] MOVE TO DB ###

        # Load existing config
        config = await proxy_config.get_config()
        verbose_proxy_logger.debug("Loaded config: %s", config)

        # update the general settings
        if config_info.general_settings is not None:
            config.setdefault("general_settings", {})
            updated_general_settings = config_info.general_settings.dict(
                exclude_none=True
            )

            _existing_settings = config["general_settings"]
            for k, v in updated_general_settings.items():
                # overwrite existing settings with updated values
                if k == "alert_to_webhook_url":
                    # check if slack is already enabled. if not, enable it
                    if "alerting" not in _existing_settings:
                        _existing_settings = {"alerting": ["slack"]}
                    elif isinstance(_existing_settings["alerting"], list):
                        if "slack" not in _existing_settings["alerting"]:
                            _existing_settings["alerting"].append("slack")
                _existing_settings[k] = v
            config["general_settings"] = _existing_settings

        if config_info.environment_variables is not None:
            config.setdefault("environment_variables", {})
            _updated_environment_variables = config_info.environment_variables

            # encrypt updated_environment_variables #
            for k, v in _updated_environment_variables.items():
                encrypted_value = encrypt_value_helper(value=v)
                _updated_environment_variables[k] = encrypted_value

            _existing_env_variables = config["environment_variables"]

            for k, v in _updated_environment_variables.items():
                # overwrite existing env variables with updated values
                _existing_env_variables[k] = _updated_environment_variables[k]

        # update the litellm settings
        if config_info.litellm_settings is not None:
            config.setdefault("litellm_settings", {})
            updated_litellm_settings = config_info.litellm_settings
            config["litellm_settings"] = {
                **updated_litellm_settings,
                **config["litellm_settings"],
            }

            # if litellm.success_callback in updated_litellm_settings and config["litellm_settings"]
            if (
                "success_callback" in updated_litellm_settings
                and "success_callback" in config["litellm_settings"]
            ):
                # check both success callback are lists
                if isinstance(
                    config["litellm_settings"]["success_callback"], list
                ) and isinstance(updated_litellm_settings["success_callback"], list):
                    combined_success_callback = (
                        config["litellm_settings"]["success_callback"]
                        + updated_litellm_settings["success_callback"]
                    )
                    combined_success_callback = list(set(combined_success_callback))
                    config["litellm_settings"][
                        "success_callback"
                    ] = combined_success_callback

        # Save the updated config
        await proxy_config.save_config(new_config=config)

        await proxy_config.add_deployment(
            prisma_client=prisma_client, proxy_logging_obj=proxy_logging_obj
        )

        return {"message": "Config updated successfully"}
    except Exception as e:
        verbose_proxy_logger.error(
            "litellm.proxy.proxy_server.update_config(): Exception occured - {}".format(
                str(e)
            )
        )
        verbose_proxy_logger.debug(traceback.format_exc())
        if isinstance(e, HTTPException):
            raise ProxyException(
                message=getattr(e, "detail", f"Authentication Error({str(e)})"),
                type=ProxyErrorTypes.auth_error,
                param=getattr(e, "param", "None"),
                code=getattr(e, "status_code", status.HTTP_400_BAD_REQUEST),
            )
        elif isinstance(e, ProxyException):
            raise e
        raise ProxyException(
            message="Authentication Error, " + str(e),
            type=ProxyErrorTypes.auth_error,
            param=getattr(e, "param", "None"),
            code=status.HTTP_400_BAD_REQUEST,
        )


### CONFIG GENERAL SETTINGS
"""
- Update config settings
- Get config settings

Keep it more precise, to prevent overwrite other values unintentially
"""


@router.post(
    "/config/field/update",
    tags=["config.yaml"],
    dependencies=[Depends(user_api_key_auth)],
    include_in_schema=False,
)
async def update_config_general_settings(
    data: ConfigFieldUpdate,
    user_api_key_dict: UserAPIKeyAuth = Depends(user_api_key_auth),
):
    """
    Update a specific field in litellm general settings
    """
    global prisma_client
    ## VALIDATION ##
    """
    - Check if prisma_client is None
    - Check if user allowed to call this endpoint (admin-only)
    - Check if param in general settings 
    - Check if config value is valid type 
    """

    if prisma_client is None:
        raise HTTPException(
            status_code=400,
            detail={"error": CommonProxyErrors.db_not_connected_error.value},
        )

    if user_api_key_dict.user_role != LitellmUserRoles.PROXY_ADMIN:
        raise HTTPException(
            status_code=400,
            detail={"error": CommonProxyErrors.not_allowed_access.value},
        )

    if data.field_name not in ConfigGeneralSettings.model_fields:
        raise HTTPException(
            status_code=400,
            detail={"error": "Invalid field={} passed in.".format(data.field_name)},
        )

    try:
        ConfigGeneralSettings(**{data.field_name: data.field_value})
    except Exception:
        raise HTTPException(
            status_code=400,
            detail={
                "error": "Invalid type of field value={} passed in.".format(
                    type(data.field_value),
                )
            },
        )

    ## get general settings from db
    db_general_settings = await prisma_client.db.litellm_config.find_first(
        where={"param_name": "general_settings"}
    )
    ### update value

    if db_general_settings is None or db_general_settings.param_value is None:
        general_settings = {}
    else:
        general_settings = dict(db_general_settings.param_value)

    ## update db

    general_settings[data.field_name] = data.field_value

    response = await prisma_client.db.litellm_config.upsert(
        where={"param_name": "general_settings"},
        data={
            "create": {"param_name": "general_settings", "param_value": json.dumps(general_settings)},  # type: ignore
            "update": {"param_value": json.dumps(general_settings)},  # type: ignore
        },
    )

    return response


@router.get(
    "/config/field/info",
    tags=["config.yaml"],
    dependencies=[Depends(user_api_key_auth)],
    response_model=ConfigFieldInfo,
    include_in_schema=False,
)
async def get_config_general_settings(
    field_name: str,
    user_api_key_dict: UserAPIKeyAuth = Depends(user_api_key_auth),
):
    global prisma_client

    ## VALIDATION ##
    """
    - Check if prisma_client is None
    - Check if user allowed to call this endpoint (admin-only)
    - Check if param in general settings 
    """
    if prisma_client is None:
        raise HTTPException(
            status_code=400,
            detail={"error": CommonProxyErrors.db_not_connected_error.value},
        )

    if user_api_key_dict.user_role != LitellmUserRoles.PROXY_ADMIN:
        raise HTTPException(
            status_code=400,
            detail={"error": CommonProxyErrors.not_allowed_access.value},
        )

    if field_name not in ConfigGeneralSettings.model_fields:
        raise HTTPException(
            status_code=400,
            detail={"error": "Invalid field={} passed in.".format(field_name)},
        )

    ## get general settings from db
    db_general_settings = await prisma_client.db.litellm_config.find_first(
        where={"param_name": "general_settings"}
    )
    ### pop the value

    if db_general_settings is None or db_general_settings.param_value is None:
        raise HTTPException(
            status_code=400,
            detail={"error": "Field name={} not in DB".format(field_name)},
        )
    else:
        general_settings = dict(db_general_settings.param_value)

        if field_name in general_settings:
            return ConfigFieldInfo(
                field_name=field_name, field_value=general_settings[field_name]
            )
        else:
            raise HTTPException(
                status_code=400,
                detail={"error": "Field name={} not in DB".format(field_name)},
            )


@router.get(
    "/config/list",
    tags=["config.yaml"],
    dependencies=[Depends(user_api_key_auth)],
    include_in_schema=False,
)
async def get_config_list(
    config_type: Literal["general_settings"],
    user_api_key_dict: UserAPIKeyAuth = Depends(user_api_key_auth),
) -> List[ConfigList]:
    """
    List the available fields + current values for a given type of setting (currently just 'general_settings'user_api_key_dict: UserAPIKeyAuth = Depends(user_api_key_auth),)
    """
    global prisma_client, general_settings

    ## VALIDATION ##
    """
    - Check if prisma_client is None
    - Check if user allowed to call this endpoint (admin-only)
    - Check if param in general settings 
    """
    if prisma_client is None:
        raise HTTPException(
            status_code=400,
            detail={"error": CommonProxyErrors.db_not_connected_error.value},
        )

    if user_api_key_dict.user_role != LitellmUserRoles.PROXY_ADMIN:
        raise HTTPException(
            status_code=400,
            detail={
                "error": "{}, your role={}".format(
                    CommonProxyErrors.not_allowed_access.value,
                    user_api_key_dict.user_role,
                )
            },
        )

    ## get general settings from db
    db_general_settings = await prisma_client.db.litellm_config.find_first(
        where={"param_name": "general_settings"}
    )

    if db_general_settings is not None and db_general_settings.param_value is not None:
        db_general_settings_dict = dict(db_general_settings.param_value)
    else:
        db_general_settings_dict = {}

    allowed_args = {
        "max_parallel_requests": {"type": "Integer"},
        "global_max_parallel_requests": {"type": "Integer"},
        "max_request_size_mb": {"type": "Integer"},
        "max_response_size_mb": {"type": "Integer"},
        "pass_through_endpoints": {"type": "PydanticModel"},
    }

    return_val = []

    for field_name, field_info in ConfigGeneralSettings.model_fields.items():
        if field_name in allowed_args:
            ## HANDLE TYPED DICT

            typed_dict_type = allowed_args[field_name]["type"]

            if typed_dict_type == "PydanticModel":
                if field_name == "pass_through_endpoints":
                    pydantic_class_list = [PassThroughGenericEndpoint]
                else:
                    pydantic_class_list = []

                for pydantic_class in pydantic_class_list:
                    # Get type hints from the TypedDict to create FieldDetail objects
                    nested_fields = [
                        FieldDetail(
                            field_name=sub_field,
                            field_type=sub_field_type.__name__,
                            field_description="",  # Add custom logic if descriptions are available
                            field_default_value=general_settings.get(sub_field, None),
                            stored_in_db=None,
                        )
                        for sub_field, sub_field_type in pydantic_class.__annotations__.items()
                    ]

                    idx = 0
                    for (
                        sub_field,
                        sub_field_info,
                    ) in pydantic_class.model_fields.items():
                        if (
                            hasattr(sub_field_info, "description")
                            and sub_field_info.description is not None
                        ):
                            nested_fields[
                                idx
                            ].field_description = sub_field_info.description
                        idx += 1

                    _stored_in_db = None
                    if field_name in db_general_settings_dict:
                        _stored_in_db = True
                    elif field_name in general_settings:
                        _stored_in_db = False

                    _response_obj = ConfigList(
                        field_name=field_name,
                        field_type=allowed_args[field_name]["type"],
                        field_description=field_info.description or "",
                        field_value=general_settings.get(field_name, None),
                        stored_in_db=_stored_in_db,
                        field_default_value=field_info.default,
                        nested_fields=nested_fields,
                    )
                    return_val.append(_response_obj)

            else:
                nested_fields = None

                _stored_in_db = None
                if field_name in db_general_settings_dict:
                    _stored_in_db = True
                elif field_name in general_settings:
                    _stored_in_db = False

                _response_obj = ConfigList(
                    field_name=field_name,
                    field_type=allowed_args[field_name]["type"],
                    field_description=field_info.description or "",
                    field_value=general_settings.get(field_name, None),
                    stored_in_db=_stored_in_db,
                    field_default_value=field_info.default,
                    nested_fields=nested_fields,
                )
                return_val.append(_response_obj)

    return return_val


@router.post(
    "/config/field/delete",
    tags=["config.yaml"],
    dependencies=[Depends(user_api_key_auth)],
    include_in_schema=False,
)
async def delete_config_general_settings(
    data: ConfigFieldDelete,
    user_api_key_dict: UserAPIKeyAuth = Depends(user_api_key_auth),
):
    """
    Delete the db value of this field in litellm general settings. Resets it to it's initial default value on litellm.
    """
    global prisma_client
    ## VALIDATION ##
    """
    - Check if prisma_client is None
    - Check if user allowed to call this endpoint (admin-only)
    - Check if param in general settings 
    """
    if prisma_client is None:
        raise HTTPException(
            status_code=400,
            detail={"error": CommonProxyErrors.db_not_connected_error.value},
        )

    if user_api_key_dict.user_role != LitellmUserRoles.PROXY_ADMIN:
        raise HTTPException(
            status_code=400,
            detail={
                "error": "{}, your role={}".format(
                    CommonProxyErrors.not_allowed_access.value,
                    user_api_key_dict.user_role,
                )
            },
        )

    if data.field_name not in ConfigGeneralSettings.model_fields:
        raise HTTPException(
            status_code=400,
            detail={"error": "Invalid field={} passed in.".format(data.field_name)},
        )

    ## get general settings from db
    db_general_settings = await prisma_client.db.litellm_config.find_first(
        where={"param_name": "general_settings"}
    )
    ### pop the value

    if db_general_settings is None or db_general_settings.param_value is None:
        raise HTTPException(
            status_code=400,
            detail={"error": "Field name={} not in config".format(data.field_name)},
        )
    else:
        general_settings = dict(db_general_settings.param_value)

    ## update db

    general_settings.pop(data.field_name, None)

    response = await prisma_client.db.litellm_config.upsert(
        where={"param_name": "general_settings"},
        data={
            "create": {"param_name": "general_settings", "param_value": json.dumps(general_settings)},  # type: ignore
            "update": {"param_value": json.dumps(general_settings)},  # type: ignore
        },
    )

    return response


@router.get(
    "/get/config/callbacks",
    tags=["config.yaml"],
    include_in_schema=False,
    dependencies=[Depends(user_api_key_auth)],
)
async def get_config():  # noqa: PLR0915
    """
    For Admin UI - allows admin to view config via UI
    # return the callbacks and the env variables for the callback

    """
    global llm_router, llm_model_list, general_settings, proxy_config, proxy_logging_obj, master_key
    try:
        import base64

        all_available_callbacks = AllCallbacks()

        config_data = await proxy_config.get_config()
        _litellm_settings = config_data.get("litellm_settings", {})
        _general_settings = config_data.get("general_settings", {})
        environment_variables = config_data.get("environment_variables", {})

        # check if "langfuse" in litellm_settings
        _success_callbacks = _litellm_settings.get("success_callback", [])
        _data_to_return = []
        """
        [
            {
                "name": "langfuse",
                "variables": {
                    "LANGFUSE_PUB_KEY": "value",
                    "LANGFUSE_SECRET_KEY": "value",
                    "LANGFUSE_HOST": "value"
                },
            }
        ]
        
        """
        for _callback in _success_callbacks:
            if _callback != "langfuse":
                if _callback == "openmeter":
                    env_vars = [
                        "OPENMETER_API_KEY",
                    ]
                elif _callback == "braintrust":
                    env_vars = [
                        "BRAINTRUST_API_KEY",
                    ]
                elif _callback == "traceloop":
                    env_vars = ["TRACELOOP_API_KEY"]
                elif _callback == "custom_callback_api":
                    env_vars = ["GENERIC_LOGGER_ENDPOINT"]
                elif _callback == "otel":
                    env_vars = ["OTEL_EXPORTER", "OTEL_ENDPOINT", "OTEL_HEADERS"]
                elif _callback == "langsmith":
                    env_vars = [
                        "LANGSMITH_API_KEY",
                        "LANGSMITH_PROJECT",
                        "LANGSMITH_DEFAULT_RUN_NAME",
                    ]
                else:
                    env_vars = []

                env_vars_dict = {}
                for _var in env_vars:
                    env_variable = environment_variables.get(_var, None)
                    if env_variable is None:
                        env_vars_dict[_var] = None
                    else:
                        # decode + decrypt the value
                        decrypted_value = decrypt_value_helper(value=env_variable)
                        env_vars_dict[_var] = decrypted_value

                _data_to_return.append({"name": _callback, "variables": env_vars_dict})
            elif _callback == "langfuse":
                _langfuse_vars = [
                    "LANGFUSE_PUBLIC_KEY",
                    "LANGFUSE_SECRET_KEY",
                    "LANGFUSE_HOST",
                ]
                _langfuse_env_vars = {}
                for _var in _langfuse_vars:
                    env_variable = environment_variables.get(_var, None)
                    if env_variable is None:
                        _langfuse_env_vars[_var] = None
                    else:
                        # decode + decrypt the value
                        decrypted_value = decrypt_value_helper(value=env_variable)
                        _langfuse_env_vars[_var] = decrypted_value

                _data_to_return.append(
                    {"name": _callback, "variables": _langfuse_env_vars}
                )

        # Check if slack alerting is on
        _alerting = _general_settings.get("alerting", [])
        alerting_data = []
        if "slack" in _alerting:
            _slack_vars = [
                "SLACK_WEBHOOK_URL",
            ]
            _slack_env_vars = {}
            for _var in _slack_vars:
                env_variable = environment_variables.get(_var, None)
                if env_variable is None:
                    _value = os.getenv("SLACK_WEBHOOK_URL", None)
                    _slack_env_vars[_var] = _value
                else:
                    # decode + decrypt the value
                    _decrypted_value = decrypt_value_helper(value=env_variable)
                    _slack_env_vars[_var] = _decrypted_value

            _alerting_types = proxy_logging_obj.slack_alerting_instance.alert_types
            _all_alert_types = (
                proxy_logging_obj.slack_alerting_instance._all_possible_alert_types()
            )
            _alerts_to_webhook = (
                proxy_logging_obj.slack_alerting_instance.alert_to_webhook_url
            )
            alerting_data.append(
                {
                    "name": "slack",
                    "variables": _slack_env_vars,
                    "active_alerts": _alerting_types,
                    "alerts_to_webhook": _alerts_to_webhook,
                }
            )
        # pass email alerting vars
        _email_vars = [
            "SMTP_HOST",
            "SMTP_PORT",
            "SMTP_USERNAME",
            "SMTP_PASSWORD",
            "SMTP_SENDER_EMAIL",
            "TEST_EMAIL_ADDRESS",
            "EMAIL_LOGO_URL",
            "EMAIL_SUPPORT_CONTACT",
        ]
        _email_env_vars = {}
        for _var in _email_vars:
            env_variable = environment_variables.get(_var, None)
            if env_variable is None:
                _email_env_vars[_var] = None
            else:
                # decode + decrypt the value
                _decrypted_value = decrypt_value_helper(value=env_variable)
                _email_env_vars[_var] = _decrypted_value

        alerting_data.append(
            {
                "name": "email",
                "variables": _email_env_vars,
            }
        )

        if llm_router is None:
            _router_settings = {}
        else:
            _router_settings = llm_router.get_settings()

        return {
            "status": "success",
            "callbacks": _data_to_return,
            "alerts": alerting_data,
            "router_settings": _router_settings,
            "available_callbacks": all_available_callbacks,
        }
    except Exception as e:
        verbose_proxy_logger.exception(
            "litellm.proxy.proxy_server.get_config(): Exception occured - {}".format(
                str(e)
            )
        )
        if isinstance(e, HTTPException):
            raise ProxyException(
                message=getattr(e, "detail", f"Authentication Error({str(e)})"),
                type=ProxyErrorTypes.auth_error,
                param=getattr(e, "param", "None"),
                code=getattr(e, "status_code", status.HTTP_400_BAD_REQUEST),
            )
        elif isinstance(e, ProxyException):
            raise e
        raise ProxyException(
            message="Authentication Error, " + str(e),
            type=ProxyErrorTypes.auth_error,
            param=getattr(e, "param", "None"),
            code=status.HTTP_400_BAD_REQUEST,
        )


@router.get(
    "/config/yaml",
    tags=["config.yaml"],
    dependencies=[Depends(user_api_key_auth)],
    include_in_schema=False,
)
async def config_yaml_endpoint(config_info: ConfigYAML):
    """
    This is a mock endpoint, to show what you can set in config.yaml details in the Swagger UI.

    Parameters:

    The config.yaml object has the following attributes:
    - **model_list**: *Optional[List[ModelParams]]* - A list of supported models on the server, along with model-specific configurations. ModelParams includes "model_name" (name of the model), "litellm_params" (litellm-specific parameters for the model), and "model_info" (additional info about the model such as id, mode, cost per token, etc).

    - **litellm_settings**: *Optional[dict]*: Settings for the litellm module. You can specify multiple properties like "drop_params", "set_verbose", "api_base", "cache".

    - **general_settings**: *Optional[ConfigGeneralSettings]*: General settings for the server like "completion_model" (default model for chat completion calls), "use_azure_key_vault" (option to load keys from azure key vault), "master_key" (key required for all calls to proxy), and others.

    Please, refer to each class's description for a better understanding of the specific attributes within them.

    Note: This is a mock endpoint primarily meant for demonstration purposes, and does not actually provide or change any configurations.
    """
    return {"hello": "world"}


@router.get(
    "/get/litellm_model_cost_map",
    include_in_schema=False,
    dependencies=[Depends(user_api_key_auth)],
)
async def get_litellm_model_cost_map():
    try:
        _model_cost_map = litellm.model_cost
        return _model_cost_map
    except Exception as e:
        raise HTTPException(
            status_code=500,
            detail=f"Internal Server Error ({str(e)})",
        )


@router.get("/", dependencies=[Depends(user_api_key_auth)])
async def home(request: Request):
    return "LiteLLM: RUNNING"


@router.get("/routes", dependencies=[Depends(user_api_key_auth)])
async def get_routes():
    """
    Get a list of available routes in the FastAPI application.
    """
    routes = []
    for route in app.routes:
        endpoint_route = getattr(route, "endpoint", None)
        if endpoint_route is not None:
            route_info = {
                "path": getattr(route, "path", None),
                "methods": getattr(route, "methods", None),
                "name": getattr(route, "name", None),
                "endpoint": (
                    endpoint_route.__name__
                    if getattr(route, "endpoint", None)
                    else None
                ),
            }
            routes.append(route_info)

    return {"routes": routes}


#### TEST ENDPOINTS ####
# @router.get(
#     "/token/generate",
#     dependencies=[Depends(user_api_key_auth)],
#     include_in_schema=False,
# )
# async def token_generate():
#     """
#     Test endpoint. Admin-only access. Meant for generating admin tokens with specific claims and testing if they work for creating keys, etc.
#     """
#     # Initialize AuthJWTSSO with your OpenID Provider configuration
#     from fastapi_sso import AuthJWTSSO

#     auth_jwt_sso = AuthJWTSSO(
#         issuer=os.getenv("OPENID_BASE_URL"),
#         client_id=os.getenv("OPENID_CLIENT_ID"),
#         client_secret=os.getenv("OPENID_CLIENT_SECRET"),
#         scopes=["litellm_proxy_admin"],
#     )

#     token = auth_jwt_sso.create_access_token()

#     return {"token": token}


app.include_router(router)
app.include_router(response_router)
app.include_router(batches_router)
app.include_router(rerank_router)
app.include_router(image_router)
app.include_router(fine_tuning_router)
app.include_router(credential_router)
app.include_router(llm_passthrough_router)
app.include_router(mcp_router)
app.include_router(anthropic_router)
app.include_router(langfuse_router)
app.include_router(pass_through_router)
app.include_router(health_router)
app.include_router(key_management_router)
app.include_router(internal_user_router)
app.include_router(team_router)
app.include_router(ui_sso_router)
app.include_router(scim_router)
app.include_router(organization_router)
app.include_router(customer_router)
app.include_router(spend_management_router)
app.include_router(caching_router)
app.include_router(analytics_router)
app.include_router(guardrails_router)
app.include_router(debugging_endpoints_router)
app.include_router(ui_crud_endpoints_router)
app.include_router(openai_files_router)
app.include_router(team_callback_router)
app.include_router(budget_management_router)
app.include_router(model_management_router)
app.include_router(tag_management_router)
app.include_router(enterprise_router)<|MERGE_RESOLUTION|>--- conflicted
+++ resolved
@@ -400,15 +400,10 @@
 # Import enterprise routes
 try:
     from litellm_enterprise.proxy.enterprise_routes import router as _enterprise_router
-<<<<<<< HEAD
-
-    enterprise_router = _enterprise_router
-=======
     from litellm_enterprise.proxy.proxy_server import EnterpriseProxyConfig
 
     enterprise_router = _enterprise_router
     enterprise_proxy_config: Optional[EnterpriseProxyConfig] = EnterpriseProxyConfig()
->>>>>>> acaa8029
 except ImportError:
     enterprise_proxy_config = None
 ###################
@@ -3667,73 +3662,6 @@
             user_api_base=user_api_base,
             version=version,
         )
-
-<<<<<<< HEAD
-=======
-        # Await the llm_response task
-        response = await llm_call
-
-        hidden_params = getattr(response, "_hidden_params", {}) or {}
-        model_id = hidden_params.get("model_id", None) or ""
-        cache_key = hidden_params.get("cache_key", None) or ""
-        api_base = hidden_params.get("api_base", None) or ""
-        response_cost = hidden_params.get("response_cost", None) or ""
-        litellm_call_id = hidden_params.get("litellm_call_id", None) or ""
-
-        ### ALERTING ###
-        asyncio.create_task(
-            proxy_logging_obj.update_request_status(
-                litellm_call_id=data.get("litellm_call_id", ""), status="success"
-            )
-        )
-
-        verbose_proxy_logger.debug("final response: %s", response)
-        if (
-            "stream" in data and data["stream"] is True
-        ):  # use generate_responses to stream responses
-            custom_headers = ProxyBaseLLMRequestProcessing.get_custom_headers(
-                user_api_key_dict=user_api_key_dict,
-                call_id=litellm_call_id,
-                model_id=model_id,
-                cache_key=cache_key,
-                api_base=api_base,
-                version=version,
-                response_cost=response_cost,
-                hidden_params=hidden_params,
-                request_data=data,
-            )
-            selected_data_generator = select_data_generator(
-                response=response,
-                user_api_key_dict=user_api_key_dict,
-                request_data=data,
-            )
-
-            return await create_streaming_response(
-                generator=selected_data_generator,
-                media_type="text/event-stream",
-                headers=custom_headers,
-            )
-        ### CALL HOOKS ### - modify outgoing data
-        response = await proxy_logging_obj.post_call_success_hook(
-            data=data, user_api_key_dict=user_api_key_dict, response=response  # type: ignore
-        )
-
-        fastapi_response.headers.update(
-            ProxyBaseLLMRequestProcessing.get_custom_headers(
-                user_api_key_dict=user_api_key_dict,
-                call_id=litellm_call_id,
-                model_id=model_id,
-                cache_key=cache_key,
-                api_base=api_base,
-                version=version,
-                response_cost=response_cost,
-                request_data=data,
-                hidden_params=hidden_params,
-            )
-        )
-        await check_response_size_is_safe(response=response)
-        return response
->>>>>>> acaa8029
     except RejectedRequestError as e:
         _data = e.request_data
         await proxy_logging_obj.post_call_failure_hook(
