model_list:
  - model_name: gpt-4o
    litellm_params:
      model: gpt-4o
      api_key: os.environ/OPENAI_API_KEY
      api_base: https://exampleopenaiendpoint-production.up.railway.app/

litellm_settings:
  callbacks: ["prometheus"]
<<<<<<< HEAD
  service_callback: ["prometheus_system"]
  cache: true
=======
  service_callback: ["prometheus_system"]
>>>>>>> 441adad3
<|MERGE_RESOLUTION|>--- conflicted
+++ resolved
@@ -7,9 +7,5 @@
 
 litellm_settings:
   callbacks: ["prometheus"]
-<<<<<<< HEAD
   service_callback: ["prometheus_system"]
-  cache: true
-=======
-  service_callback: ["prometheus_system"]
->>>>>>> 441adad3
+  cache: true