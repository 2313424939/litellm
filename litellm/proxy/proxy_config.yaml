--- conflicted
+++ resolved
@@ -1,5 +1,4 @@
 model_list:
-<<<<<<< HEAD
   - model_name: gpt-3.5-turbo
     litellm_params:
       model: gpt-3.5-turbo
@@ -15,7 +14,6 @@
       include_labels:
         - "api_provider"
         - "requested_model"
-=======
   - model_name: gemini/*
     litellm_params:
       model: gemini/*
@@ -23,5 +21,4 @@
   - model_name: "anthropic/*"
     litellm_params:
       model: "anthropic/*"
-      api_key: os.environ/ANTHROPIC_API_KEY
->>>>>>> 6c8ff3f2
+      api_key: os.environ/ANTHROPIC_API_KEY