--- conflicted
+++ resolved
@@ -24,21 +24,12 @@
 
 general_settings: 
  master_key: sk-1234 
-<<<<<<< HEAD
- alerting: ["slack"]
- alerting_threshold: 0.0001 # (Seconds) set an artifically low threshold for testing alerting
- alert_to_webhook_url: {
-    "llm_too_slow": [
-      "os.environ/SLACK_WEBHOOK_URL",
-      "os.environ/SLACK_WEBHOOK_URL_2",
-    ],
-  }
 
 
 litellm_settings:
   callbacks: ["gcs_bucket"]
-=======
+
 
 router_settings:
   enable_tag_filtering: true
->>>>>>> 1bb1f70a
+
