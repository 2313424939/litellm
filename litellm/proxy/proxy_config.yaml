--- conflicted
+++ resolved
@@ -6,32 +6,10 @@
       api_base: https://exampleopenaiendpoint-production.up.railway.app/
 
 
-<<<<<<< HEAD
-
-general_settings:
-  disable_prisma_schema_update: true
-  # Temoporarily disable callbacks and key and budget constraints for large batch inference jobs
-  # alerting: ["slack"]
-  alerting_threshold: 300 # sends alerts if requests hang for 5min+ and responses take 5min+
-litellm_settings: # module level litellm settings - https://github.com/BerriAI/litellm/blob/main/litellm/__init__.py
-  success_callback: ["prometheus"]
-  service_callback: ["prometheus_system"]
-  # callbacks: ["otel"]
-  # upperbound_key_generate_params:
-  #   max_budget: 5000 # upperbound of $5000, for all /key/generate requests
-  #   duration: "7d" # upperbound of 7 days for all /key/generate requests
-  drop_params: True # Raise an exception if the openai param being passed in isn't supported.
-  # set_verbose: True
-  json_logs: true
-  cache: false
-router_settings:
-  routing_strategy: simple-shuffle # "simple-shuffle" shown to result in highest throughput. https://docs.litellm.ai/docs/proxy/configs#load-balancing
-=======
 litellm_settings:
   callbacks: ["prometheus"]
   service_callback: ["prometheus_system"]
 
 
 general_settings:
-  allow_requests_on_db_unavailable: true
->>>>>>> d0521d69
+  allow_requests_on_db_unavailable: true