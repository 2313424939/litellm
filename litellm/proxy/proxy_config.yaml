model_list:
<<<<<<< HEAD
  - model_name: gpt-4
    litellm_params:
      model: openai/fake
      api_key: fake-key
      api_base: https://exampleopenaiendpoint-production.up.railway.app/
      tags: ["free"] # 👈 Key Change
  - model_name: gpt-4
    litellm_params:
      model: openai/gpt-4o
      api_key: os.environ/OPENAI_API_KEY
      tags: ["paid"] # 👈 Key Change
=======
  - model_name: fireworks-llama-v3-70b-instruct
    litellm_params:
      model: fireworks_ai/accounts/fireworks/models/llama-v3-70b-instruct
      api_key: "os.environ/FIREWORKS_AI_API_KEY"
>>>>>>> 1797021d

router_settings:
  enable_tag_filtering: True # 👈 Key Change
general_settings: 
  master_key: sk-1234<|MERGE_RESOLUTION|>--- conflicted
+++ resolved
@@ -1,22 +1,8 @@
 model_list:
-<<<<<<< HEAD
-  - model_name: gpt-4
-    litellm_params:
-      model: openai/fake
-      api_key: fake-key
-      api_base: https://exampleopenaiendpoint-production.up.railway.app/
-      tags: ["free"] # 👈 Key Change
-  - model_name: gpt-4
-    litellm_params:
-      model: openai/gpt-4o
-      api_key: os.environ/OPENAI_API_KEY
-      tags: ["paid"] # 👈 Key Change
-=======
   - model_name: fireworks-llama-v3-70b-instruct
     litellm_params:
       model: fireworks_ai/accounts/fireworks/models/llama-v3-70b-instruct
       api_key: "os.environ/FIREWORKS_AI_API_KEY"
->>>>>>> 1797021d
 
 router_settings:
   enable_tag_filtering: True # 👈 Key Change
