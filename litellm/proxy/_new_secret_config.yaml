--- conflicted
+++ resolved
@@ -1,16 +1,10 @@
 model_list:
-<<<<<<< HEAD
-  - model_name: stability.stable-image-core-v1:1
-    litellm_params:
-      model: bedrock/stability.stable-image-core-v1:1
-=======
   - model_name: gpt-3.5-turbo
     litellm_params:
       model: azure/chatgpt-v-3
       api_base: https://openai-gpt-4-test-v-1.openai.azure.com/
       api_version: "2023-05-15"
       api_key: os.environ/AZURE_API_KEY
->>>>>>> a5ef8a95
   - model_name: "gpt-4o-azure"
     litellm_params:
       model: azure/gpt-4o
