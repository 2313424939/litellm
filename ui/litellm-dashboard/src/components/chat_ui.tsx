--- conflicted
+++ resolved
@@ -827,13 +827,6 @@
                 <TremorButton
                   onClick={handleSendMessage}
                   className="ml-2 text-white"
-<<<<<<< HEAD
-                  icon={endpointType === EndpointType.CHAT || endpointType === EndpointType.RESPONSES ? SendOutlined : PictureOutlined}
-                >
-                  {endpointType === EndpointType.CHAT || endpointType === EndpointType.RESPONSES ? "Send" : 
-                   endpointType === EndpointType.IMAGE_EDITS ? "Edit" : "Generate"}
-                </TremorButton>
-=======
                   icon={
                     endpointType === EndpointType.CHAT ||
                     endpointType === EndpointType.RESPONSES ||
@@ -850,7 +843,6 @@
                     ? "Edit"
                     : "Generate"}
                 </Button>
->>>>>>> 57121b4f
               )}
             </div>
           </div>
