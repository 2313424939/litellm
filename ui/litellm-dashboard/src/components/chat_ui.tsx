--- conflicted
+++ resolved
@@ -169,16 +169,6 @@
     if (inputMessage.trim() === "") return;
 
     if (!token || !userRole || !userID) {
-<<<<<<< HEAD
-=======
-      return;
-    }
-
-    const effectiveApiKey = apiKeySource === 'session' ? accessToken : apiKey;
-
-    if (!effectiveApiKey) {
-      message.error("Please provide an API key or select Current UI Session");
->>>>>>> 56d9427f
       return;
     }
 
@@ -188,6 +178,7 @@
       message.error("Please provide an API key or select Current UI Session");
       return;
     }
+
 
     const newUserMessage = { role: "user", content: inputMessage };
 
@@ -212,14 +203,11 @@
     setInputMessage("");
   };
 
-<<<<<<< HEAD
   const clearChatHistory = () => {
     setChatHistory([]);
     message.success("Chat history cleared.");
   };
 
-=======
->>>>>>> 56d9427f
   if (userRole && userRole === "Admin Viewer") {
     const { Title, Paragraph } = Typography;
     return (
@@ -244,10 +232,8 @@
             <TabList>
               <Tab>Chat</Tab>
             </TabList>
-
             <TabPanels>
               <TabPanel>
-<<<<<<< HEAD
                 <div className="sm:max-w-2xl">
                   <Grid numItems={2}>
                     <Col>
@@ -291,46 +277,6 @@
                     Clear Chat
                   </Button>
                 </div>
-=======
-              <div className="sm:max-w-2xl">
-          <Grid numItems={2}>
-            <Col>
-              <Text>API Key Source</Text>
-              <Select
-                defaultValue="session"
-                style={{ width: "100%" }}
-                onChange={(value) => setApiKeySource(value as "session" | "custom")}
-                options={[
-                  { value: 'session', label: 'Current UI Session' },
-                  { value: 'custom', label: 'Virtual Key' },
-                ]}
-              />
-              {apiKeySource === 'custom' && (
-                <TextInput
-                  className="mt-2"
-                  placeholder="Enter custom API key"
-                  type="password"
-                  onValueChange={setApiKey}
-                  value={apiKey}
-                />
-              )}
-            </Col>
-            <Col className="mx-2">
-            <Text>Select Model:</Text>
-
-            <Select
-                placeholder="Select a Model"
-                onChange={onChange}
-                options={modelInfo}
-                style={{ width: "350px" }}
-                showSearch={true}
-              />
-            </Col>
-          </Grid>
-        
-          
-        </div>
->>>>>>> 56d9427f
                 <Table
                   className="mt-5"
                   style={{
