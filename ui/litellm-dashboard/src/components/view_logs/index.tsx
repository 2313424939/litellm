--- conflicted
+++ resolved
@@ -720,15 +720,7 @@
             </button>
           </div>
           <div className="p-4 overflow-auto max-h-96">
-<<<<<<< HEAD
-            {hasMessages ? (
-              <pre className="text-xs font-mono whitespace-pre-wrap break-all">{JSON.stringify(formatData(row.original.messages), null, 2)}</pre>
-            ) : (
-              <div className="text-gray-500 text-sm italic text-center py-4">Request data not available</div>
-            )}
-=======
             <pre className="text-xs font-mono whitespace-pre-wrap break-all">{JSON.stringify(getRawRequest(), null, 2)}</pre>
->>>>>>> 1008da7c
           </div>
         </div>
 
