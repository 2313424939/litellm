--- conflicted
+++ resolved
@@ -1151,72 +1151,29 @@
                                 </Select>
                               </div>
 
-                              {/* Team Filter */}
-                              <div className="flex items-center gap-2">
-                                <Text>Filter by Team:</Text>
-                                <Select
-                                  className="w-64"
-                                  defaultValue="all"
-                                  value={selectedTeamFilter ?? "all"}
-                                  onValueChange={(value) => setSelectedTeamFilter(value === "all" ? null : value)}
-                                >
-                                  <SelectItem value="all">All Teams</SelectItem>
-                                  {teams?.filter(team => team.team_id).map((team) => (
-                                    <SelectItem
-                                      key={team.team_id}
-                                      value={team.team_id}
-                                    >
-                                      {team.team_alias 
-                                        ? `${team.team_alias} (${team.team_id.slice(0, 8)}...)`
-                                        : `Team ${team.team_id.slice(0, 8)}...`
-                                      }
-                                    </SelectItem>
-                                  ))}
-                                </Select>
-                              </div>
+                            {/* Team Filter */}
+                            <div className="flex items-center gap-2">
+                              <Text>Filter by Team:</Text>
+                              <Select
+                                className="w-64"
+                                defaultValue="all"
+                                value={selectedTeamFilter ?? "all"}
+                                onValueChange={(value) => setSelectedTeamFilter(value === "all" ? null : value)}
+                              >
+                                <SelectItem value="all">All Teams</SelectItem>
+                                {teams?.filter(team => team.team_id).map((team) => (
+                                  <SelectItem
+                                    key={team.team_id}
+                                    value={team.team_id}
+                                  >
+                                    {team.team_alias 
+                                      ? `${team.team_alias} (${team.team_id.slice(0, 8)}...)`
+                                      : `Team ${team.team_id.slice(0, 8)}...`
+                                    }
+                                  </SelectItem>
+                                ))}
+                              </Select>
                             </div>
-<<<<<<< HEAD
-                            
-                            {/* Column Selector will be rendered here */}
-                            {/* <div className="relative" ref={dropdownRef}>
-                              <button
-                                onClick={() => setIsDropdownOpen(!isDropdownOpen)}
-                                className="flex items-center gap-2 px-3 py-2 text-sm font-medium text-gray-700 bg-white border border-gray-300 rounded-md hover:bg-gray-50 focus:outline-none focus:ring-2 focus:ring-offset-2 focus:ring-blue-500"
-                              >
-                                <TableIcon className="h-4 w-4" />
-                                Columns
-                              </button>
-                              {isDropdownOpen && const [selectedTabIndex, setSelectedTabIndex] = useState(0);.current && (
-                                <div className="absolute right-0 mt-2 w-56 bg-white rounded-md shadow-lg ring-1 ring-black ring-opacity-5 z-50">
-                                  <div className="py-1">
-                                    {tableRef.current.getAllLeafColumns().map((column: any) => {
-                                      if (column.id === 'actions') return null;
-                                      return (
-                                        <div
-                                          key={column.id}
-                                          className="flex items-center px-4 py-2 text-sm text-gray-700 hover:bg-gray-100 cursor-pointer"
-                                          onClick={() => column.toggleVisibility()}
-                                        >
-                                          <input
-                                            type="checkbox"
-                                            checked={column.getIsVisible()}
-                                            onChange={() => column.toggleVisibility()}
-                                            className="h-4 w-4 rounded border-gray-300 text-blue-600 focus:ring-blue-500"
-                                          />
-                                          <span className="ml-2">
-                                            {typeof column.columnDef.header === 'string' 
-                                              ? column.columnDef.header 
-                                              : column.columnDef.header?.props?.children || column.id}
-                                          </span>
-                                        </div>
-                                      );
-                                    })}
-                                  </div>
-                                </div>
-                              )}
-                            </div> */}
-                          </div>
-=======
                             <div className="flex items-center gap-2">
                               <Text>Filter by Model Access Group:</Text>
                               <Select
@@ -1239,7 +1196,6 @@
                           </div>
 
                         </div>
->>>>>>> b21f4a3f
 
                           {/* Results Count */}
                           <div className="flex justify-between items-center">
@@ -1250,11 +1206,7 @@
                         </div>
                       </div>
 
-<<<<<<< HEAD
                       <ModelDataTable
-=======
-                    <ModelDataTable
->>>>>>> b21f4a3f
                         columns={columns(
                           userRole,
                           userID,
@@ -1265,7 +1217,8 @@
                           handleEditClick,
                           handleRefreshClick,
                           setEditModel,
-<<<<<<< HEAD
+                          expandedRows,
+                          setExpandedRows,
                         )}
                         data={modelData.data.filter(
                           (model: any) => (
@@ -1275,28 +1228,14 @@
                                 (selectedModelGroup === "wildcard" && model.model_name.includes('*')) ||
                               model.model_name === selectedModelGroup
                             ) &&
-                            (selectedTeamFilter === "all" || model.model_info["team_id"] === selectedTeamFilter || !selectedTeamFilter)
+                            (selectedTeamFilter === "all" || model.model_info["team_id"] === selectedTeamFilter || !selectedTeamFilter) &&
+                          (selectedModelAccessGroupFilter === "all" || model.model_info["access_groups"]?.includes(selectedModelAccessGroupFilter) || !selectedModelAccessGroupFilter)
                           )
                         )}
                         isLoading={false}
                         table={tableRef}
                       />
                     </div>
-=======
-                          expandedRows,
-                          setExpandedRows,
-                        )}
-                      data={modelData.data.filter(
-                        (model: any) => (
-                          (selectedModelGroup === "all" || model.model_name === selectedModelGroup || !selectedModelGroup) &&
-                          (selectedTeamFilter === "all" || model.model_info["team_id"] === selectedTeamFilter || !selectedTeamFilter) &&
-                          (selectedModelAccessGroupFilter === "all" || model.model_info["access_groups"]?.includes(selectedModelAccessGroupFilter) || !selectedModelAccessGroupFilter)
-                        )
-                      )}
-                      isLoading={false}
-                      table={tableRef}
-                    />
->>>>>>> b21f4a3f
                   </div>
                 </Grid>
               </TabPanel>
