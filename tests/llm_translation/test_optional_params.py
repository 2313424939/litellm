--- conflicted
+++ resolved
@@ -923,14 +923,14 @@
     assert optional_params["top_k"] == 10
 
 
-<<<<<<< HEAD
+
 def test_together_ai_model_params():
     optional_params = get_optional_params(
         model="together_ai", custom_llm_provider="together_ai", logprobs=1
     )
     print(optional_params)
     assert optional_params["logprobs"] == 1
-=======
+
 def test_forward_user_param():
     from litellm.utils import get_supported_openai_params, get_optional_params
 
@@ -941,5 +941,4 @@
         custom_llm_provider="anthropic",
     )
 
-    assert optional_params["metadata"]["user_id"] == "test_user"
->>>>>>> 3f8a9167
+    assert optional_params["metadata"]["user_id"] == "test_user"