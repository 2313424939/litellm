# What is this?
## Unit testing for the 'get_model_info()' function
import os
import sys
import traceback

from typing import List, Dict, Any

sys.path.insert(
    0, os.path.abspath("../..")
)  # Adds the parent directory to the system path
import pytest

import litellm
from litellm import get_model_info
from unittest.mock import AsyncMock, MagicMock, patch


def test_get_model_info_simple_model_name():
    """
    tests if model name given, and model exists in model info - the object is returned
    """
    model = "claude-3-opus-20240229"
    litellm.get_model_info(model)


def test_get_model_info_custom_llm_with_model_name():
    """
    Tests if {custom_llm_provider}/{model_name} name given, and model exists in model info, the object is returned
    """
    model = "anthropic/claude-3-opus-20240229"
    litellm.get_model_info(model)


def test_get_model_info_custom_llm_with_same_name_vllm():
    """
    Tests if {custom_llm_provider}/{model_name} name given, and model exists in model info, the object is returned
    """
    model = "command-r-plus"
    provider = "openai"  # vllm is openai-compatible
    try:
        model_info = litellm.get_model_info(model, custom_llm_provider=provider)
        print("model_info", model_info)
        pytest.fail("Expected get model info to fail for an unmapped model/provider")
    except Exception:
        pass


def test_get_model_info_shows_correct_supports_vision():
    info = litellm.get_model_info("gemini/gemini-1.5-flash")
    print("info", info)
    assert info["supports_vision"] is True


def test_get_model_info_shows_assistant_prefill():
    os.environ["LITELLM_LOCAL_MODEL_COST_MAP"] = "True"
    litellm.model_cost = litellm.get_model_cost_map(url="")
    info = litellm.get_model_info("deepseek/deepseek-chat")
    print("info", info)
    assert info.get("supports_assistant_prefill") is True


def test_get_model_info_shows_supports_prompt_caching():
    os.environ["LITELLM_LOCAL_MODEL_COST_MAP"] = "True"
    litellm.model_cost = litellm.get_model_cost_map(url="")
    info = litellm.get_model_info("deepseek/deepseek-chat")
    print("info", info)
    assert info.get("supports_prompt_caching") is True


def test_get_model_info_finetuned_models():
    info = litellm.get_model_info("ft:gpt-3.5-turbo:my-org:custom_suffix:id")
    print("info", info)
    assert info["input_cost_per_token"] == 0.000003


def test_get_model_info_gemini_pro():
    info = litellm.get_model_info("gemini-1.5-pro-002")
    print("info", info)
    assert info["key"] == "gemini-1.5-pro-002"


def test_get_model_info_ollama_chat():
    from litellm.llms.ollama.completion.transformation import OllamaConfig

    with patch.object(
        litellm.module_level_client,
        "post",
        return_value=MagicMock(
            json=lambda: {
                "model_info": {"llama.context_length": 32768},
                "template": "tools",
            }
        ),
    ) as mock_client:
        info = OllamaConfig().get_model_info("mistral")
        assert info["supports_function_calling"] is True

        info = get_model_info("ollama/mistral")
        print("info", info)
        assert info["supports_function_calling"] is True

        mock_client.assert_called()

        print(mock_client.call_args.kwargs)

        assert mock_client.call_args.kwargs["json"]["name"] == "mistral"


def test_get_model_info_gemini():
    """
    Tests if ALL gemini models have 'tpm' and 'rpm' in the model info
    """
    os.environ["LITELLM_LOCAL_MODEL_COST_MAP"] = "True"
    litellm.model_cost = litellm.get_model_cost_map(url="")

    model_map = litellm.model_cost
    for model, info in model_map.items():
        if model.startswith("gemini/") and not "gemma" in model:
            assert info.get("tpm") is not None, f"{model} does not have tpm"
            assert info.get("rpm") is not None, f"{model} does not have rpm"


def test_get_model_info_bedrock_region():
    os.environ["LITELLM_LOCAL_MODEL_COST_MAP"] = "True"
    litellm.model_cost = litellm.get_model_cost_map(url="")
    args = {
        "model": "us.anthropic.claude-3-5-sonnet-20241022-v2:0",
        "custom_llm_provider": "bedrock",
    }
    litellm.model_cost.pop("us.anthropic.claude-3-5-sonnet-20241022-v2:0", None)
    info = litellm.get_model_info(**args)
    print("info", info)
    assert info["key"] == "anthropic.claude-3-5-sonnet-20241022-v2:0"
    assert info["litellm_provider"] == "bedrock"


@pytest.mark.parametrize(
    "model",
    [
        "ft:gpt-3.5-turbo:my-org:custom_suffix:id",
        "ft:gpt-4-0613:my-org:custom_suffix:id",
        "ft:davinci-002:my-org:custom_suffix:id",
        "ft:gpt-4-0613:my-org:custom_suffix:id",
        "ft:babbage-002:my-org:custom_suffix:id",
        "gpt-35-turbo",
        "ada",
    ],
)
def test_get_model_info_completion_cost_unit_tests(model):
    info = litellm.get_model_info(model)
    print("info", info)


def test_get_model_info_ft_model_with_provider_prefix():
    args = {
        "model": "openai/ft:gpt-3.5-turbo:my-org:custom_suffix:id",
        "custom_llm_provider": "openai",
    }
    info = litellm.get_model_info(**args)
    print("info", info)
    assert info["key"] == "ft:gpt-3.5-turbo"


def test_get_whitelisted_models():
    """
    Snapshot of all bedrock models as of 12/24/2024.

    Enforce any new bedrock chat model to be added as `bedrock_converse` unless explicitly whitelisted.

    Create whitelist to prevent naming regressions for older litellm versions.
    """
    whitelisted_models = []
    for model, info in litellm.model_cost.items():
        if info["litellm_provider"] == "bedrock" and info["mode"] == "chat":
            whitelisted_models.append(model)

        # Write to a local file
    with open("whitelisted_bedrock_models.txt", "w") as file:
        for model in whitelisted_models:
            file.write(f"{model}\n")

    print("whitelisted_models written to whitelisted_bedrock_models.txt")


def _enforce_bedrock_converse_models(
    model_cost: List[Dict[str, Any]], whitelist_models: List[str]
):
    """
    Assert all new bedrock chat models are added as `bedrock_converse` unless explicitly whitelisted.
    """
    # Check for unwhitelisted models
    for model, info in litellm.model_cost.items():
        if (
            info["litellm_provider"] == "bedrock"
            and info["mode"] == "chat"
            and model not in whitelist_models
        ):
            raise AssertionError(
                f"New bedrock chat model detected: {model}. Please set `litellm_provider='bedrock_converse'` for this model."
            )


def test_model_info_bedrock_converse(monkeypatch):
    """
    Assert all new bedrock chat models are added as `bedrock_converse` unless explicitly whitelisted.

    This ensures they are automatically routed to the converse endpoint.
    """
    monkeypatch.setenv("LITELLM_LOCAL_MODEL_COST_MAP", "True")
    litellm.model_cost = litellm.get_model_cost_map(url="")

    # Load whitelist models from file
    with open("whitelisted_bedrock_models.txt", "r") as file:
        whitelist_models = [line.strip() for line in file.readlines()]

    _enforce_bedrock_converse_models(
        model_cost=litellm.model_cost, whitelist_models=whitelist_models
    )


@pytest.mark.flaky(retries=6, delay=2)
def test_model_info_bedrock_converse_enforcement(monkeypatch):
    """
    Test the enforcement of the whitelist by adding a fake model and ensuring the test fails.
    """
<<<<<<< HEAD
    try:
        monkeypatch.setenv("LITELLM_LOCAL_MODEL_COST_MAP", "True")
        litellm.model_cost = litellm.get_model_cost_map(url="")

        # Add a fake unwhitelisted model
        litellm.model_cost["fake.bedrock-chat-model"] = {
            "litellm_provider": "bedrock",
            "mode": "chat",
        }

=======
    monkeypatch.setenv("LITELLM_LOCAL_MODEL_COST_MAP", "True")
    litellm.model_cost = litellm.get_model_cost_map(url="")

    # Add a fake unwhitelisted model
    litellm.model_cost["fake.bedrock-chat-model"] = {
        "litellm_provider": "bedrock",
        "mode": "chat",
    }

    try:
>>>>>>> b3d4ee90
        # Load whitelist models from file
        with open("whitelisted_bedrock_models.txt", "r") as file:
            whitelist_models = [line.strip() for line in file.readlines()]

        # Check for unwhitelisted models
        with pytest.raises(AssertionError):
            _enforce_bedrock_converse_models(
                model_cost=litellm.model_cost, whitelist_models=whitelist_models
            )
<<<<<<< HEAD

=======
>>>>>>> b3d4ee90
    except FileNotFoundError as e:
        pytest.skip("whitelisted_bedrock_models.txt not found")<|MERGE_RESOLUTION|>--- conflicted
+++ resolved
@@ -224,18 +224,6 @@
     """
     Test the enforcement of the whitelist by adding a fake model and ensuring the test fails.
     """
-<<<<<<< HEAD
-    try:
-        monkeypatch.setenv("LITELLM_LOCAL_MODEL_COST_MAP", "True")
-        litellm.model_cost = litellm.get_model_cost_map(url="")
-
-        # Add a fake unwhitelisted model
-        litellm.model_cost["fake.bedrock-chat-model"] = {
-            "litellm_provider": "bedrock",
-            "mode": "chat",
-        }
-
-=======
     monkeypatch.setenv("LITELLM_LOCAL_MODEL_COST_MAP", "True")
     litellm.model_cost = litellm.get_model_cost_map(url="")
 
@@ -246,7 +234,6 @@
     }
 
     try:
->>>>>>> b3d4ee90
         # Load whitelist models from file
         with open("whitelisted_bedrock_models.txt", "r") as file:
             whitelist_models = [line.strip() for line in file.readlines()]
@@ -256,9 +243,5 @@
             _enforce_bedrock_converse_models(
                 model_cost=litellm.model_cost, whitelist_models=whitelist_models
             )
-<<<<<<< HEAD
-
-=======
->>>>>>> b3d4ee90
     except FileNotFoundError as e:
         pytest.skip("whitelisted_bedrock_models.txt not found")