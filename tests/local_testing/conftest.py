# conftest.py

import importlib
import os
import sys

import pytest

sys.path.insert(
    0, os.path.abspath("../..")
)  # Adds the parent directory to the system path
import litellm


@pytest.fixture(scope="function", autouse=True)
def setup_and_teardown():
    """
    This fixture reloads litellm before every function. To speed up testing by removing callbacks being chained.
    """
    curr_dir = os.getcwd()  # Get the current working directory
    sys.path.insert(
        0, os.path.abspath("../..")
    )  # Adds the project directory to the system path

    import litellm
    from litellm import Router

    importlib.reload(litellm)
<<<<<<< HEAD
    try:
        if hasattr(litellm, "proxy") and hasattr(litellm.proxy, "proxy_server"):
=======

    try:
        if hasattr(litellm, "proxy") and hasattr(litellm.proxy, "proxy_server"):
            import litellm.proxy.proxy_server

>>>>>>> 9f2053e4
            importlib.reload(litellm.proxy.proxy_server)
    except Exception as e:
        print(f"Error reloading litellm.proxy.proxy_server: {e}")

    import asyncio

    loop = asyncio.get_event_loop_policy().new_event_loop()
    asyncio.set_event_loop(loop)
    print(litellm)
    # from litellm import Router, completion, aembedding, acompletion, embedding
    yield

    # Teardown code (executes after the yield point)
    loop.close()  # Close the loop created earlier
    asyncio.set_event_loop(None)  # Remove the reference to the loop


def pytest_collection_modifyitems(config, items):
    # Separate tests in 'test_amazing_proxy_custom_logger.py' and other tests
    custom_logger_tests = [
        item for item in items if "custom_logger" in item.parent.name
    ]
    other_tests = [item for item in items if "custom_logger" not in item.parent.name]

    # Sort tests based on their names
    custom_logger_tests.sort(key=lambda x: x.name)
    other_tests.sort(key=lambda x: x.name)

    # Reorder the items list
    items[:] = custom_logger_tests + other_tests<|MERGE_RESOLUTION|>--- conflicted
+++ resolved
@@ -26,16 +26,11 @@
     from litellm import Router
 
     importlib.reload(litellm)
-<<<<<<< HEAD
-    try:
-        if hasattr(litellm, "proxy") and hasattr(litellm.proxy, "proxy_server"):
-=======
 
     try:
         if hasattr(litellm, "proxy") and hasattr(litellm.proxy, "proxy_server"):
             import litellm.proxy.proxy_server
 
->>>>>>> 9f2053e4
             importlib.reload(litellm.proxy.proxy_server)
     except Exception as e:
         print(f"Error reloading litellm.proxy.proxy_server: {e}")
