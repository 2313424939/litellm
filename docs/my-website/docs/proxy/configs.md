--- conflicted
+++ resolved
@@ -582,7 +582,7 @@
 
 ## **All settings**
 
-<<<<<<< HEAD
+
 ```yaml
 environment_variables: {}
 
@@ -654,68 +654,6 @@
     "RateLimitErrorRetries": 3,
     "ContentPolicyViolationErrorRetries": 4,
     "InternalServerErrorRetries": 4
-=======
-```python
-{
-  "environment_variables": {},
-  "model_list": [
-    {
-      "model_name": "string",
-      "litellm_params": {},
-      "model_info": {
-        "id": "string",
-        "mode": "embedding",
-        "input_cost_per_token": 0,
-        "output_cost_per_token": 0,
-        "max_tokens": 2048,
-        "base_model": "gpt-4-1106-preview",
-        "additionalProp1": {}
-      }
-    }
-  ],
-  "litellm_settings": {
-    "success_callback": "List[str]" # list of success callbacks - eg ["langfuse"]
-    "failure_callback": "List[str]" # list of failure callbacks - eg ["sentry"]
-    "callbacks": "List[str] or str" # list of callbacks - runs on success and failure - eg ["otel"]
-    "service_callbacks": "List[str]" # logs redis, postgres failures on datadog, prometheus
-
-    "turn_off_message_logging": "boolean" # prevent the messages and responses from being logged to on your callbacks, but request metadata will still be logged.
-    "redact_user_api_key_info": "boolean" # Redact information about the user api key (hashed token, user_id, team id, etc.), from logs. Currently supported for Langfuse, OpenTelemetry, Logfire, ArizeAI logging.
-
-  }, # ALL (https://github.com/BerriAI/litellm/blob/main/litellm/__init__.py)
-  "callback_settings": {
-    "otel": {        # OTEL logging callback specific settings
-      "message_logging": "boolean"
-    }
-  },
-  "general_settings": {
-    "completion_model": "string",
-    "disable_spend_logs": "boolean", # turn off writing each transaction to the db
-    "disable_master_key_return": "boolean", # turn off returning master key on UI (checked on '/user/info' endpoint)
-    "disable_retry_on_max_parallel_request_limit_error": "boolean", # turn off retries when max parallel request limit is reached
-    "disable_reset_budget": "boolean", # turn off reset budget scheduled task
-    "disable_adding_master_key_hash_to_db": "boolean", # turn off storing master key hash in db, for spend tracking
-    "enable_jwt_auth": "boolean", # allow proxy admin to auth in via jwt tokens with 'litellm_proxy_admin' in claims
-    "enforce_user_param": "boolean", # requires all openai endpoint requests to have a 'user' param
-    "allowed_routes": "list", # list of allowed proxy API routes - a user can access. (currently JWT-Auth only)
-    "key_management_system": "google_kms", # either google_kms or azure_kms
-    "master_key": "string",
-    "database_url": "string",
-    "database_connection_pool_limit": 0, # default 100
-    "database_connection_timeout": 0, # default 60s
-    "otel": true,
-    "custom_auth": "string",
-    "max_parallel_requests": 0, # the max parallel requests allowed per deployment 
-    "global_max_parallel_requests": 0, # the max parallel requests allowed on the proxy all up 
-    "infer_model_from_keys": true,
-    "background_health_checks": true,
-    "health_check_interval": 300,
-    "alerting": [
-      "string"
-    ],
-    "alerting_threshold": 0,
-    "use_client_credentials_pass_through_routes" : "boolean", # use client credentials for all pass through routes like "/vertex-ai", /bedrock/. When this is True Virtual Key auth will not be applied on these endpoints" https://docs.litellm.ai/docs/pass_through/vertex_ai
->>>>>>> 05df9cc6
   }
   allowed_fails_policy: {
     "BadRequestErrorAllowedFails": 1000, # Allow 1000 BadRequestErrors before cooling down a deployment
