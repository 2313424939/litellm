import Tabs from '@theme/Tabs';
import TabItem from '@theme/TabItem';

# 📈 [BETA] Prometheus metrics

:::info
🚨 Prometheus metrics will be out of Beta on September 15, 2024 - as part of this release it will be on LiteLLM Enterprise starting at $250/mo

[Enterprise Pricing](https://www.litellm.ai/#pricing)

[Contact us here to get a free trial](https://calendly.com/d/4mp-gd3-k5k/litellm-1-1-onboarding-chat)

:::

LiteLLM Exposes a `/metrics` endpoint for Prometheus to Poll

## Quick Start

If you're using the LiteLLM CLI with `litellm --config proxy_config.yaml` then you need to `pip install prometheus_client==0.20.0`. **This is already pre-installed on the litellm Docker image**

Add this to your proxy config.yaml 
```yaml
model_list:
 - model_name: gpt-3.5-turbo
    litellm_params:
      model: gpt-3.5-turbo
litellm_settings:
  success_callback: ["prometheus"]
  failure_callback: ["prometheus"]
```

Start the proxy
```shell
litellm --config config.yaml --debug
```

Test Request
```shell
curl --location 'http://0.0.0.0:4000/chat/completions' \
    --header 'Content-Type: application/json' \
    --data '{
    "model": "gpt-3.5-turbo",
    "messages": [
        {
        "role": "user",
        "content": "what llm are you"
        }
    ]
}'
```

View Metrics on `/metrics`, Visit `http://localhost:4000/metrics` 
```shell
http://localhost:4000/metrics

# <proxy_base_url>/metrics
```

## 📈 Metrics Tracked 

<<<<<<< HEAD
### Proxy Requests / Spend Metrics
=======
### Virtual Keys, Teams, Internal Users Metrics

Use this for for tracking per [user, key, team, etc.](virtual_keys)
>>>>>>> c8eff2dc

| Metric Name          | Description                          |
|----------------------|--------------------------------------|
| `litellm_requests_metric`             | Number of requests made, per `"user", "key", "model", "team", "end-user"`          |
| `litellm_spend_metric`                | Total Spend, per `"user", "key", "model", "team", "end-user"`                 |
| `litellm_total_tokens`         | input + output tokens per `"user", "key", "model", "team", "end-user"`     |


<<<<<<< HEAD
| Metric Name          | Description                          |
|----------------------|--------------------------------------|
| `litellm_llm_api_failed_requests_metric`   | Number of failed LLM API requests per `"user", "key", "model", "team", "end-user"`    |
| `litellm_error_code_metric_total`             | Total number of errors by error code and model |
=======
>>>>>>> c8eff2dc

### LLM API / Provider Metrics

Use this for LLM API Error monitoring and tracking remaining rate limits and token limits

| Metric Name          | Description                          |
|----------------------|--------------------------------------|
 `litellm_deployment_success_responses`              |  Total number of successful LLM API calls for deployment                               |
| `litellm_deployment_failure_responses`              | Total number of failed LLM API calls for a specific LLM deploymeny. exception_status is the status of the exception from the llm api                                   |
| `litellm_deployment_total_requests`                 | Total number of LLM API calls for deployment - success + failure                      |
| `litellm_remaining_requests_metric`             | Track `x-ratelimit-remaining-requests` returned from LLM API Deployment |
| `litellm_remaining_tokens`                | Track `x-ratelimit-remaining-tokens` return from LLM API Deployment |
| `litellm_deployment_state`             | The state of the deployment: 0 = healthy, 1 = partial outage, 2 = complete outage. |
| `litellm_deployment_latency_per_output_token`       | Latency per output token for deployment                                                          |

## Load Balancing, Fallback, Cooldown Metrics

Use this for tracking [litellm router](../routing) load balancing metrics

| Metric Name          | Description                          |
|----------------------|--------------------------------------|
<<<<<<< HEAD
| `litellm_deployment_state`             | The state of the deployment: 0 = healthy, 1 = partial outage, 2 = complete outage. |
| `litellm_deployment_cooled_down`             |  Number of times a deployment has been cooled down by LiteLLM load balancing logic. exception_status is the status of the exception that caused the deployment to be cooled down |
| `litellm_remaining_requests_metric`             | Track `x-ratelimit-remaining-requests` returned from LLM API Deployment |
| `litellm_remaining_tokens`                | Track `x-ratelimit-remaining-tokens` return from LLM API Deployment |
 `litellm_deployment_success_responses`              |  Total number of successful LLM API calls for deployment                               |
| `litellm_deployment_failure_responses`              | Total number of failed LLM API calls for deployment                                   |
| `litellm_deployment_total_requests`                 | Total number of LLM API calls for deployment - success + failure                      |
| `litellm_deployment_latency_per_output_token`       | Latency per output token for deployment                                                          |
=======
| `litellm_deployment_cooled_down`             |  Number of times a deployment has been cooled down by LiteLLM load balancing logic. exception_status is the status of the exception that caused the deployment to be cooled down |
>>>>>>> c8eff2dc
| `litellm_deployment_successful_fallbacks`           |  Number of successful fallback requests from primary model -> fallback model        |
| `litellm_deployment_failed_fallbacks`               | Number of failed fallback requests from primary model -> fallback model            |


### Request Latency Metrics 

| Metric Name          | Description                          |
|----------------------|--------------------------------------|
| `litellm_request_total_latency_metric`             | Total latency (seconds) for a request to LiteLLM Proxy Server - tracked for labels `litellm_call_id`, `model` |
| `litellm_llm_api_latency_metric`             | latency (seconds) for just the LLM API call - tracked for labels `litellm_call_id`, `model` |


### Budget Metrics
| Metric Name          | Description                          |
|----------------------|--------------------------------------|
| `litellm_remaining_team_budget_metric`             | Remaining Budget for Team (A team created on LiteLLM) |
| `litellm_remaining_api_key_budget_metric`                | Remaining Budget for API Key (A key Created on LiteLLM)|



## Monitor System Health

To monitor the health of litellm adjacent services (redis / postgres), do:

```yaml
model_list:
 - model_name: gpt-3.5-turbo
    litellm_params:
      model: gpt-3.5-turbo
litellm_settings:
  service_callback: ["prometheus_system"]
```

| Metric Name          | Description                          |
|----------------------|--------------------------------------|
| `litellm_redis_latency`         | histogram latency for redis calls     |
| `litellm_redis_fails`         | Number of failed redis calls    |
| `litellm_self_latency`         | Histogram latency for successful litellm api call    |

## 🔥 Community Maintained Grafana Dashboards 

Link to Grafana Dashboards made by LiteLLM community 

https://github.com/BerriAI/litellm/tree/main/cookbook/litellm_proxy_server/grafana_dashboard<|MERGE_RESOLUTION|>--- conflicted
+++ resolved
@@ -58,13 +58,9 @@
 
 ## 📈 Metrics Tracked 
 
-<<<<<<< HEAD
-### Proxy Requests / Spend Metrics
-=======
 ### Virtual Keys, Teams, Internal Users Metrics
 
 Use this for for tracking per [user, key, team, etc.](virtual_keys)
->>>>>>> c8eff2dc
 
 | Metric Name          | Description                          |
 |----------------------|--------------------------------------|
@@ -73,13 +69,6 @@
 | `litellm_total_tokens`         | input + output tokens per `"user", "key", "model", "team", "end-user"`     |
 
 
-<<<<<<< HEAD
-| Metric Name          | Description                          |
-|----------------------|--------------------------------------|
-| `litellm_llm_api_failed_requests_metric`   | Number of failed LLM API requests per `"user", "key", "model", "team", "end-user"`    |
-| `litellm_error_code_metric_total`             | Total number of errors by error code and model |
-=======
->>>>>>> c8eff2dc
 
 ### LLM API / Provider Metrics
 
@@ -101,18 +90,7 @@
 
 | Metric Name          | Description                          |
 |----------------------|--------------------------------------|
-<<<<<<< HEAD
-| `litellm_deployment_state`             | The state of the deployment: 0 = healthy, 1 = partial outage, 2 = complete outage. |
 | `litellm_deployment_cooled_down`             |  Number of times a deployment has been cooled down by LiteLLM load balancing logic. exception_status is the status of the exception that caused the deployment to be cooled down |
-| `litellm_remaining_requests_metric`             | Track `x-ratelimit-remaining-requests` returned from LLM API Deployment |
-| `litellm_remaining_tokens`                | Track `x-ratelimit-remaining-tokens` return from LLM API Deployment |
- `litellm_deployment_success_responses`              |  Total number of successful LLM API calls for deployment                               |
-| `litellm_deployment_failure_responses`              | Total number of failed LLM API calls for deployment                                   |
-| `litellm_deployment_total_requests`                 | Total number of LLM API calls for deployment - success + failure                      |
-| `litellm_deployment_latency_per_output_token`       | Latency per output token for deployment                                                          |
-=======
-| `litellm_deployment_cooled_down`             |  Number of times a deployment has been cooled down by LiteLLM load balancing logic. exception_status is the status of the exception that caused the deployment to be cooled down |
->>>>>>> c8eff2dc
 | `litellm_deployment_successful_fallbacks`           |  Number of successful fallback requests from primary model -> fallback model        |
 | `litellm_deployment_failed_fallbacks`               | Number of failed fallback requests from primary model -> fallback model            |
 
